{
    "name": "phpunit/phpunit",
    "description": "The PHP Unit Testing framework.",
    "type": "library",
    "keywords": [
        "phpunit",
        "xunit",
        "testing"
    ],
    "homepage": "https://phpunit.de/",
    "license": "BSD-3-Clause",
    "authors": [
        {
            "name": "Sebastian Bergmann",
            "email": "sebastian@phpunit.de",
            "role": "lead"
        }
    ],
    "support": {
        "issues": "https://github.com/sebastianbergmann/phpunit/issues"
    },
    "minimum-stability": "dev",
    "prefer-stable": true,
    "require": {
        "php": "^7.3",
        "ext-dom": "*",
        "ext-json": "*",
        "ext-libxml": "*",
        "ext-mbstring": "*",
        "ext-xml": "*",
        "ext-xmlwriter": "*",
        "doctrine/instantiator": "^1.2.0",
        "myclabs/deep-copy": "^1.9.1",
        "phar-io/manifest": "^1.0.3",
        "phar-io/version": "^2.0.1",
        "phpspec/prophecy": "^1.8.1",
        "phpunit/php-code-coverage": "^8.0.1",
        "phpunit/php-file-iterator": "^3.0",
        "phpunit/php-invoker": "^3.0",
        "phpunit/php-text-template": "^2.0",
<<<<<<< HEAD
        "phpunit/php-timer": "^4.0",
        "sebastian/code-unit": "^1.0",
=======
        "phpunit/php-timer": "^3.1.4",
        "sebastian/code-unit": "^1.0.2",
>>>>>>> 2d7080c6
        "sebastian/comparator": "^4.0",
        "sebastian/diff": "^4.0",
        "sebastian/environment": "^5.0.1",
        "sebastian/exporter": "^4.0",
        "sebastian/global-state": "^4.0",
        "sebastian/object-enumerator": "^4.0",
        "sebastian/resource-operations": "^3.0",
        "sebastian/type": "^2.0",
        "sebastian/version": "^3.0"
    },
    "require-dev": {
        "ext-PDO": "*",
        "phpspec/prophecy-phpunit": "^2.0"
    },
    "config": {
        "platform": {
            "php": "7.3.0"
        },
        "optimize-autoloader": true,
        "sort-packages": true
    },
    "suggest": {
        "ext-soap": "*",
        "ext-xdebug": "*"
    },
    "bin": [
        "phpunit"
    ],
    "autoload": {
        "classmap": [
            "src/"
        ],
        "files": [
            "src/Framework/Assert/Functions.php"
        ]
    },
    "autoload-dev": {
        "classmap": [
            "tests/"
        ],
        "files": [
            "tests/_files/CoverageNamespacedFunctionTest.php",
            "tests/_files/CoveredFunction.php",
            "tests/_files/NamespaceCoveredFunction.php"
        ]
    },
    "extra": {
        "branch-alias": {
            "dev-master": "9.2-dev"
        }
    }
}<|MERGE_RESOLUTION|>--- conflicted
+++ resolved
@@ -38,13 +38,8 @@
         "phpunit/php-file-iterator": "^3.0",
         "phpunit/php-invoker": "^3.0",
         "phpunit/php-text-template": "^2.0",
-<<<<<<< HEAD
         "phpunit/php-timer": "^4.0",
-        "sebastian/code-unit": "^1.0",
-=======
-        "phpunit/php-timer": "^3.1.4",
         "sebastian/code-unit": "^1.0.2",
->>>>>>> 2d7080c6
         "sebastian/comparator": "^4.0",
         "sebastian/diff": "^4.0",
         "sebastian/environment": "^5.0.1",
