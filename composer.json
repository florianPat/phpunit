--- conflicted
+++ resolved
@@ -25,13 +25,8 @@
         "php": ">=5.3.3",
         "phpunit/php-file-iterator": "~1.3",
         "phpunit/php-text-template": "~1.2",
-<<<<<<< HEAD
-        "phpunit/php-code-coverage": "~2.0",
+        "phpunit/php-code-coverage": "~2.0,>=2.0.11",
         "phpunit/php-timer": "~1.0",
-=======
-        "phpunit/php-code-coverage": "~2.0,>=2.0.11",
-        "phpunit/php-timer": "~1.0.2",
->>>>>>> 724b2e85
         "phpunit/phpunit-mock-objects": "~2.3",
         "phpspec/prophecy": "~1.3.1",
         "symfony/yaml": "~2.1|~3.0",
