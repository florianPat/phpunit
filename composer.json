--- conflicted
+++ resolved
@@ -29,18 +29,11 @@
         "phpunit/php-timer": "~1.0.2",
         "phpunit/phpunit-mock-objects": "2.1.*@dev",
         "symfony/yaml": "~2.0",
-<<<<<<< HEAD
         "sebastian/comparator": "dev-master",
-        "sebastian/diff": ">=1.1.0",
-        "sebastian/environment": ">=1.0.0",
-        "sebastian/exporter": ">=1.0.0",
-        "sebastian/version": ">=1.0.0",
-=======
         "sebastian/diff": "~1.1",
         "sebastian/environment": "~1.0",
         "sebastian/exporter": "~1.0",
         "sebastian/version": "~1.0",
->>>>>>> dcd869a0
         "ext-dom": "*",
         "ext-pcre": "*",
         "ext-reflection": "*",
