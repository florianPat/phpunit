<?php declare(strict_types=1);
/*
 * This file is part of PHPUnit.
 *
 * (c) Sebastian Bergmann <sebastian@phpunit.de>
 *
 * For the full copyright and license information, please view the LICENSE
 * file that was distributed with this source code.
 */
namespace PHPUnit\Util;

use function preg_match;

/**
 * @internal This class is not covered by the backward compatibility promise for PHPUnit
 */
final class RegularExpression
{
    /**
     * @return false|int
     */
    public static function safeMatch(string $pattern, string $subject)
    {
        return ErrorHandler::invokeIgnoringWarnings(
<<<<<<< HEAD
            static function () use ($pattern, $subject, $matches, $flags, $offset) {
                return preg_match($pattern, $subject, $matches, $flags, $offset);
=======
            static function () use ($pattern, $subject) {
                return \preg_match($pattern, $subject);
>>>>>>> d13638d8
            }
        );
    }
}<|MERGE_RESOLUTION|>--- conflicted
+++ resolved
@@ -22,13 +22,8 @@
     public static function safeMatch(string $pattern, string $subject)
     {
         return ErrorHandler::invokeIgnoringWarnings(
-<<<<<<< HEAD
-            static function () use ($pattern, $subject, $matches, $flags, $offset) {
-                return preg_match($pattern, $subject, $matches, $flags, $offset);
-=======
             static function () use ($pattern, $subject) {
-                return \preg_match($pattern, $subject);
->>>>>>> d13638d8
+                return preg_match($pattern, $subject);
             }
         );
     }
