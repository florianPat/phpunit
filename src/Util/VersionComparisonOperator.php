--- conflicted
+++ resolved
@@ -45,11 +45,7 @@
      */
     private function ensureOperatorIsValid(string $operator): void
     {
-<<<<<<< HEAD
-        if (!in_array($operator, ['<', 'lt', '<=', 'le', '>', 'gt', '>=', 'ge', '==', '=', 'eq', '!=', '<>', 'ne'])) {
-=======
-        if (!\in_array($operator, ['<', 'lt', '<=', 'le', '>', 'gt', '>=', 'ge', '==', '=', 'eq', '!=', '<>', 'ne'], true)) {
->>>>>>> 4445ed19
+        if (!in_array($operator, ['<', 'lt', '<=', 'le', '>', 'gt', '>=', 'ge', '==', '=', 'eq', '!=', '<>', 'ne'], true)) {
             throw new Exception(
                 sprintf(
                     '"%s" is not a valid version_compare() operator',
