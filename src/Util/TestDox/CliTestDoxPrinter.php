<?php declare(strict_types=1);
/*
 * This file is part of PHPUnit.
 *
 * (c) Sebastian Bergmann <sebastian@phpunit.de>
 *
 * For the full copyright and license information, please view the LICENSE
 * file that was distributed with this source code.
 */
namespace PHPUnit\Util\TestDox;

use PHPUnit\Framework\Test;
use PHPUnit\Framework\TestCase;
use PHPUnit\Framework\TestResult;
use PHPUnit\Runner\BaseTestRunner;
use PHPUnit\Runner\PhptTestCase;
use PHPUnit\Util\Color;
use SebastianBergmann\Timer\ResourceUsageFormatter;
use SebastianBergmann\Timer\Timer;

/**
 * @internal This class is not covered by the backward compatibility promise for PHPUnit
 */
class CliTestDoxPrinter extends TestDoxPrinter
{
    /**
     * The default Testdox left margin for messages is a vertical line
     */
    private const PREFIX_SIMPLE = [
        'default' => '│',
        'start'   => '│',
        'message' => '│',
        'diff'    => '│',
        'trace'   => '│',
        'last'    => '│',
    ];

    /**
     * Colored Testdox use box-drawing for a more textured map of the message
     */
    private const PREFIX_DECORATED = [
        'default' => '│',
        'start'   => '┐',
        'message' => '├',
        'diff'    => '┊',
        'trace'   => '╵',
        'last'    => '┴',
    ];

    private const SPINNER_ICONS = [
        " \e[36m◐\e[0m running tests",
        " \e[36m◓\e[0m running tests",
        " \e[36m◑\e[0m running tests",
        " \e[36m◒\e[0m running tests",
    ];

    private const STATUS_STYLES = [
        BaseTestRunner::STATUS_PASSED     => [
            'symbol' => '✔',
            'color'  => 'fg-green',
        ],
        BaseTestRunner::STATUS_ERROR      => [
            'symbol'  => '✘',
            'color'   => 'fg-yellow',
            'message' => 'bg-yellow,fg-black',
        ],
        BaseTestRunner::STATUS_FAILURE    => [
            'symbol'  => '✘',
            'color'   => 'fg-red',
            'message' => 'bg-red,fg-white',
        ],
        BaseTestRunner::STATUS_SKIPPED    => [
            'symbol'  => '↩',
            'color'   => 'fg-cyan',
            'message' => 'fg-cyan',
        ],
        BaseTestRunner::STATUS_RISKY      => [
            'symbol'  => '☢',
            'color'   => 'fg-yellow',
            'message' => 'fg-yellow',
        ],
        BaseTestRunner::STATUS_INCOMPLETE => [
            'symbol'  => '∅',
            'color'   => 'fg-yellow',
            'message' => 'fg-yellow',
        ],
        BaseTestRunner::STATUS_WARNING    => [
            'symbol'  => '⚠',
            'color'   => 'fg-yellow',
            'message' => 'fg-yellow',
        ],
        BaseTestRunner::STATUS_UNKNOWN    => [
            'symbol'  => '?',
            'color'   => 'fg-blue',
            'message' => 'fg-white,bg-blue',
        ],
    ];

    /**
     * @var int[]
     */
    private $nonSuccessfulTestResults = [];

    /**
     * @var Timer
     */
    private $timer;

    /**
     * @param null|resource|string $out
     * @param int|string           $numberOfColumns
     *
     * @throws \PHPUnit\Framework\Exception
     */
    public function __construct($out = null, bool $verbose = false, string $colors = self::COLOR_DEFAULT, bool $debug = false, $numberOfColumns = 80, bool $reverse = false)
    {
        parent::__construct($out, $verbose, $colors, $debug, $numberOfColumns, $reverse);

        $this->timer = new Timer;

        $this->timer->start();
    }

    public function printResult(TestResult $result): void
    {
        $this->printHeader($result);

        $this->printNonSuccessfulTestsSummary($result->count());

        $this->printFooter($result);
    }

<<<<<<< HEAD
    protected function printHeader(): void
=======
    /**
     * @throws \SebastianBergmann\Timer\RuntimeException
     */
    protected function printHeader(TestResult $result): void
>>>>>>> 0ae86907
    {
        $this->write("\n" . (new ResourceUsageFormatter)->resourceUsage($this->timer->stop()) . "\n\n");
    }

    protected function formatClassName(Test $test): string
    {
        if ($test instanceof TestCase) {
            return $this->prettifier->prettifyTestClass(\get_class($test));
        }

        return \get_class($test);
    }

    /**
     * @throws \SebastianBergmann\RecursionContext\InvalidArgumentException
     */
    protected function registerTestResult(Test $test, ?\Throwable $t, int $status, float $time, bool $verbose): void
    {
        if ($status !== BaseTestRunner::STATUS_PASSED) {
            $this->nonSuccessfulTestResults[] = $this->testIndex;
        }

        parent::registerTestResult($test, $t, $status, $time, $verbose);
    }

    /**
     * @throws \SebastianBergmann\RecursionContext\InvalidArgumentException
     */
    protected function formatTestName(Test $test): string
    {
        if ($test instanceof TestCase) {
            return $this->prettifier->prettifyTestCase($test);
        }

        return parent::formatTestName($test);
    }

    protected function writeTestResult(array $prevResult, array $result): void
    {
        // spacer line for new suite headers and after verbose messages
        if ($prevResult['testName'] !== '' &&
            (!empty($prevResult['message']) || $prevResult['className'] !== $result['className'])) {
            $this->write(\PHP_EOL);
        }

        // suite header
        if ($prevResult['className'] !== $result['className']) {
            $this->write($this->colorizeTextBox('underlined', $result['className']) . \PHP_EOL);
        }

        // test result line
        if ($this->colors && $result['className'] === PhptTestCase::class) {
            $testName = Color::colorizePath($result['testName'], $prevResult['testName'], true);
        } else {
            $testName = $result['testMethod'];
        }

        $style = self::STATUS_STYLES[$result['status']];
        $line  = \sprintf(
            ' %s %s%s' . \PHP_EOL,
            $this->colorizeTextBox($style['color'], $style['symbol']),
            $testName,
            $this->verbose ? ' ' . $this->formatRuntime($result['time'], $style['color']) : ''
        );

        $this->write($line);

        // additional information when verbose
        $this->write($result['message']);
    }

    protected function formatThrowable(\Throwable $t, ?int $status = null): string
    {
        return \trim(\PHPUnit\Framework\TestFailure::exceptionToString($t));
    }

    protected function colorizeMessageAndDiff(string $style, string $buffer): array
    {
        $lines      = $buffer ? \array_map('\rtrim', \explode(\PHP_EOL, $buffer)) : [];
        $message    = [];
        $diff       = [];
        $insideDiff = false;

        foreach ($lines as $line) {
            if ($line === '--- Expected') {
                $insideDiff = true;
            }

            if (!$insideDiff) {
                $message[] = $line;
            } else {
                if (\strpos($line, '-') === 0) {
                    $line = Color::colorize('fg-red', Color::visualizeWhitespace($line, true));
                } elseif (\strpos($line, '+') === 0) {
                    $line = Color::colorize('fg-green', Color::visualizeWhitespace($line, true));
                } elseif ($line === '@@ @@') {
                    $line = Color::colorize('fg-cyan', $line);
                }
                $diff[] = $line;
            }
        }
        $diff = \implode(\PHP_EOL, $diff);

        if (!empty($message)) {
            $message = $this->colorizeTextBox($style, \implode(\PHP_EOL, $message));
        }

        return [$message, $diff];
    }

    protected function formatStacktrace(\Throwable $t): string
    {
        $trace = \PHPUnit\Util\Filter::getFilteredStacktrace($t);

        if (!$this->colors) {
            return $trace;
        }

        $lines    = [];
        $prevPath = '';

        foreach (\explode(\PHP_EOL, $trace) as $line) {
            if (\preg_match('/^(.*):(\d+)$/', $line, $matches)) {
                $lines[] = Color::colorizePath($matches[1], $prevPath) .
                    Color::dim(':') .
                    Color::colorize('fg-blue', $matches[2]) .
                    "\n";
                $prevPath = $matches[1];
            } else {
                $lines[]  = $line;
                $prevPath = '';
            }
        }

        return \implode('', $lines);
    }

    protected function formatTestResultMessage(\Throwable $t, array $result, ?string $prefix = null): string
    {
        $message = $this->formatThrowable($t, $result['status']);
        $diff    = '';

        if (!($this->verbose || $result['verbose'])) {
            return '';
        }

        if ($message && $this->colors) {
            $style            = self::STATUS_STYLES[$result['status']]['message'] ?? '';
            [$message, $diff] = $this->colorizeMessageAndDiff($style, $message);
        }

        if ($prefix === null || !$this->colors) {
            $prefix = self::PREFIX_SIMPLE;
        }

        if ($this->colors) {
            $color  = self::STATUS_STYLES[$result['status']]['color'] ?? '';
            $prefix = \array_map(static function ($p) use ($color) {
                return Color::colorize($color, $p);
            }, self::PREFIX_DECORATED);
        }

        $trace = $this->formatStacktrace($t);
        $out   = $this->prefixLines($prefix['start'], \PHP_EOL) . \PHP_EOL;

        if ($message) {
            $out .= $this->prefixLines($prefix['message'], $message . \PHP_EOL) . \PHP_EOL;
        }

        if ($diff) {
            $out .= $this->prefixLines($prefix['diff'], $diff . \PHP_EOL) . \PHP_EOL;
        }

        if ($trace) {
            if ($message || $diff) {
                $out .= $this->prefixLines($prefix['default'], \PHP_EOL) . \PHP_EOL;
            }
            $out .= $this->prefixLines($prefix['trace'], $trace . \PHP_EOL) . \PHP_EOL;
        }
        $out .= $this->prefixLines($prefix['last'], \PHP_EOL) . \PHP_EOL;

        return $out;
    }

    protected function drawSpinner(): void
    {
        if ($this->colors) {
            $id =  $this->spinState % \count(self::SPINNER_ICONS);
            $this->write(self::SPINNER_ICONS[$id]);
        }
    }

    protected function undrawSpinner(): void
    {
        if ($this->colors) {
            $id =  $this->spinState % \count(self::SPINNER_ICONS);
            $this->write("\e[1K\e[" . \strlen(self::SPINNER_ICONS[$id]) . 'D');
        }
    }

    private function formatRuntime(float $time, string $color = ''): string
    {
        if (!$this->colors) {
            return \sprintf('[%.2f ms]', $time * 1000);
        }

        if ($time > 1) {
            $color = 'fg-magenta';
        }

        return Color::colorize($color, ' ' . (int) \ceil($time * 1000) . ' ' . Color::dim('ms'));
    }

    private function printNonSuccessfulTestsSummary(int $numberOfExecutedTests): void
    {
        if (empty($this->nonSuccessfulTestResults)) {
            return;
        }

        if ((\count($this->nonSuccessfulTestResults) / $numberOfExecutedTests) >= 0.7) {
            return;
        }

        $this->write("Summary of non-successful tests:\n\n");

        $prevResult = $this->getEmptyTestResult();

        foreach ($this->nonSuccessfulTestResults as $testIndex) {
            $result = $this->testResults[$testIndex];
            $this->writeTestResult($prevResult, $result);
            $prevResult = $result;
        }
    }
}<|MERGE_RESOLUTION|>--- conflicted
+++ resolved
@@ -130,14 +130,7 @@
         $this->printFooter($result);
     }
 
-<<<<<<< HEAD
-    protected function printHeader(): void
-=======
-    /**
-     * @throws \SebastianBergmann\Timer\RuntimeException
-     */
     protected function printHeader(TestResult $result): void
->>>>>>> 0ae86907
     {
         $this->write("\n" . (new ResourceUsageFormatter)->resourceUsage($this->timer->stop()) . "\n\n");
     }
