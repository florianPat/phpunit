--- conflicted
+++ resolved
@@ -23,13 +23,9 @@
 use function preg_match;
 use function serialize;
 use function sprintf;
-<<<<<<< HEAD
 use function str_starts_with;
-=======
-use function strpos;
 use function strtr;
 use function substr;
->>>>>>> 65382b49
 use function var_export;
 use Closure;
 
