<?php declare(strict_types=1);
/*
 * This file is part of PHPUnit.
 *
 * (c) Sebastian Bergmann <sebastian@phpunit.de>
 *
 * For the full copyright and license information, please view the LICENSE
 * file that was distributed with this source code.
 */
namespace PHPUnit\Util;

use function array_keys;
<<<<<<< HEAD
use function array_reverse;
=======
use function array_shift;
use function count;
>>>>>>> ecd93d90
use function defined;
use function get_defined_constants;
use function get_included_files;
use function in_array;
use function ini_get_all;
use function is_array;
use function is_file;
use function is_scalar;
use function preg_match;
use function serialize;
use function sprintf;
use function strpos;
use function strtr;
use function substr;
use function var_export;
use Closure;

/**
 * @internal This class is not covered by the backward compatibility promise for PHPUnit
 */
final class GlobalState
{
    /**
     * @var string[]
     */
    private const SUPER_GLOBAL_ARRAYS = [
        '_ENV',
        '_POST',
        '_GET',
        '_COOKIE',
        '_SERVER',
        '_FILES',
        '_REQUEST',
    ];

    /**
     * @throws Exception
     */
    public static function getIncludedFilesAsString(): string
    {
        return self::processIncludedFilesAsString(get_included_files());
    }

    /**
     * @param string[] $files
     *
     * @throws Exception
     */
    public static function processIncludedFilesAsString(array $files): string
    {
        $excludeList = new ExcludeList;
        $prefix      = false;
        $result      = '';

        if (defined('__PHPUNIT_PHAR__')) {
            $prefix = 'phar://' . __PHPUNIT_PHAR__ . '/';
        }

        // Do not process bootstrap script
<<<<<<< HEAD
        unset($files[0]);
=======
        array_shift($files);

        // If bootstrap script was a Composer bin proxy, skip the second entry as well
        if (substr(strtr($files[0], '\\', '/'), -24) === '/phpunit/phpunit/phpunit') {
            array_shift($files);
        }

        for ($i = count($files) - 1; $i >= 0; $i--) {
            $file = $files[$i];
>>>>>>> ecd93d90

        foreach (array_reverse($files) as $file) {
            if (!empty($GLOBALS['__PHPUNIT_ISOLATION_EXCLUDE_LIST']) &&
                in_array($file, $GLOBALS['__PHPUNIT_ISOLATION_EXCLUDE_LIST'], true)) {
                continue;
            }

            if ($prefix !== false && strpos($file, $prefix) === 0) {
                continue;
            }

            // Skip virtual file system protocols
            if (preg_match('/^(vfs|phpvfs[a-z0-9]+):/', $file)) {
                continue;
            }

            if (!$excludeList->isExcluded($file) && is_file($file)) {
                $result = 'require_once \'' . $file . "';\n" . $result;
            }
        }

        return $result;
    }

    public static function getIniSettingsAsString(): string
    {
        $result = '';

        foreach (ini_get_all(null, false) as $key => $value) {
            $result .= sprintf(
                '@ini_set(%s, %s);' . "\n",
                self::exportVariable($key),
                self::exportVariable((string) $value)
            );
        }

        return $result;
    }

    public static function getConstantsAsString(): string
    {
        $constants = get_defined_constants(true);
        $result    = '';

        if (isset($constants['user'])) {
            foreach ($constants['user'] as $name => $value) {
                $result .= sprintf(
                    'if (!defined(\'%s\')) define(\'%s\', %s);' . "\n",
                    $name,
                    $name,
                    self::exportVariable($value)
                );
            }
        }

        return $result;
    }

    public static function getGlobalsAsString(): string
    {
        $result = '';

        foreach (self::SUPER_GLOBAL_ARRAYS as $superGlobalArray) {
            if (isset($GLOBALS[$superGlobalArray]) && is_array($GLOBALS[$superGlobalArray])) {
                foreach (array_keys($GLOBALS[$superGlobalArray]) as $key) {
                    if ($GLOBALS[$superGlobalArray][$key] instanceof Closure) {
                        continue;
                    }

                    $result .= sprintf(
                        '$GLOBALS[\'%s\'][\'%s\'] = %s;' . "\n",
                        $superGlobalArray,
                        $key,
                        self::exportVariable($GLOBALS[$superGlobalArray][$key])
                    );
                }
            }
        }

        $excludeList   = self::SUPER_GLOBAL_ARRAYS;
        $excludeList[] = 'GLOBALS';

        foreach (array_keys($GLOBALS) as $key) {
            if (!$GLOBALS[$key] instanceof Closure && !in_array($key, $excludeList, true)) {
                $result .= sprintf(
                    '$GLOBALS[\'%s\'] = %s;' . "\n",
                    $key,
                    self::exportVariable($GLOBALS[$key])
                );
            }
        }

        return $result;
    }

    private static function exportVariable($variable): string
    {
        if (is_scalar($variable) || $variable === null ||
            (is_array($variable) && self::arrayOnlyContainsScalars($variable))) {
            return var_export($variable, true);
        }

        return 'unserialize(' . var_export(serialize($variable), true) . ')';
    }

    private static function arrayOnlyContainsScalars(array $array): bool
    {
        $result = true;

        foreach ($array as $element) {
            if (is_array($element)) {
                $result = self::arrayOnlyContainsScalars($element);
            } elseif (!is_scalar($element) && $element !== null) {
                $result = false;
            }

            if (!$result) {
                break;
            }
        }

        return $result;
    }
}<|MERGE_RESOLUTION|>--- conflicted
+++ resolved
@@ -10,12 +10,8 @@
 namespace PHPUnit\Util;
 
 use function array_keys;
-<<<<<<< HEAD
 use function array_reverse;
-=======
 use function array_shift;
-use function count;
->>>>>>> ecd93d90
 use function defined;
 use function get_defined_constants;
 use function get_included_files;
@@ -75,19 +71,12 @@
         }
 
         // Do not process bootstrap script
-<<<<<<< HEAD
-        unset($files[0]);
-=======
         array_shift($files);
 
         // If bootstrap script was a Composer bin proxy, skip the second entry as well
         if (substr(strtr($files[0], '\\', '/'), -24) === '/phpunit/phpunit/phpunit') {
             array_shift($files);
         }
-
-        for ($i = count($files) - 1; $i >= 0; $i--) {
-            $file = $files[$i];
->>>>>>> ecd93d90
 
         foreach (array_reverse($files) as $file) {
             if (!empty($GLOBALS['__PHPUNIT_ISOLATION_EXCLUDE_LIST']) &&
