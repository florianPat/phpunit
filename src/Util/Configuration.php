--- conflicted
+++ resolved
@@ -557,7 +557,6 @@
         }
 
         if ($root->hasAttribute('colors')) {
-<<<<<<< HEAD
             /* only allow boolean for compatibility with previous versions
               'always' only allowed from command line */
             if ($this->getBoolean($root->getAttribute('colors'), false)) {
@@ -565,12 +564,6 @@
             } else {
                 $result['colors'] = PHPUnit_TextUI_ResultPrinter::COLOR_NEVER;
             }
-=======
-            $result['colors'] = $this->getBoolean(
-                (string) $root->getAttribute('colors'),
-                false
-            );
->>>>>>> 9336e3e7
         }
 
         /**
