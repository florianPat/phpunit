<?php declare(strict_types=1);
/*
 * This file is part of PHPUnit.
 *
 * (c) Sebastian Bergmann <sebastian@phpunit.de>
 *
 * For the full copyright and license information, please view the LICENSE
 * file that was distributed with this source code.
 */
namespace PHPUnit\Runner;

use function array_diff;
use function array_values;
use function basename;
use function class_exists;
use function get_declared_classes;
use function sprintf;
use function stripos;
use function strlen;
use function substr;
use PHPUnit\Framework\TestCase;
use PHPUnit\Util\FileLoader;
use ReflectionClass;
use ReflectionException;

/**
 * @internal This class is not covered by the backward compatibility promise for PHPUnit
 *
 * @deprecated see https://github.com/sebastianbergmann/phpunit/issues/4039
 */
final class StandardTestSuiteLoader implements TestSuiteLoader
{
    /**
     * @throws Exception
     */
    public function load(string $suiteClassFile): ReflectionClass
    {
        $suiteClassName = basename($suiteClassFile, '.php');
        $loadedClasses  = get_declared_classes();

        if (!class_exists($suiteClassName, false)) {
            /* @noinspection UnusedFunctionResultInspection */
            FileLoader::checkAndLoad($suiteClassFile);

            $loadedClasses = array_values(
                array_diff(get_declared_classes(), $loadedClasses)
            );

            if (empty($loadedClasses)) {
                throw $this->exceptionFor($suiteClassName, $suiteClassFile);
            }
        }

        if (!class_exists($suiteClassName, false)) {
            $offset = 0 - strlen($suiteClassName);

            foreach ($loadedClasses as $loadedClass) {
<<<<<<< HEAD
                // @see https://github.com/sebastianbergmann/phpunit/issues/5020
                if (stripos(substr($loadedClass, $offset - 1), '\\' . $suiteClassName) === 0 ||
                    stripos(substr($loadedClass, $offset - 1), '_' . $suiteClassName) === 0) {
=======
                try {
                    $class = new ReflectionClass($loadedClass);
                    // @codeCoverageIgnoreStart
                } catch (ReflectionException $e) {
                    throw new Exception(
                        $e->getMessage(),
                        $e->getCode(),
                        $e
                    );
                }
                // @codeCoverageIgnoreEnd

                if (substr($loadedClass, $offset) === $suiteClassName &&
                    $class->getFileName() == $filename) {
>>>>>>> bd776862
                    $suiteClassName = $loadedClass;

                    break;
                }
            }
        }

<<<<<<< HEAD
        if (!class_exists($suiteClassName, false)) {
            throw $this->exceptionFor($suiteClassName, $suiteClassFile);
        }
=======
        if (!empty($loadedClasses) && !class_exists($suiteClassName, false)) {
            $testCaseClass = TestCase::class;

            foreach ($loadedClasses as $loadedClass) {
                try {
                    $class = new ReflectionClass($loadedClass);
                    // @codeCoverageIgnoreStart
                } catch (ReflectionException $e) {
                    throw new Exception(
                        $e->getMessage(),
                        $e->getCode(),
                        $e
                    );
                }
                // @codeCoverageIgnoreEnd

                $classFile = $class->getFileName();

                if ($class->isSubclassOf($testCaseClass) && !$class->isAbstract()) {
                    $suiteClassName = $loadedClass;
                    $testCaseClass  = $loadedClass;
>>>>>>> bd776862

        try {
            $class = new ReflectionClass($suiteClassName);
            // @codeCoverageIgnoreStart
        } catch (ReflectionException $e) {
            throw new Exception(
                $e->getMessage(),
                (int) $e->getCode(),
                $e
            );
        }
        // @codeCoverageIgnoreEnd

<<<<<<< HEAD
        if ($class->isSubclassOf(TestCase::class) && !$class->isAbstract()) {
            return $class;
=======
                if ($class->hasMethod('suite')) {
                    try {
                        $method = $class->getMethod('suite');
                        // @codeCoverageIgnoreStart
                    } catch (ReflectionException $e) {
                        throw new Exception(
                            $e->getMessage(),
                            $e->getCode(),
                            $e
                        );
                    }
                    // @codeCoverageIgnoreEnd

                    if (!$method->isAbstract() && $method->isPublic() && $method->isStatic()) {
                        $suiteClassName = $loadedClass;

                        if ($classFile == realpath($suiteClassFile)) {
                            break;
                        }
                    }
                }
            }
>>>>>>> bd776862
        }

        if ($class->hasMethod('suite')) {
            try {
                $method = $class->getMethod('suite');
                // @codeCoverageIgnoreStart
            } catch (ReflectionException $e) {
                throw new Exception(
                    $e->getMessage(),
                    $e->getCode(),
                    $e
                );
            }
            // @codeCoverageIgnoreEnd

            if (!$method->isAbstract() && $method->isPublic() && $method->isStatic()) {
                return $class;
            }
        }

        throw $this->exceptionFor($suiteClassName, $suiteClassFile);
    }

    public function reload(ReflectionClass $aClass): ReflectionClass
    {
        return $aClass;
    }

    private function exceptionFor(string $className, string $filename): Exception
    {
        return new Exception(
            sprintf(
                "Class '%s' could not be found in '%s'.",
                $className,
                $filename
            )
        );
    }
}<|MERGE_RESOLUTION|>--- conflicted
+++ resolved
@@ -55,26 +55,9 @@
             $offset = 0 - strlen($suiteClassName);
 
             foreach ($loadedClasses as $loadedClass) {
-<<<<<<< HEAD
                 // @see https://github.com/sebastianbergmann/phpunit/issues/5020
                 if (stripos(substr($loadedClass, $offset - 1), '\\' . $suiteClassName) === 0 ||
                     stripos(substr($loadedClass, $offset - 1), '_' . $suiteClassName) === 0) {
-=======
-                try {
-                    $class = new ReflectionClass($loadedClass);
-                    // @codeCoverageIgnoreStart
-                } catch (ReflectionException $e) {
-                    throw new Exception(
-                        $e->getMessage(),
-                        $e->getCode(),
-                        $e
-                    );
-                }
-                // @codeCoverageIgnoreEnd
-
-                if (substr($loadedClass, $offset) === $suiteClassName &&
-                    $class->getFileName() == $filename) {
->>>>>>> bd776862
                     $suiteClassName = $loadedClass;
 
                     break;
@@ -82,33 +65,9 @@
             }
         }
 
-<<<<<<< HEAD
         if (!class_exists($suiteClassName, false)) {
             throw $this->exceptionFor($suiteClassName, $suiteClassFile);
         }
-=======
-        if (!empty($loadedClasses) && !class_exists($suiteClassName, false)) {
-            $testCaseClass = TestCase::class;
-
-            foreach ($loadedClasses as $loadedClass) {
-                try {
-                    $class = new ReflectionClass($loadedClass);
-                    // @codeCoverageIgnoreStart
-                } catch (ReflectionException $e) {
-                    throw new Exception(
-                        $e->getMessage(),
-                        $e->getCode(),
-                        $e
-                    );
-                }
-                // @codeCoverageIgnoreEnd
-
-                $classFile = $class->getFileName();
-
-                if ($class->isSubclassOf($testCaseClass) && !$class->isAbstract()) {
-                    $suiteClassName = $loadedClass;
-                    $testCaseClass  = $loadedClass;
->>>>>>> bd776862
 
         try {
             $class = new ReflectionClass($suiteClassName);
@@ -116,39 +75,14 @@
         } catch (ReflectionException $e) {
             throw new Exception(
                 $e->getMessage(),
-                (int) $e->getCode(),
+                $e->getCode(),
                 $e
             );
         }
         // @codeCoverageIgnoreEnd
 
-<<<<<<< HEAD
         if ($class->isSubclassOf(TestCase::class) && !$class->isAbstract()) {
             return $class;
-=======
-                if ($class->hasMethod('suite')) {
-                    try {
-                        $method = $class->getMethod('suite');
-                        // @codeCoverageIgnoreStart
-                    } catch (ReflectionException $e) {
-                        throw new Exception(
-                            $e->getMessage(),
-                            $e->getCode(),
-                            $e
-                        );
-                    }
-                    // @codeCoverageIgnoreEnd
-
-                    if (!$method->isAbstract() && $method->isPublic() && $method->isStatic()) {
-                        $suiteClassName = $loadedClass;
-
-                        if ($classFile == realpath($suiteClassFile)) {
-                            break;
-                        }
-                    }
-                }
-            }
->>>>>>> bd776862
         }
 
         if ($class->hasMethod('suite')) {
