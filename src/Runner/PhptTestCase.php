<?php declare(strict_types=1);
/*
 * This file is part of PHPUnit.
 *
 * (c) Sebastian Bergmann <sebastian@phpunit.de>
 *
 * For the full copyright and license information, please view the LICENSE
 * file that was distributed with this source code.
 */
namespace PHPUnit\Runner;

use PHPUnit\Framework\Assert;
use PHPUnit\Framework\AssertionFailedError;
use PHPUnit\Framework\ExpectationFailedException;
use PHPUnit\Framework\IncompleteTestError;
use PHPUnit\Framework\PHPTAssertionFailedError;
use PHPUnit\Framework\SelfDescribing;
use PHPUnit\Framework\SkippedTestError;
use PHPUnit\Framework\SyntheticSkippedError;
use PHPUnit\Framework\Test;
use PHPUnit\Framework\TestResult;
use PHPUnit\Util\PHP\AbstractPhpProcess;
use SebastianBergmann\Timer\Timer;
use Text_Template;
use Throwable;

/**
 * @internal This class is not covered by the backward compatibility promise for PHPUnit
 */
<<<<<<< HEAD
final class PhptTestCase implements Test, SelfDescribing
=======
class PhptTestCase implements SelfDescribing, Test
>>>>>>> e19a9c83
{
    /**
     * @var string[]
     */
    private const SETTINGS = [
        'allow_url_fopen=1',
        'auto_append_file=',
        'auto_prepend_file=',
        'disable_functions=',
        'display_errors=1',
        'docref_root=',
        'docref_ext=.html',
        'error_append_string=',
        'error_prepend_string=',
        'error_reporting=-1',
        'html_errors=0',
        'log_errors=0',
        'magic_quotes_runtime=0',
        'output_handler=',
        'open_basedir=',
        'output_buffering=Off',
        'report_memleaks=0',
        'report_zend_debug=0',
        'safe_mode=0',
        'xdebug.default_enable=0',
    ];

    /**
     * @var string
     */
    private $filename;

    /**
     * @var AbstractPhpProcess
     */
    private $phpUtil;

    /**
     * @var string
     */
    private $output = '';

    /**
     * Constructs a test case with the given filename.
     *
     * @throws Exception
     */
    public function __construct(string $filename, AbstractPhpProcess $phpUtil = null)
    {
        if (!\is_file($filename)) {
            throw new Exception(
                \sprintf(
                    'File "%s" does not exist.',
                    $filename
                )
            );
        }

        $this->filename = $filename;
        $this->phpUtil  = $phpUtil ?: AbstractPhpProcess::factory();
    }

    /**
     * Counts the number of test cases executed by run(TestResult result).
     */
    public function count(): int
    {
        return 1;
    }

    /**
     * Runs a test and collects its result in a TestResult instance.
     *
     * @throws Exception
     * @throws \ReflectionException
     * @throws \SebastianBergmann\CodeCoverage\CoveredCodeNotExecutedException
     * @throws \SebastianBergmann\CodeCoverage\InvalidArgumentException
     * @throws \SebastianBergmann\CodeCoverage\MissingCoversAnnotationException
     * @throws \SebastianBergmann\CodeCoverage\RuntimeException
     * @throws \SebastianBergmann\CodeCoverage\UnintentionallyCoveredCodeException
     * @throws \SebastianBergmann\RecursionContext\InvalidArgumentException
     */
    public function run(TestResult $result = null): TestResult
    {
        if ($result === null) {
            $result = new TestResult;
        }

        try {
            $sections = $this->parse();
        } catch (Exception $e) {
            $result->startTest($this);
            $result->addFailure($this, new SkippedTestError($e->getMessage()), 0);
            $result->endTest($this, 0);

            return $result;
        }

        $code     = $this->render($sections['FILE']);
        $xfail    = false;
        $settings = $this->parseIniSection(self::SETTINGS);

        $result->startTest($this);

        if (isset($sections['INI'])) {
            $settings = $this->parseIniSection($sections['INI'], $settings);
        }

        if (isset($sections['ENV'])) {
            $env = $this->parseEnvSection($sections['ENV']);
            $this->phpUtil->setEnv($env);
        }

        $this->phpUtil->setUseStderrRedirection(true);

        if ($result->enforcesTimeLimit()) {
            $this->phpUtil->setTimeout($result->getTimeoutForLargeTests());
        }

        $skip = $this->runSkip($sections, $result, $settings);

        if ($skip) {
            return $result;
        }

        if (isset($sections['XFAIL'])) {
            $xfail = \trim($sections['XFAIL']);
        }

        if (isset($sections['STDIN'])) {
            $this->phpUtil->setStdin($sections['STDIN']);
        }

        if (isset($sections['ARGS'])) {
            $this->phpUtil->setArgs($sections['ARGS']);
        }

        if ($result->getCollectCodeCoverageInformation()) {
            $this->renderForCoverage($code);
        }

        Timer::start();

        $jobResult    = $this->phpUtil->runJob($code, $this->stringifyIni($settings));
        $time         = Timer::stop();
        $this->output = $jobResult['stdout'] ?? '';

        if ($result->getCollectCodeCoverageInformation() && ($coverage = $this->cleanupForCoverage())) {
            $result->getCodeCoverage()->append($coverage, $this, true, [], [], true);
        }

        try {
            $this->assertPhptExpectation($sections, $jobResult['stdout']);
        } catch (AssertionFailedError $e) {
            $failure = $e;

            if ($xfail !== false) {
                $failure = new IncompleteTestError($xfail, 0, $e);
            } elseif ($e instanceof ExpectationFailedException) {
                $comparisonFailure = $e->getComparisonFailure();

                if ($comparisonFailure) {
                    $diff = $comparisonFailure->getDiff();
                } else {
                    $diff = $e->getMessage();
                }

                $hint    = $this->getLocationHintFromDiff($diff, $sections);
                $trace   = \array_merge($hint, \debug_backtrace(\DEBUG_BACKTRACE_IGNORE_ARGS));
                $failure = new PHPTAssertionFailedError(
                    $e->getMessage(),
                    0,
                    $trace[0]['file'],
                    $trace[0]['line'],
                    $trace,
                    $comparisonFailure ? $diff : ''
                );
            }

            $result->addFailure($this, $failure, $time);
        } catch (Throwable $t) {
            $result->addError($this, $t, $time);
        }

        if ($xfail !== false && $result->allCompletelyImplemented()) {
            $result->addFailure($this, new IncompleteTestError('XFAIL section but test passes'), $time);
        }

        $this->runClean($sections);

        $result->endTest($this, $time);

        return $result;
    }

    /**
     * Returns the name of the test case.
     */
    public function getName(): string
    {
        return $this->toString();
    }

    /**
     * Returns a string representation of the test case.
     */
    public function toString(): string
    {
        return $this->filename;
    }

    public function usesDataProvider(): bool
    {
        return false;
    }

    public function getNumAssertions(): int
    {
        return 1;
    }

    public function getActualOutput(): string
    {
        return $this->output;
    }

    public function hasOutput(): bool
    {
        return !empty($this->output);
    }

    /**
     * Parse --INI-- section key value pairs and return as array.
     *
     * @param array|string
     */
    private function parseIniSection($content, $ini = []): array
    {
        if (\is_string($content)) {
            $content = \explode("\n", \trim($content));
        }

        foreach ($content as $setting) {
            if (\strpos($setting, '=') === false) {
                continue;
            }

            $setting = \explode('=', $setting, 2);
            $name    = \trim($setting[0]);
            $value   = \trim($setting[1]);

            if ($name === 'extension' || $name === 'zend_extension') {
                if (!isset($ini[$name])) {
                    $ini[$name] = [];
                }

                $ini[$name][] = $value;

                continue;
            }

            $ini[$name] = $value;
        }

        return $ini;
    }

    private function parseEnvSection(string $content): array
    {
        $env = [];

        foreach (\explode("\n", \trim($content)) as $e) {
            $e = \explode('=', \trim($e), 2);

            if (!empty($e[0]) && isset($e[1])) {
                $env[$e[0]] = $e[1];
            }
        }

        return $env;
    }

    /**
     * @throws ExpectationFailedException
     * @throws \SebastianBergmann\RecursionContext\InvalidArgumentException
     * @throws Exception
     */
    private function assertPhptExpectation(array $sections, string $output): void
    {
        $assertions = [
            'EXPECT'      => 'assertEquals',
            'EXPECTF'     => 'assertStringMatchesFormat',
            'EXPECTREGEX' => 'assertRegExp',
        ];

        $actual = \preg_replace('/\r\n/', "\n", \trim($output));

        foreach ($assertions as $sectionName => $sectionAssertion) {
            if (isset($sections[$sectionName])) {
                $sectionContent = \preg_replace('/\r\n/', "\n", \trim($sections[$sectionName]));
                $expected       = $sectionName === 'EXPECTREGEX' ? "/{$sectionContent}/" : $sectionContent;

                if ($expected === null) {
                    throw new Exception('No PHPT expectation found');
                }

                Assert::$sectionAssertion($expected, $actual);

                return;
            }
        }

        throw new Exception('No PHPT assertion found');
    }

    /**
     * @throws \SebastianBergmann\RecursionContext\InvalidArgumentException
     */
    private function runSkip(array &$sections, TestResult $result, array $settings): bool
    {
        if (!isset($sections['SKIPIF'])) {
            return false;
        }

        $skipif    = $this->render($sections['SKIPIF']);
        $jobResult = $this->phpUtil->runJob($skipif, $this->stringifyIni($settings));

        if (!\strncasecmp('skip', \ltrim($jobResult['stdout']), 4)) {
            $message = '';

            if (\preg_match('/^\s*skip\s*(.+)\s*/i', $jobResult['stdout'], $skipMatch)) {
                $message = \substr($skipMatch[1], 2);
            }

            $hint  = $this->getLocationHint($message, $sections, 'SKIPIF');
            $trace = \array_merge($hint, \debug_backtrace(\DEBUG_BACKTRACE_IGNORE_ARGS));
            $result->addFailure(
                $this,
                new SyntheticSkippedError($message, 0, $trace[0]['file'], $trace[0]['line'], $trace),
                0
            );
            $result->endTest($this, 0);

            return true;
        }

        return false;
    }

    private function runClean(array &$sections): void
    {
        $this->phpUtil->setStdin('');
        $this->phpUtil->setArgs('');

        if (isset($sections['CLEAN'])) {
            $cleanCode = $this->render($sections['CLEAN']);

            $this->phpUtil->runJob($cleanCode, self::SETTINGS);
        }
    }

    /**
     * @throws Exception
     */
    private function parse(): array
    {
        $sections = [];
        $section  = '';

        $unsupportedSections = [
            'REDIRECTTEST',
            'REQUEST',
            'POST',
            'PUT',
            'POST_RAW',
            'GZIP_POST',
            'DEFLATE_POST',
            'GET',
            'COOKIE',
            'HEADERS',
            'CGI',
            'EXPECTHEADERS',
            'EXTENSIONS',
            'PHPDBG',
        ];

        $lineNr = 0;

        foreach (\file($this->filename) as $line) {
            $lineNr++;

            if (\preg_match('/^--([_A-Z]+)--/', $line, $result)) {
                $section                        = $result[1];
                $sections[$section]             = '';
                $sections[$section . '_offset'] = $lineNr;

                continue;
            }

            if (empty($section)) {
                throw new Exception('Invalid PHPT file: empty section header');
            }

            $sections[$section] .= $line;
        }

        if (isset($sections['FILEEOF'])) {
            $sections['FILE'] = \rtrim($sections['FILEEOF'], "\r\n");
            unset($sections['FILEEOF']);
        }

        $this->parseExternal($sections);

        if (!$this->validate($sections)) {
            throw new Exception('Invalid PHPT file');
        }

        foreach ($unsupportedSections as $section) {
            if (isset($sections[$section])) {
                throw new Exception(
                    "PHPUnit does not support PHPT $section sections"
                );
            }
        }

        return $sections;
    }

    /**
     * @throws Exception
     */
    private function parseExternal(array &$sections): void
    {
        $allowSections = [
            'FILE',
            'EXPECT',
            'EXPECTF',
            'EXPECTREGEX',
        ];
        $testDirectory = \dirname($this->filename) . \DIRECTORY_SEPARATOR;

        foreach ($allowSections as $section) {
            if (isset($sections[$section . '_EXTERNAL'])) {
                $externalFilename = \trim($sections[$section . '_EXTERNAL']);

                if (!\is_file($testDirectory . $externalFilename) ||
                    !\is_readable($testDirectory . $externalFilename)) {
                    throw new Exception(
                        \sprintf(
                            'Could not load --%s-- %s for PHPT file',
                            $section . '_EXTERNAL',
                            $testDirectory . $externalFilename
                        )
                    );
                }

                $sections[$section] = \file_get_contents($testDirectory . $externalFilename);
            }
        }
    }

    private function validate(array &$sections): bool
    {
        $requiredSections = [
            'FILE',
            [
                'EXPECT',
                'EXPECTF',
                'EXPECTREGEX',
            ],
        ];

        foreach ($requiredSections as $section) {
            if (\is_array($section)) {
                $foundSection = false;

                foreach ($section as $anySection) {
                    if (isset($sections[$anySection])) {
                        $foundSection = true;

                        break;
                    }
                }

                if (!$foundSection) {
                    return false;
                }

                continue;
            }

            if (!isset($sections[$section])) {
                return false;
            }
        }

        return true;
    }

    private function render(string $code): string
    {
        return \str_replace(
            [
                '__DIR__',
                '__FILE__',
            ],
            [
                "'" . \dirname($this->filename) . "'",
                "'" . $this->filename . "'",
            ],
            $code
        );
    }

    private function getCoverageFiles(): array
    {
        $baseDir  = \dirname(\realpath($this->filename)) . \DIRECTORY_SEPARATOR;
        $basename = \basename($this->filename, 'phpt');

        return [
            'coverage' => $baseDir . $basename . 'coverage',
            'job'      => $baseDir . $basename . 'php',
        ];
    }

    private function renderForCoverage(string &$job): void
    {
        $files = $this->getCoverageFiles();

        $template = new Text_Template(
            __DIR__ . '/../Util/PHP/Template/PhptTestCase.tpl'
        );

        $composerAutoload = '\'\'';

        if (\defined('PHPUNIT_COMPOSER_INSTALL') && !\defined('PHPUNIT_TESTSUITE')) {
            $composerAutoload = \var_export(PHPUNIT_COMPOSER_INSTALL, true);
        }

        $phar = '\'\'';

        if (\defined('__PHPUNIT_PHAR__')) {
            $phar = \var_export(__PHPUNIT_PHAR__, true);
        }

        $globals = '';

        if (!empty($GLOBALS['__PHPUNIT_BOOTSTRAP'])) {
            $globals = '$GLOBALS[\'__PHPUNIT_BOOTSTRAP\'] = ' . \var_export(
                $GLOBALS['__PHPUNIT_BOOTSTRAP'],
                true
                ) . ";\n";
        }

        $template->setVar(
            [
                'composerAutoload' => $composerAutoload,
                'phar'             => $phar,
                'globals'          => $globals,
                'job'              => $files['job'],
                'coverageFile'     => $files['coverage'],
            ]
        );

        \file_put_contents($files['job'], $job);
        $job = $template->render();
    }

    private function cleanupForCoverage(): array
    {
        $files    = $this->getCoverageFiles();
        $coverage = @\unserialize(\file_get_contents($files['coverage']));

        if ($coverage === false) {
            $coverage = [];
        }

        foreach ($files as $file) {
            @\unlink($file);
        }

        return $coverage;
    }

    private function stringifyIni(array $ini): array
    {
        $settings = [];

        foreach ($ini as $key => $value) {
            if (\is_array($value)) {
                foreach ($value as $val) {
                    $settings[] = $key . '=' . $val;
                }

                continue;
            }

            $settings[] = $key . '=' . $value;
        }

        return $settings;
    }

    private function getLocationHintFromDiff(string $message, array $sections): array
    {
        $needle       = '';
        $previousLine = '';
        $block        = 'message';

        foreach (\preg_split('/\r\n|\r|\n/', $message) as $line) {
            $line = \trim($line);

            if ($block === 'message' && $line === '--- Expected') {
                $block = 'expected';
            }

            if ($block === 'expected' && $line === '@@ @@') {
                $block = 'diff';
            }

            if ($block === 'diff') {
                if (\strpos($line, '+') === 0) {
                    $needle = $this->getCleanDiffLine($previousLine);

                    break;
                }

                if (\strpos($line, '-') === 0) {
                    $needle = $this->getCleanDiffLine($line);

                    break;
                }
            }

            if (!empty($line)) {
                $previousLine = $line;
            }
        }

        return $this->getLocationHint($needle, $sections);
    }

    private function getCleanDiffLine(string $line): string
    {
        if (\preg_match('/^[\-+]([\'\"]?)(.*)\1$/', $line, $matches)) {
            $line = $matches[2];
        }

        return $line;
    }

    private function getLocationHint(string $needle, array $sections, ?string $sectionName = null): array
    {
        $needle = \trim($needle);

        if (empty($needle)) {
            return [[
                'file' => \realpath($this->filename),
                'line' => 1,
            ]];
        }

        if ($sectionName) {
            $search = [$sectionName];
        } else {
            $search = [
                // 'FILE',
                'EXPECT',
                'EXPECTF',
                'EXPECTREGEX',
            ];
        }

        foreach ($search as $section) {
            if (!isset($sections[$section])) {
                continue;
            }

            if (isset($sections[$section . '_EXTERNAL'])) {
                $externalFile = \trim($sections[$section . '_EXTERNAL']);

                return [
                    [
                        'file' => \realpath(\dirname($this->filename) . \DIRECTORY_SEPARATOR . $externalFile),
                        'line' => 1,
                    ],
                    [
                        'file' => \realpath($this->filename),
                        'line' => ($sections[$section . '_EXTERNAL_offset'] ?? 0) + 1,
                    ],
                ];
            }

            $sectionOffset = $sections[$section . '_offset'] ?? 0;
            $offset        = $sectionOffset + 1;

            foreach (\preg_split('/\r\n|\r|\n/', $sections[$section]) as $line) {
                if (\strpos($line, $needle) !== false) {
                    return [[
                        'file' => \realpath($this->filename),
                        'line' => $offset,
                    ]];
                }
                $offset++;
            }
        }

        if ($sectionName) {
            // String not found in specified section, show user the start of the named section
            return [[
                'file' => \realpath($this->filename),
                'line' => $sectionOffset,
            ]];
        }

        // No section specified, show user start of code
        return [[
            'file' => \realpath($this->filename),
            'line' => 1,
        ]];
    }
}<|MERGE_RESOLUTION|>--- conflicted
+++ resolved
@@ -27,11 +27,7 @@
 /**
  * @internal This class is not covered by the backward compatibility promise for PHPUnit
  */
-<<<<<<< HEAD
-final class PhptTestCase implements Test, SelfDescribing
-=======
-class PhptTestCase implements SelfDescribing, Test
->>>>>>> e19a9c83
+final class PhptTestCase implements SelfDescribing, Test
 {
     /**
      * @var string[]
