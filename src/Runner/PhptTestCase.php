--- conflicted
+++ resolved
@@ -636,11 +636,7 @@
     private function cleanupForCoverage(): RawCodeCoverageData
     {
         $files  = $this->getCoverageFiles();
-<<<<<<< HEAD
-        $buffer = file_get_contents($files['coverage']);
-=======
-        $buffer = @\file_get_contents($files['coverage']);
->>>>>>> dd520e4f
+        $buffer = @file_get_contents($files['coverage']);
 
         if ($buffer === false) {
             $coverage = RawCodeCoverageData::fromXdebugWithoutPathCoverage([]);
