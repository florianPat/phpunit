--- conflicted
+++ resolved
@@ -215,23 +215,7 @@
             }
         }
 
-<<<<<<< HEAD
         $this->defectSortOrder[$suite->sortId()] = $max;
-=======
-        $this->defectSortOrder[$suite->getName()] = $max;
-    }
-
-    private function suiteOnlyContainsTests(TestSuite $suite): bool
-    {
-        return array_reduce(
-            $suite->tests(),
-            static function ($carry, $test)
-            {
-                return $carry && ($test instanceof TestCase || $test instanceof DataProviderTestSuite);
-            },
-            true
-        );
->>>>>>> 5ea9eb56
     }
 
     private function reverse(array $tests): array
@@ -376,23 +360,8 @@
         $provided     = [];
 
         do {
-<<<<<<< HEAD
             if ([] === array_diff($tests[$i]->requires(), $provided)) {
                 $provided     = array_merge($provided, $tests[$i]->provides());
-=======
-            $todoNames = array_map(
-                /**
-                 * @throws \SebastianBergmann\RecursionContext\InvalidArgumentException
-                 */
-                static function ($test)
-                {
-                    return self::getTestSorterUID($test);
-                },
-                $tests
-            );
-
-            if (!$tests[$i]->hasDependencies() || empty(array_intersect($this->getNormalizedDependencyNames($tests[$i]), $todoNames))) {
->>>>>>> 5ea9eb56
                 $newTestOrder = array_merge($newTestOrder, array_splice($tests, $i, 1));
                 $i            = 0;
             } else {
@@ -404,33 +373,6 @@
     }
 
     /**
-<<<<<<< HEAD
-=======
-     * @param DataProviderTestSuite|TestCase $test
-     *
-     * @return array<string> A list of full test names as "TestSuiteClassName::testMethodName"
-     */
-    private function getNormalizedDependencyNames($test): array
-    {
-        if ($test instanceof DataProviderTestSuite) {
-            $testClass = substr($test->getName(), 0, strpos($test->getName(), '::'));
-        } else {
-            $testClass = get_class($test);
-        }
-
-        $names = array_map(
-            static function ($name) use ($testClass)
-            {
-                return strpos($name, '::') === false ? $testClass . '::' . $name : $name;
-            },
-            $test->getDependencies()
-        );
-
-        return $names;
-    }
-
-    /**
->>>>>>> 5ea9eb56
      * @throws \SebastianBergmann\RecursionContext\InvalidArgumentException
      */
     private function calculateTestExecutionOrder(Test $suite): array
