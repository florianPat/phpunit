<?php
/*
 * This file is part of PHPUnit.
 *
 * (c) Sebastian Bergmann <sebastian@phpunit.de>
 *
 * For the full copyright and license information, please view the LICENSE
 * file that was distributed with this source code.
 */

use SebastianBergmann\Version;

/**
 * This class defines the current version of PHPUnit.
 *
 * @since Class available since Release 2.0.0
 */
class PHPUnit_Runner_Version
{
    private static $pharVersion;
    private static $version;

    /**
     * Returns the current version of PHPUnit.
     *
     * @return string
     */
    public static function id()
    {
        if (self::$pharVersion !== null) {
            return self::$pharVersion;
        }

        if (self::$version === null) {
<<<<<<< HEAD
            $version       = new SebastianBergmann\Version('5.6.8', dirname(dirname(__DIR__)));
=======
            $version       = new Version('5.5.7', dirname(dirname(__DIR__)));
>>>>>>> 753fa2e1
            self::$version = $version->getVersion();
        }

        return self::$version;
    }

    /**
     * @return string
     *
     * @since Method available since Release 4.8.13
     */
    public static function series()
    {
        if (strpos(self::id(), '-')) {
            $version = explode('-', self::id())[0];
        } else {
            $version = self::id();
        }

        return implode('.', array_slice(explode('.', $version), 0, 2));
    }

    /**
     * @return string
     */
    public static function getVersionString()
    {
        return 'PHPUnit ' . self::id() . ' by Sebastian Bergmann and contributors.';
    }

    /**
     * @return string
     *
     * @since Method available since Release 4.0.0
     */
    public static function getReleaseChannel()
    {
        if (strpos(self::$pharVersion, '-') !== false) {
            return '-nightly';
        }

        return '';
    }
}<|MERGE_RESOLUTION|>--- conflicted
+++ resolved
@@ -32,11 +32,7 @@
         }
 
         if (self::$version === null) {
-<<<<<<< HEAD
-            $version       = new SebastianBergmann\Version('5.6.8', dirname(dirname(__DIR__)));
-=======
-            $version       = new Version('5.5.7', dirname(dirname(__DIR__)));
->>>>>>> 753fa2e1
+            $version       = new Version('5.6.8', dirname(dirname(__DIR__)));
             self::$version = $version->getVersion();
         }
 
