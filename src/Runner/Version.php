--- conflicted
+++ resolved
@@ -32,11 +32,7 @@
         }
 
         if (self::$version === null) {
-<<<<<<< HEAD
-            $version       = new SebastianBergmann\Version('5.1.7', dirname(dirname(__DIR__)));
-=======
-            $version       = new Version('5.0.10', dirname(dirname(__DIR__)));
->>>>>>> 25743a03
+            $version       = new Version('5.1.7', dirname(dirname(__DIR__)));
             self::$version = $version->getVersion();
         }
 
