--- conflicted
+++ resolved
@@ -32,11 +32,7 @@
         }
 
         if (self::$version === null) {
-<<<<<<< HEAD
-            $version       = new SebastianBergmann\Version('5.7.5', dirname(dirname(__DIR__)));
-=======
-            $version       = new Version('5.6.8', dirname(dirname(__DIR__)));
->>>>>>> 0107fc63
+            $version       = new Version('5.7.5', dirname(dirname(__DIR__)));
             self::$version = $version->getVersion();
         }
 
