<?php declare(strict_types=1);
/*
 * This file is part of PHPUnit.
 *
 * (c) Sebastian Bergmann <sebastian@phpunit.de>
 *
 * For the full copyright and license information, please view the LICENSE
 * file that was distributed with this source code.
 */
namespace PHPUnit\Framework;

use const PHP_EOL;
use function array_keys;
use function array_map;
<<<<<<< HEAD
use function assert;
=======
use function array_merge;
use function array_slice;
use function array_unique;
use function basename;
>>>>>>> 94fbab8f
use function call_user_func;
use function class_exists;
use function count;
use function implode;
use function is_callable;
use function is_file;
use function sprintf;
use function str_ends_with;
use function str_starts_with;
use Iterator;
use IteratorAggregate;
use PHPUnit\Event;
use PHPUnit\Event\Code\TestMethod;
use PHPUnit\Metadata\Api\Dependencies;
use PHPUnit\Metadata\Api\Groups;
use PHPUnit\Metadata\Api\HookMethods;
use PHPUnit\Metadata\Api\Requirements;
use PHPUnit\Metadata\MetadataCollection;
use PHPUnit\Runner\Filter\Factory;
use PHPUnit\Runner\PhptTestCase;
use PHPUnit\Runner\TestSuiteLoader;
use PHPUnit\TestRunner\TestResult\Facade;
use PHPUnit\TextUI\Configuration\Registry;
use PHPUnit\Util\Filter;
use PHPUnit\Util\Reflection;
use PHPUnit\Util\Test as TestUtil;
use ReflectionClass;
use ReflectionException;
use ReflectionMethod;
use Throwable;

/**
 * @internal This class is not covered by the backward compatibility promise for PHPUnit
 */
class TestSuite implements IteratorAggregate, Reorderable, SelfDescribing, Test
{
    protected string $name = '';

    /**
     * @psalm-var array<string,list<Test>>
     */
    protected array $groups         = [];
    protected ?array $requiredTests = null;

    /**
     * @psalm-var list<Test>
     */
    private array $tests             = [];
    private ?array $providedTests    = null;
    private ?Factory $iteratorFilter = null;
    private bool $stopOnError;
    private bool $stopOnFailure;
    private bool $stopOnWarning;
    private bool $stopOnRisky;
    private bool $stopOnIncomplete;
    private bool $stopOnSkipped;
    private bool $stopOnDefect;

    public static function empty(string $name = null): static
    {
        if ($name === null) {
            $name = '';
        }

        return new static($name);
    }

    /**
     * @psalm-param class-string $className
     */
    public static function fromClassName(string $className): static
    {
        try {
            $class = new ReflectionClass($className);
        } catch (ReflectionException $e) {
            throw new Exception(
                $e->getMessage(),
                (int) $e->getCode(),
                $e
            );
        }
        // @codeCoverageIgnoreEnd

        return static::fromClassReflector($class);
    }

    public static function fromClassReflector(ReflectionClass $class): static
    {
        $testSuite = new static($class->getName());

        $constructor = $class->getConstructor();

        if ($constructor !== null && !$constructor->isPublic()) {
            Event\Facade::emitter()->testRunnerTriggeredWarning(
                sprintf(
                    'Class "%s" has no public constructor.',
                    $class->getName()
                )
            );

            return $testSuite;
        }

        foreach ((new Reflection)->publicMethodsInTestClass($class) as $method) {
            if ($method->getDeclaringClass()->getName() === Assert::class) {
                continue;
            }

            if ($method->getDeclaringClass()->getName() === TestCase::class) {
                continue;
            }

            if (!TestUtil::isTestMethod($method)) {
                continue;
            }

            $testSuite->addTestMethod($class, $method);
        }

        if (count($testSuite) === 0) {
            Event\Facade::emitter()->testRunnerTriggeredWarning(
                sprintf(
                    'No tests found in class "%s".',
                    $class->getName()
                )
            );
        }

        return $testSuite;
    }

    private function __construct(string $name)
    {
        $this->name = $name;

        $configuration = Registry::get();

        $this->stopOnError      = $configuration->stopOnError();
        $this->stopOnFailure    = $configuration->stopOnFailure();
        $this->stopOnWarning    = $configuration->stopOnWarning();
        $this->stopOnRisky      = $configuration->stopOnRisky();
        $this->stopOnIncomplete = $configuration->stopOnIncomplete();
        $this->stopOnSkipped    = $configuration->stopOnSkipped();
        $this->stopOnDefect     = $configuration->stopOnDefect();
    }

    /**
     * Returns a string representation of the test suite.
     */
    public function toString(): string
    {
        return $this->getName();
    }

    /**
     * Adds a test to the suite.
     */
    public function addTest(Test $test, array $groups = []): void
    {
        $class = new ReflectionClass($test);

        if (!$class->isAbstract()) {
            $this->tests[] = $test;
            $this->clearCaches();

            if ($test instanceof self && empty($groups)) {
                $groups = $test->getGroups();
            }

            if ($this->containsOnlyVirtualGroups($groups)) {
                $groups[] = 'default';
            }

            foreach ($groups as $group) {
                if (!isset($this->groups[$group])) {
                    $this->groups[$group] = [$test];
                } else {
                    $this->groups[$group][] = $test;
                }
            }

            if ($test instanceof TestCase) {
                $test->setGroups($groups);
            }
        }
    }

    /**
     * Adds the tests from the given class to the suite.
     *
     * @throws Exception
     */
    public function addTestSuite(ReflectionClass $testClass): void
    {
        if ($testClass->isAbstract()) {
            throw new Exception(
                sprintf(
                    'Class %s is abstract',
                    $testClass->getName()
                )
            );
        }

        if (!$testClass->isSubclassOf(TestCase::class)) {
            throw new Exception(
                sprintf(
                    'Class %s is not a subclass of %s',
                    $testClass->getName(),
                    TestCase::class
                )
            );
        }

        $this->addTest(self::fromClassReflector($testClass));
    }

    /**
     * Wraps both <code>addTest()</code> and <code>addTestSuite</code>
     * as well as the separate import statements for the user's convenience.
     *
     * If the named file cannot be read or there are no new tests that can be
     * added, a <code>PHPUnit\Framework\WarningTestCase</code> will be created instead,
     * leaving the current test run untouched.
     *
     * @throws \PHPUnit\Runner\Exception
     * @throws Exception
     */
    public function addTestFile(string $filename): void
    {
        if (is_file($filename) && str_ends_with($filename, '.phpt')) {
            $this->addTest(new PhptTestCase($filename));

            return;
        }

        $this->addTestSuite(
            (new TestSuiteLoader)->load($filename)
        );
    }

    /**
     * Wrapper for addTestFile() that adds multiple test files.
     *
     * @throws Exception
     */
    public function addTestFiles(iterable $fileNames): void
    {
        foreach ($fileNames as $filename) {
            $this->addTestFile((string) $filename);
        }
    }

    /**
     * Counts the number of test cases that will be run by this test.
     */
    public function count(): int
    {
        $numTests = 0;

        foreach ($this as $test) {
            $numTests += count($test);
        }

        return $numTests;
    }

    public function isEmpty(): bool
    {
        return $this->count() === 0;
    }

    /**
     * Returns the name of the suite.
     */
    public function getName(): string
    {
        return $this->name;
    }

    /**
     * Returns the test groups of the suite.
     *
     * @psalm-return list<string>
     */
    public function getGroups(): array
    {
        return array_map(
            'strval',
            array_keys($this->groups)
        );
    }

    public function getGroupDetails(): array
    {
        return $this->groups;
    }

    /**
     * @throws \SebastianBergmann\CodeCoverage\InvalidArgumentException
     * @throws \SebastianBergmann\CodeCoverage\UnintentionallyCoveredCodeException
     * @throws CodeCoverageException
     */
    public function run(): void
    {
        if (count($this) === 0) {
            return;
        }

        /** @psalm-var class-string $className */
        $className   = $this->name;
        $hookMethods = (new HookMethods)->hookMethods($className);

        $emitter                       = Event\Facade::emitter();
        $testSuiteValueObjectForEvents = Event\TestSuite\TestSuite::fromTestSuite($this);

        $emitter->testSuiteStarted($testSuiteValueObjectForEvents);

        $methodsCalledBeforeFirstTest = [];

        if (class_exists($this->name, false)) {
            try {
                foreach ($hookMethods['beforeClass'] as $beforeClassMethod) {
                    if ($this->methodDoesNotExistOrIsDeclaredInTestCase($beforeClassMethod)) {
                        continue;
                    }

                    if ($missingRequirements = (new Requirements)->requirementsNotSatisfiedFor($this->name, $beforeClassMethod)) {
                        $this->markTestSuiteSkipped(implode(PHP_EOL, $missingRequirements));
                    }

                    $methodCalledBeforeFirstTest = new Event\Code\ClassMethod(
                        $this->name,
                        $beforeClassMethod
                    );

                    $emitter->testBeforeFirstTestMethodCalled(
                        $this->name,
                        $methodCalledBeforeFirstTest
                    );

                    $methodsCalledBeforeFirstTest[] = $methodCalledBeforeFirstTest;

                    call_user_func([$this->name, $beforeClassMethod]);
                }
            } catch (SkippedTestSuiteError $error) {
                return;
            } catch (Throwable $t) {
                assert(isset($methodCalledBeforeFirstTest));

                $emitter->testBeforeFirstTestMethodErrored(
                    $this->name,
                    $methodCalledBeforeFirstTest,
                    Event\Code\Throwable::from($t)
                );

                if (!empty($methodsCalledBeforeFirstTest)) {
                    $emitter->testBeforeFirstTestMethodFinished(
                        $this->name,
                        ...$methodsCalledBeforeFirstTest
                    );
                }

                return;
            }
        }

        if (!empty($methodsCalledBeforeFirstTest)) {
            $emitter->testBeforeFirstTestMethodFinished(
                $this->name,
                ...$methodsCalledBeforeFirstTest
            );
        }

        foreach ($this as $test) {
            if ($this->shouldStop()) {
                break;
            }

            $test->run();
        }

        $methodsCalledAfterLastTest = [];

        if (class_exists($this->name, false)) {
            foreach ($hookMethods['afterClass'] as $afterClassMethod) {
                if ($this->methodDoesNotExistOrIsDeclaredInTestCase($afterClassMethod)) {
                    continue;
                }

                try {
                    call_user_func([$this->name, $afterClassMethod]);

                    $methodCalledAfterLastTest = new Event\Code\ClassMethod(
                        $this->name,
                        $afterClassMethod
                    );

                    $emitter->testAfterLastTestMethodCalled(
                        $this->name,
                        $methodCalledAfterLastTest
                    );

                    $methodsCalledAfterLastTest[] = $methodCalledAfterLastTest;
                } catch (Throwable $t) {
                    // @todo
                }
            }
        }

        if (!empty($methodsCalledAfterLastTest)) {
            $emitter->testAfterLastTestMethodFinished(
                $this->name,
                ...$methodsCalledAfterLastTest
            );
        }

        $emitter->testSuiteFinished($testSuiteValueObjectForEvents);
    }

    /**
     * Returns the tests as an enumeration.
     *
     * @psalm-return list<Test>
     */
    public function tests(): array
    {
        return $this->tests;
    }

    /**
     * Set tests of the test suite.
     *
     * @psalm-param list<Test> $tests
     */
    public function setTests(array $tests): void
    {
        $this->tests = $tests;
    }

    /**
     * Mark the test suite as skipped.
     *
     * @throws SkippedTestSuiteError
     */
    public function markTestSuiteSkipped(string $message = ''): never
    {
        throw new SkippedTestSuiteError($message);
    }

    /**
     * Returns an iterator for this test suite.
     */
    public function getIterator(): Iterator
    {
        $iterator = new TestSuiteIterator($this);

        if ($this->iteratorFilter !== null) {
            $iterator = $this->iteratorFilter->factory($iterator, $this);
        }

        return $iterator;
    }

    public function injectFilter(Factory $filter): void
    {
        $this->iteratorFilter = $filter;

        foreach ($this as $test) {
            if ($test instanceof self) {
                $test->injectFilter($filter);
            }
        }
    }

    /**
     * @psalm-return list<ExecutionOrderDependency>
     */
    public function provides(): array
    {
        if ($this->providedTests === null) {
            $this->providedTests = [];

            if (is_callable($this->sortId(), true)) {
                $this->providedTests[] = new ExecutionOrderDependency($this->sortId());
            }

            foreach ($this->tests as $test) {
                if (!($test instanceof Reorderable)) {
                    // @codeCoverageIgnoreStart
                    continue;
                    // @codeCoverageIgnoreEnd
                }
                $this->providedTests = ExecutionOrderDependency::mergeUnique($this->providedTests, $test->provides());
            }
        }

        return $this->providedTests;
    }

    /**
     * @psalm-return list<ExecutionOrderDependency>
     */
    public function requires(): array
    {
        if ($this->requiredTests === null) {
            $this->requiredTests = [];

            foreach ($this->tests as $test) {
                if (!($test instanceof Reorderable)) {
                    // @codeCoverageIgnoreStart
                    continue;
                    // @codeCoverageIgnoreEnd
                }
                $this->requiredTests = ExecutionOrderDependency::mergeUnique(
                    ExecutionOrderDependency::filterInvalid($this->requiredTests),
                    $test->requires()
                );
            }

            $this->requiredTests = ExecutionOrderDependency::diff($this->requiredTests, $this->provides());
        }

        return $this->requiredTests;
    }

    public function sortId(): string
    {
        return $this->getName() . '::class';
    }

    /**
     * @throws Exception
     */
    protected function addTestMethod(ReflectionClass $class, ReflectionMethod $method): void
    {
        $className  = $class->getName();
        $methodName = $method->getName();

        try {
            $test = (new TestBuilder)->build($class, $methodName);
        } catch (InvalidDataProviderException $e) {
            Event\Facade::emitter()->testTriggeredPhpunitError(
                new TestMethod(
                    $className,
                    $methodName,
                    $class->getFileName(),
                    $method->getStartLine(),
                    MetadataCollection::fromArray([]),
                    Event\TestDataCollection::fromArray([])
                ),
                sprintf(
                    "The data provider specified for %s::%s is invalid\n%s",
                    $className,
                    $methodName,
                    $this->throwableToString($e)
                )
            );

            return;
        }

        if ($test instanceof TestCase || $test instanceof DataProviderTestSuite) {
            $test->setDependencies(
                Dependencies::dependencies($class->getName(), $methodName)
            );
        }

        $this->addTest(
            $test,
            (new Groups)->groups($class->getName(), $methodName)
        );
    }

    private function clearCaches(): void
    {
        $this->providedTests = null;
        $this->requiredTests = null;
    }

    private function containsOnlyVirtualGroups(array $groups): bool
    {
        foreach ($groups as $group) {
            if (!str_starts_with($group, '__phpunit_')) {
                return false;
            }
        }

        return true;
    }

    private function methodDoesNotExistOrIsDeclaredInTestCase(string $methodName): bool
    {
        $reflector = new ReflectionClass($this->name);

        return !$reflector->hasMethod($methodName) ||
               $reflector->getMethod($methodName)->getDeclaringClass()->getName() === TestCase::class;
    }

    private function shouldStop(): bool
    {
        if (($this->stopOnDefect || $this->stopOnError) && Facade::hasTestErroredEvents()) {
            return true;
        }

        if (($this->stopOnDefect || $this->stopOnFailure) && Facade::hasTestFailedEvents()) {
            return true;
        }

        if (($this->stopOnDefect || $this->stopOnWarning) && Facade::hasWarningEvents()) {
            return true;
        }

        if (($this->stopOnDefect || $this->stopOnRisky) && Facade::hasTestConsideredRiskyEvents()) {
            return true;
        }

        if ($this->stopOnSkipped && Facade::hasTestSkippedEvents()) {
            return true;
        }

        if ($this->stopOnIncomplete && Facade::hasTestMarkedIncompleteEvents()) {
            return true;
        }

        return false;
    }

    private function throwableToString(Throwable $t): string
    {
        $message = $t->getMessage();

        if (empty(trim($message))) {
            $message = '<no message>';
        }

        if ($t instanceof InvalidDataProviderException) {
            return sprintf(
                "%s\n%s",
                $message,
                Filter::getFilteredStacktrace($t)
            );
        }

        return sprintf(
            "%s: %s\n%s",
            $t::class,
            $message,
            Filter::getFilteredStacktrace($t)
        );
    }
}<|MERGE_RESOLUTION|>--- conflicted
+++ resolved
@@ -12,14 +12,7 @@
 use const PHP_EOL;
 use function array_keys;
 use function array_map;
-<<<<<<< HEAD
 use function assert;
-=======
-use function array_merge;
-use function array_slice;
-use function array_unique;
-use function basename;
->>>>>>> 94fbab8f
 use function call_user_func;
 use function class_exists;
 use function count;
@@ -29,6 +22,7 @@
 use function sprintf;
 use function str_ends_with;
 use function str_starts_with;
+use function trim;
 use Iterator;
 use IteratorAggregate;
 use PHPUnit\Event;
