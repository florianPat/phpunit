<?php
/*
 * This file is part of PHPUnit.
 *
 * (c) Sebastian Bergmann <sebastian@phpunit.de>
 *
 * For the full copyright and license information, please view the LICENSE
 * file that was distributed with this source code.
 */

/**
 * A TestSuite is a composite of Tests. It runs a collection of test cases.
 *
 * Here is an example using the dynamic test definition.
 *
 * <code>
 * <?php
 * $suite = new PHPUnit_Framework_TestSuite;
 * $suite->addTest(new MathTest('testPass'));
 * ?>
 * </code>
 *
 * Alternatively, a TestSuite can extract the tests to be run automatically.
 * To do so you pass a ReflectionClass instance for your
 * PHPUnit_Framework_TestCase class to the PHPUnit_Framework_TestSuite
 * constructor.
 *
 * <code>
 * <?php
 * $suite = new PHPUnit_Framework_TestSuite(
 *   new ReflectionClass('MathTest')
 * );
 * ?>
 * </code>
 *
 * This constructor creates a suite with all the methods starting with
 * "test" that take no arguments.
 *
 * @since Class available since Release 2.0.0
 */
class PHPUnit_Framework_TestSuite implements PHPUnit_Framework_Test, PHPUnit_Framework_SelfDescribing, IteratorAggregate
{
    /**
     * Last count of tests in this suite.
     *
     * @var int|null
     */
    private $cachedNumTests;

    /**
     * Enable or disable the backup and restoration of the $GLOBALS array.
     *
     * @var bool
     */
    protected $backupGlobals = null;

    /**
     * Enable or disable the backup and restoration of static attributes.
     *
     * @var bool
     */
    protected $backupStaticAttributes = null;

    /**
     * @var bool
     */
    private $beStrictAboutChangesToGlobalState = null;

    /**
     * @var bool
     */
    protected $runTestInSeparateProcess = false;

    /**
     * The name of the test suite.
     *
     * @var string
     */
    protected $name = '';

    /**
     * The test groups of the test suite.
     *
     * @var array
     */
    protected $groups = [];

    /**
     * The tests in the test suite.
     *
     * @var array
     */
    protected $tests = [];

    /**
     * The number of tests in the test suite.
     *
     * @var int
     */
    protected $numTests = -1;

    /**
     * @var bool
     */
    protected $testCase = false;

    /**
     * @var array
     */
    protected $foundClasses = [];

    /**
     * @var PHPUnit_Runner_Filter_Factory
     */
    private $iteratorFilter = null;

    /**
     * Constructs a new TestSuite:
     *
     *   - PHPUnit_Framework_TestSuite() constructs an empty TestSuite.
     *
     *   - PHPUnit_Framework_TestSuite(ReflectionClass) constructs a
     *     TestSuite from the given class.
     *
     *   - PHPUnit_Framework_TestSuite(ReflectionClass, String)
     *     constructs a TestSuite from the given class with the given
     *     name.
     *
     *   - PHPUnit_Framework_TestSuite(String) either constructs a
     *     TestSuite from the given class (if the passed string is the
     *     name of an existing class) or constructs an empty TestSuite
     *     with the given name.
     *
     * @param mixed  $theClass
     * @param string $name
     *
     * @throws PHPUnit_Framework_Exception
     */
    public function __construct($theClass = '', $name = '')
    {
        $argumentsValid = false;

        if (is_object($theClass) &&
            $theClass instanceof ReflectionClass) {
            $argumentsValid = true;
        } elseif (is_string($theClass) &&
                 $theClass !== '' &&
                 class_exists($theClass, false)) {
            $argumentsValid = true;

            if ($name == '') {
                $name = $theClass;
            }

            $theClass = new ReflectionClass($theClass);
        } elseif (is_string($theClass)) {
            $this->setName($theClass);

            return;
        }

        if (!$argumentsValid) {
            throw new PHPUnit_Framework_Exception;
        }

        if (!$theClass->isSubclassOf('PHPUnit_Framework_TestCase')) {
            throw new PHPUnit_Framework_Exception(
                'Class "' . $theClass->name . '" does not extend PHPUnit_Framework_TestCase.'
            );
        }

        if ($name != '') {
            $this->setName($name);
        } else {
            $this->setName($theClass->getName());
        }

        $constructor = $theClass->getConstructor();

        if ($constructor !== null &&
            !$constructor->isPublic()) {
            $this->addTest(
                self::warning(
                    sprintf(
                        'Class "%s" has no public constructor.',
                        $theClass->getName()
                    )
                )
            );

            return;
        }

        foreach ($theClass->getMethods() as $method) {
            $this->addTestMethod($theClass, $method);
        }

        if (empty($this->tests)) {
            $this->addTest(
                self::warning(
                    sprintf(
                        'No tests found in class "%s".',
                        $theClass->getName()
                    )
                )
            );
        }

        $this->testCase = true;
    }

    /**
     * Returns a string representation of the test suite.
     *
     * @return string
     */
    public function toString()
    {
        return $this->getName();
    }

    /**
     * Adds a test to the suite.
     *
     * @param PHPUnit_Framework_Test $test
     * @param array                  $groups
     */
    public function addTest(PHPUnit_Framework_Test $test, $groups = [])
    {
        $class = new ReflectionClass($test);

        if (!$class->isAbstract()) {
            $this->tests[]  = $test;
            $this->numTests = -1;

            if ($test instanceof self &&
                empty($groups)) {
                $groups = $test->getGroups();
            }

            if (empty($groups)) {
                $groups = ['default'];
            }

            foreach ($groups as $group) {
                if (!isset($this->groups[$group])) {
                    $this->groups[$group] = [$test];
                } else {
                    $this->groups[$group][] = $test;
                }
            }
        }
    }

    /**
     * Adds the tests from the given class to the suite.
     *
     * @param mixed $testClass
     *
     * @throws PHPUnit_Framework_Exception
     */
    public function addTestSuite($testClass)
    {
        if (is_string($testClass) && class_exists($testClass)) {
            $testClass = new ReflectionClass($testClass);
        }

        if (!is_object($testClass)) {
            throw PHPUnit_Util_InvalidArgumentHelper::factory(
                1,
                'class name or object'
            );
        }

        if ($testClass instanceof self) {
            $this->addTest($testClass);
        } elseif ($testClass instanceof ReflectionClass) {
            $suiteMethod = false;

            if (!$testClass->isAbstract()) {
                if ($testClass->hasMethod(PHPUnit_Runner_BaseTestRunner::SUITE_METHODNAME)) {
                    $method = $testClass->getMethod(
                        PHPUnit_Runner_BaseTestRunner::SUITE_METHODNAME
                    );

                    if ($method->isStatic()) {
                        $this->addTest(
                            $method->invoke(null, $testClass->getName())
                        );

                        $suiteMethod = true;
                    }
                }
            }

            if (!$suiteMethod && !$testClass->isAbstract()) {
                $this->addTest(new self($testClass));
            }
        } else {
            throw new PHPUnit_Framework_Exception;
        }
    }

    /**
     * Wraps both <code>addTest()</code> and <code>addTestSuite</code>
     * as well as the separate import statements for the user's convenience.
     *
     * If the named file cannot be read or there are no new tests that can be
     * added, a <code>PHPUnit_Framework_Warning</code> will be created instead,
     * leaving the current test run untouched.
     *
     * @param string $filename
     *
     * @throws PHPUnit_Framework_Exception
     *
     * @since  Method available since Release 2.3.0
     */
    public function addTestFile($filename)
    {
        if (!is_string($filename)) {
            throw PHPUnit_Util_InvalidArgumentHelper::factory(1, 'string');
        }

        if (file_exists($filename) && substr($filename, -5) == '.phpt') {
            $this->addTest(
                new PHPUnit_Extensions_PhptTestCase($filename)
            );

            return;
        }

        // The given file may contain further stub classes in addition to the
        // test class itself. Figure out the actual test class.
        $classes    = get_declared_classes();
        $filename   = PHPUnit_Util_Fileloader::checkAndLoad($filename);
        $newClasses = array_diff(get_declared_classes(), $classes);

        // The diff is empty in case a parent class (with test methods) is added
        // AFTER a child class that inherited from it. To account for that case,
        // cumulate all discovered classes, so the parent class may be found in
        // a later invocation.
        if ($newClasses) {
            // On the assumption that test classes are defined first in files,
            // process discovered classes in approximate LIFO order, so as to
            // avoid unnecessary reflection.
            $this->foundClasses = array_merge($newClasses, $this->foundClasses);
        }

        // The test class's name must match the filename, either in full, or as
        // a PEAR/PSR-0 prefixed shortname ('NameSpace_ShortName'), or as a
        // PSR-1 local shortname ('NameSpace\ShortName'). The comparison must be
        // anchored to prevent false-positive matches (e.g., 'OtherShortName').
        $shortname      = basename($filename, '.php');
        $shortnameRegEx = '/(?:^|_|\\\\)' . preg_quote($shortname, '/') . '$/';

        foreach ($this->foundClasses as $i => $className) {
            if (preg_match($shortnameRegEx, $className)) {
                $class = new ReflectionClass($className);

                if ($class->getFileName() == $filename) {
                    $newClasses = [$className];
                    unset($this->foundClasses[$i]);
                    break;
                }
            }
        }

        foreach ($newClasses as $className) {
            $class = new ReflectionClass($className);

            if (!$class->isAbstract()) {
                if ($class->hasMethod(PHPUnit_Runner_BaseTestRunner::SUITE_METHODNAME)) {
                    $method = $class->getMethod(
                        PHPUnit_Runner_BaseTestRunner::SUITE_METHODNAME
                    );

                    if ($method->isStatic()) {
                        $this->addTest($method->invoke(null, $className));
                    }
                } elseif ($class->implementsInterface('PHPUnit_Framework_Test')) {
                    $this->addTestSuite($class);
                }
            }
        }

        $this->numTests = -1;
    }

    /**
     * Wrapper for addTestFile() that adds multiple test files.
     *
     * @param array|Iterator $filenames
     *
     * @throws PHPUnit_Framework_Exception
     *
     * @since  Method available since Release 2.3.0
     */
    public function addTestFiles($filenames)
    {
        if (!(is_array($filenames) ||
             (is_object($filenames) && $filenames instanceof Iterator))) {
            throw PHPUnit_Util_InvalidArgumentHelper::factory(
                1,
                'array or iterator'
            );
        }

        foreach ($filenames as $filename) {
            $this->addTestFile((string) $filename);
        }
    }

    /**
     * Counts the number of test cases that will be run by this test.
     *
     * @param bool $preferCache Indicates if cache is preferred.
     *
     * @return int
     */
    public function count($preferCache = false)
    {
        if ($preferCache && $this->cachedNumTests != null) {
            $numTests = $this->cachedNumTests;
        } else {
            $numTests = 0;
            foreach ($this as $test) {
                $numTests += count($test);
            }
            $this->cachedNumTests = $numTests;
        }

        return $numTests;
    }

    /**
     * @param ReflectionClass $theClass
     * @param string          $name
     *
     * @return PHPUnit_Framework_Test
     *
     * @throws PHPUnit_Framework_Exception
     */
    public static function createTest(ReflectionClass $theClass, $name)
    {
        $className = $theClass->getName();

        if (!$theClass->isInstantiable()) {
            return self::warning(
                sprintf('Cannot instantiate class "%s".', $className)
            );
        }

        $backupSettings = PHPUnit_Util_Test::getBackupSettings(
            $className,
            $name
        );

        $preserveGlobalState = PHPUnit_Util_Test::getPreserveGlobalStateSettings(
            $className,
            $name
        );

        $runTestInSeparateProcess = PHPUnit_Util_Test::getProcessIsolationSettings(
            $className,
            $name
        );

        $constructor = $theClass->getConstructor();

        if ($constructor !== null) {
            $parameters = $constructor->getParameters();

            // TestCase() or TestCase($name)
            if (count($parameters) < 2) {
                $test = new $className;
            } // TestCase($name, $data)
            else {
                try {
                    $data = PHPUnit_Util_Test::getProvidedData(
                        $className,
                        $name
                    );
                } catch (PHPUnit_Framework_IncompleteTestError $e) {
                    $message = sprintf(
                        'Test for %s::%s marked incomplete by data provider',
                        $className,
                        $name
                    );

                    $_message = $e->getMessage();

                    if (!empty($_message)) {
                        $message .= "\n" . $_message;
                    }

                    $data = self::incompleteTest($className, $name, $message);
                } catch (PHPUnit_Framework_SkippedTestError $e) {
                    $message = sprintf(
                        'Test for %s::%s skipped by data provider',
                        $className,
                        $name
                    );

                    $_message = $e->getMessage();

                    if (!empty($_message)) {
                        $message .= "\n" . $_message;
                    }

                    $data = self::skipTest($className, $name, $message);
                } catch (Throwable $_t) {
                    $t = $_t;
                } catch (Exception $_t) {
                    $t = $_t;
                }

                if (isset($t)) {
                    $message = sprintf(
                        'The data provider specified for %s::%s is invalid.',
                        $className,
                        $name
                    );

                    $_message = $t->getMessage();

                    if (!empty($_message)) {
                        $message .= "\n" . $_message;
                    }

                    $data = self::warning($message);
                }

                // Test method with @dataProvider.
                if (isset($data)) {
                    $test = new PHPUnit_Framework_TestSuite_DataProvider(
                        $className . '::' . $name
                    );

                    if (empty($data)) {
                        $data = self::warning(
                            sprintf(
                                'No tests found in suite "%s".',
                                $test->getName()
                            )
                        );
                    }

                    $groups = PHPUnit_Util_Test::getGroups($className, $name);

                    if ($data instanceof PHPUnit_Framework_Warning ||
                        $data instanceof PHPUnit_Framework_SkippedTestCase ||
                        $data instanceof PHPUnit_Framework_IncompleteTestCase) {
                        $test->addTest($data, $groups);
                    } else {
                        foreach ($data as $_dataName => $_data) {
                            $_test = new $className($name, $_data, $_dataName);

                            if ($runTestInSeparateProcess) {
                                $_test->setRunTestInSeparateProcess(true);

                                if ($preserveGlobalState !== null) {
                                    $_test->setPreserveGlobalState($preserveGlobalState);
                                }
                            }

                            if ($backupSettings['backupGlobals'] !== null) {
                                $_test->setBackupGlobals(
                                    $backupSettings['backupGlobals']
                                );
                            }

                            if ($backupSettings['backupStaticAttributes'] !== null) {
                                $_test->setBackupStaticAttributes(
                                    $backupSettings['backupStaticAttributes']
                                );
                            }

                            $test->addTest($_test, $groups);
                        }
                    }
                } else {
                    $test = new $className;
                }
            }
        }

        if (!isset($test)) {
            throw new PHPUnit_Framework_Exception('No valid test provided.');
        }

        if ($test instanceof PHPUnit_Framework_TestCase) {
            $test->setName($name);

            if ($runTestInSeparateProcess) {
                $test->setRunTestInSeparateProcess(true);

                if ($preserveGlobalState !== null) {
                    $test->setPreserveGlobalState($preserveGlobalState);
                }
            }

            if ($backupSettings['backupGlobals'] !== null) {
                $test->setBackupGlobals($backupSettings['backupGlobals']);
            }

            if ($backupSettings['backupStaticAttributes'] !== null) {
                $test->setBackupStaticAttributes(
                    $backupSettings['backupStaticAttributes']
                );
            }
        }

        return $test;
    }

    /**
     * Creates a default TestResult object.
     *
     * @return PHPUnit_Framework_TestResult
     */
    protected function createResult()
    {
        return new PHPUnit_Framework_TestResult;
    }

    /**
     * Returns the name of the suite.
     *
     * @return string
     */
    public function getName()
    {
        return $this->name;
    }

    /**
     * Returns the test groups of the suite.
     *
     * @return array
     *
     * @since  Method available since Release 3.2.0
     */
    public function getGroups()
    {
        return array_keys($this->groups);
    }

    public function getGroupDetails()
    {
        return $this->groups;
    }

    /**
     * Set tests groups of the test case
     *
     * @param array $groups
     *
     * @since Method available since Release 4.0.0
     */
    public function setGroupDetails(array $groups)
    {
        $this->groups = $groups;
    }

    /**
     * Runs the tests and collects their result in a TestResult.
     *
     * @param PHPUnit_Framework_TestResult $result
     *
     * @return PHPUnit_Framework_TestResult
     */
    public function run(PHPUnit_Framework_TestResult $result = null)
    {
        if ($result === null) {
            $result = $this->createResult();
        }

        if (count($this) == 0) {
            return $result;
        }

        $hookMethods = PHPUnit_Util_Test::getHookMethods($this->name);

        $result->startTestSuite($this);

        try {
            $this->setUp();

            foreach ($hookMethods['beforeClass'] as $beforeClassMethod) {
                if ($this->testCase === true &&
                    class_exists($this->name, false) &&
                    method_exists($this->name, $beforeClassMethod)) {
                    if ($missingRequirements = PHPUnit_Util_Test::getMissingRequirements($this->name, $beforeClassMethod)) {
                        $this->markTestSuiteSkipped(implode(PHP_EOL, $missingRequirements));
                    }

                    call_user_func([$this->name, $beforeClassMethod]);
                }
            }
        } catch (PHPUnit_Framework_SkippedTestSuiteError $e) {
            $numTests = count($this);

            for ($i = 0; $i < $numTests; $i++) {
                $result->startTest($this);
                $result->addFailure($this, $e, 0);
                $result->endTest($this, 0);
            }

            $this->tearDown();
            $result->endTestSuite($this);

            return $result;
        } catch (Throwable $_t) {
            $t = $_t;
        } catch (Exception $_t) {
            $t = $_t;
        }

        if (isset($t)) {
            $numTests = count($this);

            for ($i = 0; $i < $numTests; $i++) {
                $result->startTest($this);
                $result->addError($this, $t, 0);
                $result->endTest($this, 0);
            }

            $this->tearDown();
            $result->endTestSuite($this);

            return $result;
        }

        foreach ($this as $test) {
            if ($result->shouldStop()) {
                break;
            }

            if ($test instanceof PHPUnit_Framework_TestCase ||
                $test instanceof self) {
                $test->setbeStrictAboutChangesToGlobalState($this->beStrictAboutChangesToGlobalState);
                $test->setBackupGlobals($this->backupGlobals);
                $test->setBackupStaticAttributes($this->backupStaticAttributes);
                $test->setRunTestInSeparateProcess($this->runTestInSeparateProcess);
            }

            $test->run($result);
        }

        foreach ($hookMethods['afterClass'] as $afterClassMethod) {
            if ($this->testCase === true && class_exists($this->name, false) && method_exists($this->name, $afterClassMethod)) {
                call_user_func([$this->name, $afterClassMethod]);
            }
        }

        $this->tearDown();

        $result->endTestSuite($this);

        return $result;
    }

    /**
     * @param bool $runTestInSeparateProcess
     *
     * @throws PHPUnit_Framework_Exception
     *
     * @since  Method available since Release 3.7.0
     */
    public function setRunTestInSeparateProcess($runTestInSeparateProcess)
    {
        if (is_bool($runTestInSeparateProcess)) {
            $this->runTestInSeparateProcess = $runTestInSeparateProcess;
        } else {
            throw PHPUnit_Util_InvalidArgumentHelper::factory(1, 'boolean');
        }
    }

    /**
     * Runs a test.
     *
     * @deprecated
     *
     * @param PHPUnit_Framework_Test       $test
     * @param PHPUnit_Framework_TestResult $result
     */
    public function runTest(PHPUnit_Framework_Test $test, PHPUnit_Framework_TestResult $result)
    {
        $test->run($result);
    }

    /**
     * Sets the name of the suite.
     *
     * @param  string
     */
    public function setName($name)
    {
        $this->name = $name;
    }

    /**
     * Returns the test at the given index.
     *
     * @param  int
     *
     * @return PHPUnit_Framework_Test
     */
    public function testAt($index)
    {
        if (isset($this->tests[$index])) {
            return $this->tests[$index];
        } else {
            return false;
        }
    }

    /**
     * Returns the tests as an enumeration.
     *
     * @return array
     */
    public function tests()
    {
        return $this->tests;
    }

    /**
     * Set tests of the test suite
     *
     * @param array $tests
     *
     * @since Method available since Release 4.0.0
     */
    public function setTests(array $tests)
    {
        $this->tests = $tests;
    }

    /**
     * Mark the test suite as skipped.
     *
     * @param string $message
     *
     * @throws PHPUnit_Framework_SkippedTestSuiteError
     *
     * @since  Method available since Release 3.0.0
     */
    public function markTestSuiteSkipped($message = '')
    {
        throw new PHPUnit_Framework_SkippedTestSuiteError($message);
    }

    /**
     * @param ReflectionClass  $class
     * @param ReflectionMethod $method
     */
    protected function addTestMethod(ReflectionClass $class, ReflectionMethod $method)
    {
        if (!$this->isTestMethod($method)) {
            return;
        }

        $name = $method->getName();

        if (!$method->isPublic()) {
            $this->addTest(
                self::warning(
                    sprintf(
                        'Test method "%s" in test class "%s" is not public.',
                        $name,
                        $class->getName()
                    )
                )
            );

            return;
        }

        $test = self::createTest($class, $name);

        if ($test instanceof PHPUnit_Framework_TestCase ||
            $test instanceof PHPUnit_Framework_TestSuite_DataProvider) {
            $test->setDependencies(
                PHPUnit_Util_Test::getDependencies($class->getName(), $name)
            );
        }

        $this->addTest(
            $test,
            PHPUnit_Util_Test::getGroups($class->getName(), $name)
        );
    }

    /**
     * @param ReflectionMethod $method
     *
     * @return bool
     */
    public static function isTestMethod(ReflectionMethod $method)
    {
        if (strpos($method->name, 'test') === 0) {
            return true;
        }

        // @scenario on TestCase::testMethod()
        // @test     on TestCase::testMethod()
        $doc_comment = $method->getDocComment();

        return strpos($doc_comment, '@test')     !== false ||
               strpos($doc_comment, '@scenario') !== false;
    }

    /**
     * @param string $message
     *
     * @return PHPUnit_Framework_Warning
     */
    protected static function warning($message)
    {
        return new PHPUnit_Framework_Warning($message);
    }

    /**
     * @param string $class
     * @param string $methodName
     * @param string $message
     *
     * @return PHPUnit_Framework_SkippedTestCase
     *
     * @since  Method available since Release 4.3.0
     */
    protected static function skipTest($class, $methodName, $message)
    {
        return new PHPUnit_Framework_SkippedTestCase($class, $methodName, $message);
    }

    /**
     * @param string $class
     * @param string $methodName
     * @param string $message
     *
     * @return PHPUnit_Framework_IncompleteTestCase
     *
     * @since  Method available since Release 4.3.0
     */
    protected static function incompleteTest($class, $methodName, $message)
    {
        return new PHPUnit_Framework_IncompleteTestCase($class, $methodName, $message);
    }

    /**
<<<<<<< HEAD
     * @param bool $beStrictAboutChangesToGlobalState
=======
     * @param bool $disallowChangesToGlobalState
     *
>>>>>>> 516bfb83
     * @since  Method available since Release 4.6.0
     */
    public function setbeStrictAboutChangesToGlobalState($beStrictAboutChangesToGlobalState)
    {
        if (is_null($this->beStrictAboutChangesToGlobalState) && is_bool($beStrictAboutChangesToGlobalState)) {
            $this->beStrictAboutChangesToGlobalState = $beStrictAboutChangesToGlobalState;
        }
    }

    /**
     * @param bool $backupGlobals
     *
     * @since  Method available since Release 3.3.0
     */
    public function setBackupGlobals($backupGlobals)
    {
        if (is_null($this->backupGlobals) && is_bool($backupGlobals)) {
            $this->backupGlobals = $backupGlobals;
        }
    }

    /**
     * @param bool $backupStaticAttributes
     *
     * @since  Method available since Release 3.4.0
     */
    public function setBackupStaticAttributes($backupStaticAttributes)
    {
        if (is_null($this->backupStaticAttributes) &&
            is_bool($backupStaticAttributes)) {
            $this->backupStaticAttributes = $backupStaticAttributes;
        }
    }

    /**
     * Returns an iterator for this test suite.
     *
     * @return RecursiveIteratorIterator
     *
     * @since  Method available since Release 3.1.0
     */
    public function getIterator()
    {
        $iterator = new PHPUnit_Util_TestSuiteIterator($this);

        if ($this->iteratorFilter !== null) {
            $iterator = $this->iteratorFilter->factory($iterator, $this);
        }

        return $iterator;
    }

    public function injectFilter(PHPUnit_Runner_Filter_Factory $filter)
    {
        $this->iteratorFilter = $filter;
        foreach ($this as $test) {
            if ($test instanceof self) {
                $test->injectFilter($filter);
            }
        }
    }

    /**
     * Template Method that is called before the tests
     * of this test suite are run.
     *
     * @since  Method available since Release 3.1.0
     */
    protected function setUp()
    {
    }

    /**
     * Template Method that is called after the tests
     * of this test suite have finished running.
     *
     * @since  Method available since Release 3.1.0
     */
    protected function tearDown()
    {
    }
}<|MERGE_RESOLUTION|>--- conflicted
+++ resolved
@@ -950,12 +950,8 @@
     }
 
     /**
-<<<<<<< HEAD
      * @param bool $beStrictAboutChangesToGlobalState
-=======
-     * @param bool $disallowChangesToGlobalState
-     *
->>>>>>> 516bfb83
+     *
      * @since  Method available since Release 4.6.0
      */
     public function setbeStrictAboutChangesToGlobalState($beStrictAboutChangesToGlobalState)
