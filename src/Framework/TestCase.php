<?php declare(strict_types=1);
/*
 * This file is part of PHPUnit.
 *
 * (c) Sebastian Bergmann <sebastian@phpunit.de>
 *
 * For the full copyright and license information, please view the LICENSE
 * file that was distributed with this source code.
 */
namespace PHPUnit\Framework;

use const LC_ALL;
use const LC_COLLATE;
use const LC_CTYPE;
use const LC_MONETARY;
use const LC_NUMERIC;
use const LC_TIME;
use const PATHINFO_FILENAME;
use const PHP_EOL;
use const PHP_URL_PATH;
use function array_filter;
use function array_flip;
use function array_keys;
use function array_merge;
use function array_pop;
use function array_search;
use function array_unique;
use function array_values;
use function basename;
use function call_user_func;
use function chdir;
use function class_exists;
use function clearstatcache;
use function count;
use function debug_backtrace;
use function defined;
use function explode;
use function get_class;
use function get_include_path;
use function getcwd;
use function implode;
use function in_array;
use function ini_set;
use function is_array;
use function is_callable;
use function is_int;
use function is_object;
use function is_string;
use function libxml_clear_errors;
use function method_exists;
use function ob_end_clean;
use function ob_get_contents;
use function ob_get_level;
use function ob_start;
use function parse_url;
use function pathinfo;
use function preg_replace;
use function serialize;
use function setlocale;
use function sprintf;
use function strpos;
use function substr;
use function trim;
use function var_export;
use DeepCopy\DeepCopy;
use PHPUnit\Framework\Constraint\Exception as ExceptionConstraint;
use PHPUnit\Framework\Constraint\ExceptionCode;
use PHPUnit\Framework\Constraint\ExceptionMessage;
use PHPUnit\Framework\Constraint\ExceptionMessageRegularExpression;
use PHPUnit\Framework\Constraint\LogicalOr;
use PHPUnit\Framework\Error\Deprecated;
use PHPUnit\Framework\Error\Error;
use PHPUnit\Framework\Error\Notice;
use PHPUnit\Framework\Error\Warning as WarningError;
use PHPUnit\Framework\MockObject\Generator as MockGenerator;
use PHPUnit\Framework\MockObject\MockBuilder;
use PHPUnit\Framework\MockObject\MockObject;
use PHPUnit\Framework\MockObject\Rule\AnyInvokedCount as AnyInvokedCountMatcher;
use PHPUnit\Framework\MockObject\Rule\InvokedAtIndex as InvokedAtIndexMatcher;
use PHPUnit\Framework\MockObject\Rule\InvokedAtLeastCount as InvokedAtLeastCountMatcher;
use PHPUnit\Framework\MockObject\Rule\InvokedAtLeastOnce as InvokedAtLeastOnceMatcher;
use PHPUnit\Framework\MockObject\Rule\InvokedAtMostCount as InvokedAtMostCountMatcher;
use PHPUnit\Framework\MockObject\Rule\InvokedCount as InvokedCountMatcher;
use PHPUnit\Framework\MockObject\Stub;
use PHPUnit\Framework\MockObject\Stub\ConsecutiveCalls as ConsecutiveCallsStub;
use PHPUnit\Framework\MockObject\Stub\Exception as ExceptionStub;
use PHPUnit\Framework\MockObject\Stub\ReturnArgument as ReturnArgumentStub;
use PHPUnit\Framework\MockObject\Stub\ReturnCallback as ReturnCallbackStub;
use PHPUnit\Framework\MockObject\Stub\ReturnSelf as ReturnSelfStub;
use PHPUnit\Framework\MockObject\Stub\ReturnStub;
use PHPUnit\Framework\MockObject\Stub\ReturnValueMap as ReturnValueMapStub;
use PHPUnit\Runner\BaseTestRunner;
use PHPUnit\Runner\PhptTestCase;
use PHPUnit\Util\Exception as UtilException;
use PHPUnit\Util\GlobalState;
use PHPUnit\Util\PHP\AbstractPhpProcess;
use PHPUnit\Util\Test as TestUtil;
use PHPUnit\Util\Type;
use Prophecy\Exception\Prediction\PredictionException;
use Prophecy\Prophecy\MethodProphecy;
use Prophecy\Prophecy\ObjectProphecy;
use Prophecy\Prophet;
use ReflectionClass;
use ReflectionException;
use SebastianBergmann\Comparator\Comparator;
use SebastianBergmann\Comparator\Factory as ComparatorFactory;
use SebastianBergmann\Diff\Differ;
use SebastianBergmann\Exporter\Exporter;
use SebastianBergmann\GlobalState\ExcludeList;
use SebastianBergmann\GlobalState\Restorer;
use SebastianBergmann\GlobalState\Snapshot;
use SebastianBergmann\ObjectEnumerator\Enumerator;
use SebastianBergmann\Template\Template;
use SoapClient;
use Throwable;

/**
 * @no-named-arguments Parameter names are not covered by the backward compatibility promise for PHPUnit
 */
abstract class TestCase extends Assert implements Reorderable, SelfDescribing, Test
{
    private const LOCALE_CATEGORIES = [LC_ALL, LC_COLLATE, LC_CTYPE, LC_MONETARY, LC_NUMERIC, LC_TIME];

    /**
     * @var ?bool
     */
    protected $backupGlobals;

    /**
     * @var string[]
     */
    protected $backupGlobalsExcludeList = [];

    /**
     * @var string[]
     *
     * @deprecated Use $backupGlobalsExcludeList instead
     */
    protected $backupGlobalsBlacklist = [];

    /**
     * @var bool
     */
    protected $backupStaticAttributes;

    /**
     * @var array<string,array<int,string>>
     */
    protected $backupStaticAttributesExcludeList = [];

    /**
     * @var array<string,array<int,string>>
     *
     * @deprecated Use $backupStaticAttributesExcludeList instead
     */
    protected $backupStaticAttributesBlacklist = [];

    /**
     * @var bool
     */
    protected $runTestInSeparateProcess;

    /**
     * @var bool
     */
    protected $preserveGlobalState = true;

    /**
     * @var list<ExecutionOrderDependency>
     */
    protected $providedTests = [];

    /**
     * @var bool
     */
    private $runClassInSeparateProcess;

    /**
     * @var bool
     */
    private $inIsolation = false;

    /**
     * @var array
     */
    private $data;

    /**
     * @var int|string
     */
    private $dataName;

    /**
     * @var null|string
     */
    private $expectedException;

    /**
     * @var null|string
     */
    private $expectedExceptionMessage;

    /**
     * @var null|string
     */
    private $expectedExceptionMessageRegExp;

    /**
     * @var null|int|string
     */
    private $expectedExceptionCode;

    /**
     * @var string
     */
    private $name = '';

    /**
     * @var list<ExecutionOrderDependency>
     */
    private $dependencies = [];

    /**
     * @var array
     */
    private $dependencyInput = [];

    /**
     * @var array<string,string>
     */
    private $iniSettings = [];

    /**
     * @var array
     */
    private $locale = [];

    /**
     * @var MockObject[]
     */
    private $mockObjects = [];

    /**
     * @var MockGenerator
     */
    private $mockObjectGenerator;

    /**
     * @var int
     */
    private $status = BaseTestRunner::STATUS_UNKNOWN;

    /**
     * @var string
     */
    private $statusMessage = '';

    /**
     * @var int
     */
    private $numAssertions = 0;

    /**
     * @var TestResult
     */
    private $result;

    /**
     * @var mixed
     */
    private $testResult;

    /**
     * @var string
     */
    private $output = '';

    /**
     * @var ?string
     */
    private $outputExpectedRegex;

    /**
     * @var ?string
     */
    private $outputExpectedString;

    /**
     * @var mixed
     */
    private $outputCallback = false;

    /**
     * @var bool
     */
    private $outputBufferingActive = false;

    /**
     * @var int
     */
    private $outputBufferingLevel;

    /**
     * @var bool
     */
    private $outputRetrievedForAssertion = false;

    /**
     * @var ?Snapshot
     */
    private $snapshot;

    /**
     * @var \Prophecy\Prophet
     */
    private $prophet;

    /**
     * @var bool
     */
    private $beStrictAboutChangesToGlobalState = false;

    /**
     * @var bool
     */
    private $registerMockObjectsFromTestArgumentsRecursively = false;

    /**
     * @var string[]
     */
    private $warnings = [];

    /**
     * @var string[]
     */
    private $groups = [];

    /**
     * @var bool
     */
    private $doesNotPerformAssertions = false;

    /**
     * @var Comparator[]
     */
    private $customComparators = [];

    /**
     * @var string[]
     */
    private $doubledTypes = [];

    /**
     * Returns a matcher that matches when the method is executed
     * zero or more times.
     */
    public static function any(): AnyInvokedCountMatcher
    {
        return new AnyInvokedCountMatcher;
    }

    /**
     * Returns a matcher that matches when the method is never executed.
     */
    public static function never(): InvokedCountMatcher
    {
        return new InvokedCountMatcher(0);
    }

    /**
     * Returns a matcher that matches when the method is executed
     * at least N times.
     */
    public static function atLeast(int $requiredInvocations): InvokedAtLeastCountMatcher
    {
        return new InvokedAtLeastCountMatcher(
            $requiredInvocations
        );
    }

    /**
     * Returns a matcher that matches when the method is executed at least once.
     */
    public static function atLeastOnce(): InvokedAtLeastOnceMatcher
    {
        return new InvokedAtLeastOnceMatcher;
    }

    /**
     * Returns a matcher that matches when the method is executed exactly once.
     */
    public static function once(): InvokedCountMatcher
    {
        return new InvokedCountMatcher(1);
    }

    /**
     * Returns a matcher that matches when the method is executed
     * exactly $count times.
     */
    public static function exactly(int $count): InvokedCountMatcher
    {
        return new InvokedCountMatcher($count);
    }

    /**
     * Returns a matcher that matches when the method is executed
     * at most N times.
     */
    public static function atMost(int $allowedInvocations): InvokedAtMostCountMatcher
    {
        return new InvokedAtMostCountMatcher($allowedInvocations);
    }

    /**
     * Returns a matcher that matches when the method is executed
     * at the given index.
     *
     * @deprecated https://github.com/sebastianbergmann/phpunit/issues/4297
     * @codeCoverageIgnore
     */
    public static function at(int $index): InvokedAtIndexMatcher
    {
        $stack = debug_backtrace();

        while (!empty($stack)) {
            $frame = array_pop($stack);

            if (isset($frame['object']) && $frame['object'] instanceof self) {
                $frame['object']->addWarning(
                    'The at() matcher has been deprecated. It will be removed in PHPUnit 10. Please refactor your test to not rely on the order in which methods are invoked.'
                );

                break;
            }
        }

        return new InvokedAtIndexMatcher($index);
    }

    public static function returnValue($value): ReturnStub
    {
        return new ReturnStub($value);
    }

    public static function returnValueMap(array $valueMap): ReturnValueMapStub
    {
        return new ReturnValueMapStub($valueMap);
    }

    public static function returnArgument(int $argumentIndex): ReturnArgumentStub
    {
        return new ReturnArgumentStub($argumentIndex);
    }

    public static function returnCallback($callback): ReturnCallbackStub
    {
        return new ReturnCallbackStub($callback);
    }

    /**
     * Returns the current object.
     *
     * This method is useful when mocking a fluent interface.
     */
    public static function returnSelf(): ReturnSelfStub
    {
        return new ReturnSelfStub;
    }

    public static function throwException(Throwable $exception): ExceptionStub
    {
        return new ExceptionStub($exception);
    }

    public static function onConsecutiveCalls(...$args): ConsecutiveCallsStub
    {
        return new ConsecutiveCallsStub($args);
    }

    /**
     * @param int|string $dataName
     *
     * @internal This method is not covered by the backward compatibility promise for PHPUnit
     */
    public function __construct(?string $name = null, array $data = [], $dataName = '')
    {
        if ($name !== null) {
            $this->setName($name);
        }

        $this->data     = $data;
        $this->dataName = $dataName;
    }

    /**
     * This method is called before the first test of this test class is run.
     */
    public static function setUpBeforeClass(): void
    {
    }

    /**
     * This method is called after the last test of this test class is run.
     */
    public static function tearDownAfterClass(): void
    {
    }

    /**
     * This method is called before each test.
     */
    protected function setUp(): void
    {
    }

    /**
     * Performs assertions shared by all tests of a test case.
     *
     * This method is called between setUp() and test.
     */
    protected function assertPreConditions(): void
    {
    }

    /**
     * Performs assertions shared by all tests of a test case.
     *
     * This method is called between test and tearDown().
     */
    protected function assertPostConditions(): void
    {
    }

    /**
     * This method is called after each test.
     */
    protected function tearDown(): void
    {
    }

    /**
     * Returns a string representation of the test case.
     *
     * @throws \SebastianBergmann\RecursionContext\InvalidArgumentException
     * @throws Exception
     */
    public function toString(): string
    {
        try {
            $class = new ReflectionClass($this);
            // @codeCoverageIgnoreStart
        } catch (ReflectionException $e) {
            throw new Exception(
                $e->getMessage(),
                (int) $e->getCode(),
                $e
            );
        }
        // @codeCoverageIgnoreEnd

        $buffer = sprintf(
            '%s::%s',
            $class->name,
            $this->getName(false)
        );

        return $buffer . $this->getDataSetAsString();
    }

    public function count(): int
    {
        return 1;
    }

    public function getActualOutputForAssertion(): string
    {
        $this->outputRetrievedForAssertion = true;

        return $this->getActualOutput();
    }

    public function expectOutputRegex(string $expectedRegex): void
    {
        $this->outputExpectedRegex = $expectedRegex;
    }

    public function expectOutputString(string $expectedString): void
    {
        $this->outputExpectedString = $expectedString;
    }

    /**
     * @psalm-param class-string<\Throwable> $exception
     */
    public function expectException(string $exception): void
    {
        // @codeCoverageIgnoreStart
        switch ($exception) {
            case Deprecated::class:
                $this->addWarning('Support for using expectException() with PHPUnit\Framework\Error\Deprecated is deprecated and will be removed in PHPUnit 10. Use expectDeprecation() instead.');

                break;

            case Error::class:
                $this->addWarning('Support for using expectException() with PHPUnit\Framework\Error\Error is deprecated and will be removed in PHPUnit 10. Use expectError() instead.');

                break;

            case Notice::class:
                $this->addWarning('Support for using expectException() with PHPUnit\Framework\Error\Notice is deprecated and will be removed in PHPUnit 10. Use expectNotice() instead.');

                break;

            case WarningError::class:
                $this->addWarning('Support for using expectException() with PHPUnit\Framework\Error\Warning is deprecated and will be removed in PHPUnit 10. Use expectWarning() instead.');

                break;
        }
        // @codeCoverageIgnoreEnd

        $this->expectedException = $exception;
    }

    /**
     * @param int|string $code
     */
    public function expectExceptionCode($code): void
    {
        $this->expectedExceptionCode = $code;
    }

    public function expectExceptionMessage(string $message): void
    {
        $this->expectedExceptionMessage = $message;
    }

    public function expectExceptionMessageMatches(string $regularExpression): void
    {
        $this->expectedExceptionMessageRegExp = $regularExpression;
    }

    /**
     * Sets up an expectation for an exception to be raised by the code under test.
     * Information for expected exception class, expected exception message, and
     * expected exception code are retrieved from a given Exception object.
     */
    public function expectExceptionObject(\Exception $exception): void
    {
        $this->expectException(get_class($exception));
        $this->expectExceptionMessage($exception->getMessage());
        $this->expectExceptionCode($exception->getCode());
    }

    public function expectNotToPerformAssertions(): void
    {
        $this->doesNotPerformAssertions = true;
    }

    public function expectDeprecation(): void
    {
        $this->expectedException = Deprecated::class;
    }

    public function expectDeprecationMessage(string $message): void
    {
        $this->expectExceptionMessage($message);
    }

    public function expectDeprecationMessageMatches(string $regularExpression): void
    {
        $this->expectExceptionMessageMatches($regularExpression);
    }

    public function expectNotice(): void
    {
        $this->expectedException = Notice::class;
    }

    public function expectNoticeMessage(string $message): void
    {
        $this->expectExceptionMessage($message);
    }

    public function expectNoticeMessageMatches(string $regularExpression): void
    {
        $this->expectExceptionMessageMatches($regularExpression);
    }

    public function expectWarning(): void
    {
        $this->expectedException = WarningError::class;
    }

    public function expectWarningMessage(string $message): void
    {
        $this->expectExceptionMessage($message);
    }

    public function expectWarningMessageMatches(string $regularExpression): void
    {
        $this->expectExceptionMessageMatches($regularExpression);
    }

    public function expectError(): void
    {
        $this->expectedException = Error::class;
    }

    public function expectErrorMessage(string $message): void
    {
        $this->expectExceptionMessage($message);
    }

    public function expectErrorMessageMatches(string $regularExpression): void
    {
        $this->expectExceptionMessageMatches($regularExpression);
    }

    public function getStatus(): int
    {
        return $this->status;
    }

    public function markAsRisky(): void
    {
        $this->status = BaseTestRunner::STATUS_RISKY;
    }

    public function getStatusMessage(): string
    {
        return $this->statusMessage;
    }

    public function hasFailed(): bool
    {
        $status = $this->getStatus();

        return $status === BaseTestRunner::STATUS_FAILURE || $status === BaseTestRunner::STATUS_ERROR;
    }

    /**
     * Runs the test case and collects the results in a TestResult object.
     * If no TestResult object is passed a new one will be created.
     *
     * @throws \SebastianBergmann\CodeCoverage\InvalidArgumentException
     * @throws \SebastianBergmann\CodeCoverage\UnintentionallyCoveredCodeException
     * @throws \SebastianBergmann\RecursionContext\InvalidArgumentException
     * @throws CodeCoverageException
     * @throws UtilException
     */
    public function run(TestResult $result = null): TestResult
    {
        if ($result === null) {
            $result = $this->createResult();
        }

        if (!$this instanceof ErrorTestCase && !$this instanceof WarningTestCase) {
            $this->setTestResultObject($result);
        }

        if (!$this instanceof ErrorTestCase &&
            !$this instanceof WarningTestCase &&
            !$this instanceof SkippedTestCase &&
            !$this->handleDependencies()) {
            return $result;
        }

        if ($this->runInSeparateProcess()) {
            $runEntireClass = $this->runClassInSeparateProcess && !$this->runTestInSeparateProcess;

            try {
                $class = new ReflectionClass($this);
                // @codeCoverageIgnoreStart
            } catch (ReflectionException $e) {
                throw new Exception(
                    $e->getMessage(),
                    (int) $e->getCode(),
                    $e
                );
            }
            // @codeCoverageIgnoreEnd

            if ($runEntireClass) {
                $template = new Template(
                    __DIR__ . '/../Util/PHP/Template/TestCaseClass.tpl'
                );
            } else {
                $template = new Template(
                    __DIR__ . '/../Util/PHP/Template/TestCaseMethod.tpl'
                );
            }

            if ($this->preserveGlobalState) {
                $constants     = GlobalState::getConstantsAsString();
                $globals       = GlobalState::getGlobalsAsString();
                $includedFiles = GlobalState::getIncludedFilesAsString();
                $iniSettings   = GlobalState::getIniSettingsAsString();
            } else {
                $constants = '';

                if (!empty($GLOBALS['__PHPUNIT_BOOTSTRAP'])) {
                    $globals = '$GLOBALS[\'__PHPUNIT_BOOTSTRAP\'] = ' . var_export($GLOBALS['__PHPUNIT_BOOTSTRAP'], true) . ";\n";
                } else {
                    $globals = '';
                }

                $includedFiles = '';
                $iniSettings   = '';
            }

            $coverage                                   = $result->getCollectCodeCoverageInformation() ? 'true' : 'false';
            $isStrictAboutTestsThatDoNotTestAnything    = $result->isStrictAboutTestsThatDoNotTestAnything() ? 'true' : 'false';
            $isStrictAboutOutputDuringTests             = $result->isStrictAboutOutputDuringTests() ? 'true' : 'false';
            $enforcesTimeLimit                          = $result->enforcesTimeLimit() ? 'true' : 'false';
            $isStrictAboutTodoAnnotatedTests            = $result->isStrictAboutTodoAnnotatedTests() ? 'true' : 'false';
            $isStrictAboutResourceUsageDuringSmallTests = $result->isStrictAboutResourceUsageDuringSmallTests() ? 'true' : 'false';

            if (defined('PHPUNIT_COMPOSER_INSTALL')) {
                $composerAutoload = var_export(PHPUNIT_COMPOSER_INSTALL, true);
            } else {
                $composerAutoload = '\'\'';
            }

            if (defined('__PHPUNIT_PHAR__')) {
                $phar = var_export(__PHPUNIT_PHAR__, true);
            } else {
                $phar = '\'\'';
            }

            $codeCoverage               = $result->getCodeCoverage();
            $codeCoverageFilter         = null;
            $cachesStaticAnalysis       = 'false';
            $codeCoverageCacheDirectory = null;
            $driverMethod               = 'forLineCoverage';

            if ($codeCoverage) {
                $codeCoverageFilter = $codeCoverage->filter();

                if ($codeCoverage->collectsBranchAndPathCoverage()) {
                    $driverMethod = 'forLineAndPathCoverage';
                }

                if ($codeCoverage->cachesStaticAnalysis()) {
                    $cachesStaticAnalysis       = 'true';
                    $codeCoverageCacheDirectory = $codeCoverage->cacheDirectory();
                }
            }

            $data                       = var_export(serialize($this->data), true);
            $dataName                   = var_export($this->dataName, true);
            $dependencyInput            = var_export(serialize($this->dependencyInput), true);
            $includePath                = var_export(get_include_path(), true);
            $codeCoverageFilter         = var_export(serialize($codeCoverageFilter), true);
            $codeCoverageCacheDirectory = var_export(serialize($codeCoverageCacheDirectory), true);
            // must do these fixes because TestCaseMethod.tpl has unserialize('{data}') in it, and we can't break BC
            // the lines above used to use addcslashes() rather than var_export(), which breaks null byte escape sequences
            $data                       = "'." . $data . ".'";
            $dataName                   = "'.(" . $dataName . ").'";
            $dependencyInput            = "'." . $dependencyInput . ".'";
            $includePath                = "'." . $includePath . ".'";
            $codeCoverageFilter         = "'." . $codeCoverageFilter . ".'";
            $codeCoverageCacheDirectory = "'." . $codeCoverageCacheDirectory . ".'";

            $configurationFilePath = $GLOBALS['__PHPUNIT_CONFIGURATION_FILE'] ?? '';

            $var = [
                'composerAutoload'                           => $composerAutoload,
                'phar'                                       => $phar,
                'filename'                                   => $class->getFileName(),
                'className'                                  => $class->getName(),
                'collectCodeCoverageInformation'             => $coverage,
                'cachesStaticAnalysis'                       => $cachesStaticAnalysis,
                'codeCoverageCacheDirectory'                 => $codeCoverageCacheDirectory,
                'driverMethod'                               => $driverMethod,
                'data'                                       => $data,
                'dataName'                                   => $dataName,
                'dependencyInput'                            => $dependencyInput,
                'constants'                                  => $constants,
                'globals'                                    => $globals,
                'include_path'                               => $includePath,
                'included_files'                             => $includedFiles,
                'iniSettings'                                => $iniSettings,
                'isStrictAboutTestsThatDoNotTestAnything'    => $isStrictAboutTestsThatDoNotTestAnything,
                'isStrictAboutOutputDuringTests'             => $isStrictAboutOutputDuringTests,
                'enforcesTimeLimit'                          => $enforcesTimeLimit,
                'isStrictAboutTodoAnnotatedTests'            => $isStrictAboutTodoAnnotatedTests,
                'isStrictAboutResourceUsageDuringSmallTests' => $isStrictAboutResourceUsageDuringSmallTests,
                'codeCoverageFilter'                         => $codeCoverageFilter,
                'configurationFilePath'                      => $configurationFilePath,
                'name'                                       => $this->getName(false),
            ];

            if (!$runEntireClass) {
                $var['methodName'] = $this->name;
            }

            $template->setVar($var);

            $php = AbstractPhpProcess::factory();
            $php->runTestJob($template->render(), $this, $result);
        } else {
            $result->run($this);
        }

        $this->result = null;

        return $result;
    }

    /**
     * Returns a builder object to create mock objects using a fluent interface.
     *
     * @psalm-template RealInstanceType of object
     * @psalm-param class-string<RealInstanceType> $className
     * @psalm-return MockBuilder<RealInstanceType>
     */
    public function getMockBuilder(string $className): MockBuilder
    {
        $this->recordDoubledType($className);

        return new MockBuilder($this, $className);
    }

    public function registerComparator(Comparator $comparator): void
    {
        ComparatorFactory::getInstance()->register($comparator);

        $this->customComparators[] = $comparator;
    }

    /**
     * @return string[]
     *
     * @internal This method is not covered by the backward compatibility promise for PHPUnit
     */
    public function doubledTypes(): array
    {
        return array_unique($this->doubledTypes);
    }

    /**
     * @internal This method is not covered by the backward compatibility promise for PHPUnit
     */
    public function getGroups(): array
    {
        return $this->groups;
    }

    /**
     * @internal This method is not covered by the backward compatibility promise for PHPUnit
     */
    public function setGroups(array $groups): void
    {
        $this->groups = $groups;
    }

    /**
     * @throws \SebastianBergmann\RecursionContext\InvalidArgumentException
     *
     * @internal This method is not covered by the backward compatibility promise for PHPUnit
     */
    public function getName(bool $withDataSet = true): string
    {
        if ($withDataSet) {
            return $this->name . $this->getDataSetAsString(false);
        }

        return $this->name;
    }

    /**
     * Returns the size of the test.
     *
     * @throws \SebastianBergmann\RecursionContext\InvalidArgumentException
     *
     * @internal This method is not covered by the backward compatibility promise for PHPUnit
     */
    public function getSize(): int
    {
        return TestUtil::getSize(
            static::class,
            $this->getName(false)
        );
    }

    /**
     * @throws \SebastianBergmann\RecursionContext\InvalidArgumentException
     *
     * @internal This method is not covered by the backward compatibility promise for PHPUnit
     */
    public function hasSize(): bool
    {
        return $this->getSize() !== TestUtil::UNKNOWN;
    }

    /**
     * @throws \SebastianBergmann\RecursionContext\InvalidArgumentException
     *
     * @internal This method is not covered by the backward compatibility promise for PHPUnit
     */
    public function isSmall(): bool
    {
        return $this->getSize() === TestUtil::SMALL;
    }

    /**
     * @throws \SebastianBergmann\RecursionContext\InvalidArgumentException
     *
     * @internal This method is not covered by the backward compatibility promise for PHPUnit
     */
    public function isMedium(): bool
    {
        return $this->getSize() === TestUtil::MEDIUM;
    }

    /**
     * @throws \SebastianBergmann\RecursionContext\InvalidArgumentException
     *
     * @internal This method is not covered by the backward compatibility promise for PHPUnit
     */
    public function isLarge(): bool
    {
        return $this->getSize() === TestUtil::LARGE;
    }

    /**
     * @internal This method is not covered by the backward compatibility promise for PHPUnit
     */
    public function getActualOutput(): string
    {
        if (!$this->outputBufferingActive) {
            return $this->output;
        }

        return (string) ob_get_contents();
    }

    /**
     * @internal This method is not covered by the backward compatibility promise for PHPUnit
     */
    public function hasOutput(): bool
    {
        if ($this->output === '') {
            return false;
        }

        if ($this->hasExpectationOnOutput()) {
            return false;
        }

        return true;
    }

    /**
     * @internal This method is not covered by the backward compatibility promise for PHPUnit
     */
    public function doesNotPerformAssertions(): bool
    {
        return $this->doesNotPerformAssertions;
    }

    /**
     * @internal This method is not covered by the backward compatibility promise for PHPUnit
     */
    public function hasExpectationOnOutput(): bool
    {
        return is_string($this->outputExpectedString) || is_string($this->outputExpectedRegex) || $this->outputRetrievedForAssertion;
    }

    /**
     * @internal This method is not covered by the backward compatibility promise for PHPUnit
     */
    public function getExpectedException(): ?string
    {
        return $this->expectedException;
    }

    /**
     * @return null|int|string
     *
     * @internal This method is not covered by the backward compatibility promise for PHPUnit
     */
    public function getExpectedExceptionCode()
    {
        return $this->expectedExceptionCode;
    }

    /**
     * @internal This method is not covered by the backward compatibility promise for PHPUnit
     */
    public function getExpectedExceptionMessage(): ?string
    {
        return $this->expectedExceptionMessage;
    }

    /**
     * @internal This method is not covered by the backward compatibility promise for PHPUnit
     */
    public function getExpectedExceptionMessageRegExp(): ?string
    {
        return $this->expectedExceptionMessageRegExp;
    }

    /**
     * @internal This method is not covered by the backward compatibility promise for PHPUnit
     */
    public function setRegisterMockObjectsFromTestArgumentsRecursively(bool $flag): void
    {
        $this->registerMockObjectsFromTestArgumentsRecursively = $flag;
    }

    /**
     * @throws Throwable
     *
     * @internal This method is not covered by the backward compatibility promise for PHPUnit
     */
    public function runBare(): void
    {
        $this->numAssertions = 0;

        $this->snapshotGlobalState();
        $this->startOutputBuffering();
        clearstatcache();
        $currentWorkingDirectory = getcwd();

        $hookMethods = TestUtil::getHookMethods(static::class);

        $hasMetRequirements = false;

        try {
            $this->checkRequirements();
            $hasMetRequirements = true;

            if ($this->inIsolation) {
                foreach ($hookMethods['beforeClass'] as $method) {
                    $this->{$method}();
                }
            }

            $this->setDoesNotPerformAssertionsFromAnnotation();

            foreach ($hookMethods['before'] as $method) {
                $this->{$method}();
            }

            foreach ($hookMethods['preCondition'] as $method) {
                $this->{$method}();
            }

            $this->testResult = $this->runTest();
            $this->verifyMockObjects();

            foreach ($hookMethods['postCondition'] as $method) {
                $this->{$method}();
            }

            if (!empty($this->warnings)) {
                throw new Warning(
                    implode(
                        "\n",
                        array_unique($this->warnings)
                    )
                );
            }

            $this->status = BaseTestRunner::STATUS_PASSED;
        } catch (IncompleteTest $e) {
            $this->status        = BaseTestRunner::STATUS_INCOMPLETE;
            $this->statusMessage = $e->getMessage();
        } catch (SkippedTest $e) {
            $this->status        = BaseTestRunner::STATUS_SKIPPED;
            $this->statusMessage = $e->getMessage();
        } catch (Warning $e) {
            $this->status        = BaseTestRunner::STATUS_WARNING;
            $this->statusMessage = $e->getMessage();
        } catch (AssertionFailedError $e) {
            $this->status        = BaseTestRunner::STATUS_FAILURE;
            $this->statusMessage = $e->getMessage();
        } catch (PredictionException $e) {
            $this->status        = BaseTestRunner::STATUS_FAILURE;
            $this->statusMessage = $e->getMessage();
        } catch (Throwable $_e) {
            $e                   = $_e;
            $this->status        = BaseTestRunner::STATUS_ERROR;
            $this->statusMessage = $_e->getMessage();
        }

        $this->mockObjects = [];
        $this->prophet     = null;

        // Tear down the fixture. An exception raised in tearDown() will be
        // caught and passed on when no exception was raised before.
        try {
            if ($hasMetRequirements) {
                foreach ($hookMethods['after'] as $method) {
                    $this->{$method}();
                }

                if ($this->inIsolation) {
                    foreach ($hookMethods['afterClass'] as $method) {
                        $this->{$method}();
                    }
                }
            }
        } catch (Throwable $_e) {
            $e = $e ?? $_e;
        }

        try {
            $this->stopOutputBuffering();
        } catch (RiskyTestError $_e) {
            $e = $e ?? $_e;
        }

        if (isset($_e)) {
            $this->status        = BaseTestRunner::STATUS_ERROR;
            $this->statusMessage = $_e->getMessage();
        }

        clearstatcache();

        if ($currentWorkingDirectory !== getcwd()) {
            chdir($currentWorkingDirectory);
        }

        $this->restoreGlobalState();
        $this->unregisterCustomComparators();
        $this->cleanupIniSettings();
        $this->cleanupLocaleSettings();
        libxml_clear_errors();

        // Perform assertion on output.
        if (!isset($e)) {
            try {
                if ($this->outputExpectedRegex !== null) {
                    $this->assertMatchesRegularExpression($this->outputExpectedRegex, $this->output);
                } elseif ($this->outputExpectedString !== null) {
                    $this->assertEquals($this->outputExpectedString, $this->output);
                }
            } catch (Throwable $_e) {
                $e = $_e;
            }
        }

        // Workaround for missing "finally".
        if (isset($e)) {
            if ($e instanceof PredictionException) {
                $e = new AssertionFailedError($e->getMessage());
            }

            $this->onNotSuccessfulTest($e);
        }
    }

    /**
     * @internal This method is not covered by the backward compatibility promise for PHPUnit
     */
    public function setName(string $name): void
    {
        $this->name = $name;

        if (is_callable($this->sortId(), true)) {
            $this->providedTests = [new ExecutionOrderDependency($this->sortId())];
        }
    }

    /**
     * @param list<ExecutionOrderDependency> $dependencies
     *
     * @internal This method is not covered by the backward compatibility promise for PHPUnit
     */
    public function setDependencies(array $dependencies): void
    {
        $this->dependencies = $dependencies;
    }

    /**
     * @internal This method is not covered by the backward compatibility promise for PHPUnit
     */
    public function setDependencyInput(array $dependencyInput): void
    {
        $this->dependencyInput = $dependencyInput;
    }

    /**
     * @internal This method is not covered by the backward compatibility promise for PHPUnit
     */
    public function setBeStrictAboutChangesToGlobalState(?bool $beStrictAboutChangesToGlobalState): void
    {
        $this->beStrictAboutChangesToGlobalState = $beStrictAboutChangesToGlobalState;
    }

    /**
     * @internal This method is not covered by the backward compatibility promise for PHPUnit
     */
    public function setBackupGlobals(?bool $backupGlobals): void
    {
        if ($this->backupGlobals === null && $backupGlobals !== null) {
            $this->backupGlobals = $backupGlobals;
        }
    }

    /**
     * @internal This method is not covered by the backward compatibility promise for PHPUnit
     */
    public function setBackupStaticAttributes(?bool $backupStaticAttributes): void
    {
        if ($this->backupStaticAttributes === null && $backupStaticAttributes !== null) {
            $this->backupStaticAttributes = $backupStaticAttributes;
        }
    }

    /**
     * @internal This method is not covered by the backward compatibility promise for PHPUnit
     */
    public function setRunTestInSeparateProcess(bool $runTestInSeparateProcess): void
    {
        if ($this->runTestInSeparateProcess === null) {
            $this->runTestInSeparateProcess = $runTestInSeparateProcess;
        }
    }

    /**
     * @internal This method is not covered by the backward compatibility promise for PHPUnit
     */
    public function setRunClassInSeparateProcess(bool $runClassInSeparateProcess): void
    {
        if ($this->runClassInSeparateProcess === null) {
            $this->runClassInSeparateProcess = $runClassInSeparateProcess;
        }
    }

    /**
     * @internal This method is not covered by the backward compatibility promise for PHPUnit
     */
    public function setPreserveGlobalState(bool $preserveGlobalState): void
    {
        $this->preserveGlobalState = $preserveGlobalState;
    }

    /**
     * @internal This method is not covered by the backward compatibility promise for PHPUnit
     */
    public function setInIsolation(bool $inIsolation): void
    {
        $this->inIsolation = $inIsolation;
    }

    /**
     * @internal This method is not covered by the backward compatibility promise for PHPUnit
     */
    public function isInIsolation(): bool
    {
        return $this->inIsolation;
    }

    /**
     * @internal This method is not covered by the backward compatibility promise for PHPUnit
     */
    public function getResult()
    {
        return $this->testResult;
    }

    /**
     * @internal This method is not covered by the backward compatibility promise for PHPUnit
     */
    public function setResult($result): void
    {
        $this->testResult = $result;
    }

    /**
     * @internal This method is not covered by the backward compatibility promise for PHPUnit
     */
    public function setOutputCallback(callable $callback): void
    {
        $this->outputCallback = $callback;
    }

    /**
     * @internal This method is not covered by the backward compatibility promise for PHPUnit
     */
    public function getTestResultObject(): ?TestResult
    {
        return $this->result;
    }

    /**
     * @internal This method is not covered by the backward compatibility promise for PHPUnit
     */
    public function setTestResultObject(TestResult $result): void
    {
        $this->result = $result;
    }

    /**
     * @internal This method is not covered by the backward compatibility promise for PHPUnit
     */
    public function registerMockObject(MockObject $mockObject): void
    {
        $this->mockObjects[] = $mockObject;
    }

    /**
     * @internal This method is not covered by the backward compatibility promise for PHPUnit
     */
    public function addToAssertionCount(int $count): void
    {
        $this->numAssertions += $count;
    }

    /**
     * Returns the number of assertions performed by this test.
     *
     * @internal This method is not covered by the backward compatibility promise for PHPUnit
     */
    public function getNumAssertions(): int
    {
        return $this->numAssertions;
    }

    /**
     * @internal This method is not covered by the backward compatibility promise for PHPUnit
     */
    public function usesDataProvider(): bool
    {
        return !empty($this->data);
    }

    /**
     * @return int|string
     *
     * @internal This method is not covered by the backward compatibility promise for PHPUnit
     */
    public function dataName()
    {
        return $this->dataName;
    }

    /**
     * @internal This method is not covered by the backward compatibility promise for PHPUnit
     */
    public function getDataSetAsString(bool $includeData = true): string
    {
        $buffer = '';

        if (!empty($this->data)) {
            if (is_int($this->dataName)) {
                $buffer .= sprintf(' with data set #%d', $this->dataName);
            } else {
                $buffer .= sprintf(' with data set "%s"', $this->dataName);
            }

            if ($includeData) {
                $exporter = new Exporter;

                $buffer .= sprintf(' (%s)', $exporter->shortenedRecursiveExport($this->data));
            }
        }

        return $buffer;
    }

    /**
     * Gets the data set of a TestCase.
     *
     * @internal This method is not covered by the backward compatibility promise for PHPUnit
     */
    public function getProvidedData(): array
    {
        return $this->data;
    }

    /**
     * @internal This method is not covered by the backward compatibility promise for PHPUnit
     */
    public function addWarning(string $warning): void
    {
        $this->warnings[] = $warning;
    }

    public function sortId(): string
    {
        $id = $this->name;

        if (strpos($id, '::') === false) {
            $id = static::class . '::' . $id;
        }

        if ($this->usesDataProvider()) {
            $id .= $this->getDataSetAsString(false);
        }

        return $id;
    }

    /**
     * Returns the normalized test name as class::method.
     *
     * @return list<ExecutionOrderDependency>
     */
    public function provides(): array
    {
        return $this->providedTests;
    }

    /**
     * Returns a list of normalized dependency names, class::method.
     *
     * This list can differ from the raw dependencies as the resolver has
     * no need for the [!][shallow]clone prefix that is filtered out
     * during normalization.
     *
     * @return list<ExecutionOrderDependency>
     */
    public function requires(): array
    {
        return $this->dependencies;
    }

    /**
     * Override to run the test and assert its state.
     *
     * @throws \SebastianBergmann\ObjectEnumerator\InvalidArgumentException
     * @throws AssertionFailedError
     * @throws Exception
     * @throws ExpectationFailedException
     * @throws Throwable
     */
    protected function runTest()
    {
        if (trim($this->name) === '') {
            throw new Exception(
                'PHPUnit\Framework\TestCase::$name must be a non-blank string.'
            );
        }

        $testArguments = array_merge($this->data, $this->dependencyInput);

        $this->registerMockObjectsFromTestArguments($testArguments);

        try {
            $testResult = $this->{$this->name}(...array_values($testArguments));
        } catch (Throwable $exception) {
            if (!$this->checkExceptionExpectations($exception)) {
                throw $exception;
            }

            if ($this->expectedException !== null) {
                if ($this->expectedException === Error::class) {
                    $this->assertThat(
                        $exception,
                        LogicalOr::fromConstraints(
                            new ExceptionConstraint(Error::class),
                            new ExceptionConstraint(\Error::class)
                        )
                    );
                } else {
                    $this->assertThat(
                        $exception,
                        new ExceptionConstraint(
                            $this->expectedException
                        )
                    );
                }
            }

            if ($this->expectedExceptionMessage !== null) {
                $this->assertThat(
                    $exception,
                    new ExceptionMessage(
                        $this->expectedExceptionMessage
                    )
                );
            }

            if ($this->expectedExceptionMessageRegExp !== null) {
                $this->assertThat(
                    $exception,
                    new ExceptionMessageRegularExpression(
                        $this->expectedExceptionMessageRegExp
                    )
                );
            }

            if ($this->expectedExceptionCode !== null) {
                $this->assertThat(
                    $exception,
                    new ExceptionCode(
                        $this->expectedExceptionCode
                    )
                );
            }

            return;
        }

        if ($this->expectedException !== null) {
            $this->assertThat(
                null,
                new ExceptionConstraint(
                    $this->expectedException
                )
            );
        } elseif ($this->expectedExceptionMessage !== null) {
            $this->numAssertions++;

            throw new AssertionFailedError(
                sprintf(
                    'Failed asserting that exception with message "%s" is thrown',
                    $this->expectedExceptionMessage
                )
            );
        } elseif ($this->expectedExceptionMessageRegExp !== null) {
            $this->numAssertions++;

            throw new AssertionFailedError(
                sprintf(
                    'Failed asserting that exception with message matching "%s" is thrown',
                    $this->expectedExceptionMessageRegExp
                )
            );
        } elseif ($this->expectedExceptionCode !== null) {
            $this->numAssertions++;

            throw new AssertionFailedError(
                sprintf(
                    'Failed asserting that exception with code "%s" is thrown',
                    $this->expectedExceptionCode
                )
            );
        }

        return $testResult;
    }

    /**
     * This method is a wrapper for the ini_set() function that automatically
     * resets the modified php.ini setting to its original value after the
     * test is run.
     *
     * @throws Exception
     */
    protected function iniSet(string $varName, string $newValue): void
    {
        $currentValue = ini_set($varName, $newValue);

        if ($currentValue !== false) {
            $this->iniSettings[$varName] = $currentValue;
        } else {
            throw new Exception(
                sprintf(
                    'INI setting "%s" could not be set to "%s".',
                    $varName,
                    $newValue
                )
            );
        }
    }

    /**
     * This method is a wrapper for the setlocale() function that automatically
     * resets the locale to its original value after the test is run.
     *
     * @throws Exception
     */
    protected function setLocale(...$args): void
    {
        if (count($args) < 2) {
            throw new Exception;
        }

        [$category, $locale] = $args;

        if (!in_array($category, self::LOCALE_CATEGORIES, true)) {
            throw new Exception;
        }

        if (!is_array($locale) && !is_string($locale)) {
            throw new Exception;
        }

        $this->locale[$category] = setlocale($category, 0);

        $result = setlocale(...$args);

        if ($result === false) {
            throw new Exception(
                'The locale functionality is not implemented on your platform, ' .
                'the specified locale does not exist or the category name is ' .
                'invalid.'
            );
        }
    }

    /**
     * Makes configurable stub for the specified class.
     *
     * @psalm-template RealInstanceType of object
     * @psalm-param    class-string<RealInstanceType> $originalClassName
     * @psalm-return   Stub&RealInstanceType
     */
    protected function createStub(string $originalClassName): Stub
    {
        return $this->createMockObject($originalClassName);
    }

    /**
     * Returns a mock object for the specified class.
     *
     * @psalm-template RealInstanceType of object
     * @psalm-param class-string<RealInstanceType> $originalClassName
     * @psalm-return MockObject&RealInstanceType
     */
    protected function createMock(string $originalClassName): MockObject
    {
        return $this->createMockObject($originalClassName);
    }

    /**
     * Returns a configured mock object for the specified class.
     *
     * @psalm-template RealInstanceType of object
     * @psalm-param class-string<RealInstanceType> $originalClassName
     * @psalm-return MockObject&RealInstanceType
     */
    protected function createConfiguredMock(string $originalClassName, array $configuration): MockObject
    {
        $o = $this->createMockObject($originalClassName);

        foreach ($configuration as $method => $return) {
            $o->method($method)->willReturn($return);
        }

        return $o;
    }

    /**
     * Returns a partial mock object for the specified class.
     *
     * @param string[] $methods
     *
     * @psalm-template RealInstanceType of object
     * @psalm-param class-string<RealInstanceType> $originalClassName
     * @psalm-return MockObject&RealInstanceType
     */
    protected function createPartialMock(string $originalClassName, array $methods): MockObject
    {
        try {
            $reflector = new ReflectionClass($originalClassName);
            // @codeCoverageIgnoreStart
        } catch (ReflectionException $e) {
            throw new Exception(
                $e->getMessage(),
                (int) $e->getCode(),
                $e
            );
        }
        // @codeCoverageIgnoreEnd

        $mockedMethodsThatDontExist = array_filter(
            $methods,
            static function (string $method) use ($reflector)
            {
                return !$reflector->hasMethod($method);
            }
        );

        if ($mockedMethodsThatDontExist) {
            $this->addWarning(
                sprintf(
                    'createPartialMock() called with method(s) %s that do not exist in %s. This will not be allowed in future versions of PHPUnit.',
                    implode(', ', $mockedMethodsThatDontExist),
                    $originalClassName
                )
            );
        }

        return $this->getMockBuilder($originalClassName)
                    ->disableOriginalConstructor()
                    ->disableOriginalClone()
                    ->disableArgumentCloning()
                    ->disallowMockingUnknownTypes()
                    ->setMethods(empty($methods) ? null : $methods)
                    ->getMock();
    }

    /**
     * Returns a test proxy for the specified class.
     *
     * @psalm-template RealInstanceType of object
     * @psalm-param class-string<RealInstanceType> $originalClassName
     * @psalm-return MockObject&RealInstanceType
     */
    protected function createTestProxy(string $originalClassName, array $constructorArguments = []): MockObject
    {
        return $this->getMockBuilder($originalClassName)
                    ->setConstructorArgs($constructorArguments)
                    ->enableProxyingToOriginalMethods()
                    ->getMock();
    }

    /**
     * Mocks the specified class and returns the name of the mocked class.
     *
     * @param null|array $methods $methods
     *
     * @psalm-template RealInstanceType of object
     * @psalm-param class-string<RealInstanceType>|string $originalClassName
     * @psalm-return class-string<MockObject&RealInstanceType>
     */
    protected function getMockClass(string $originalClassName, $methods = [], array $arguments = [], string $mockClassName = '', bool $callOriginalConstructor = false, bool $callOriginalClone = true, bool $callAutoload = true, bool $cloneArguments = false): string
    {
        $this->recordDoubledType($originalClassName);

        $mock = $this->getMockObjectGenerator()->getMock(
            $originalClassName,
            $methods,
            $arguments,
            $mockClassName,
            $callOriginalConstructor,
            $callOriginalClone,
            $callAutoload,
            $cloneArguments
        );

        return get_class($mock);
    }

    /**
     * Returns a mock object for the specified abstract class with all abstract
     * methods of the class mocked. Concrete methods are not mocked by default.
     * To mock concrete methods, use the 7th parameter ($mockedMethods).
     *
     * @psalm-template RealInstanceType of object
     * @psalm-param class-string<RealInstanceType> $originalClassName
     * @psalm-return MockObject&RealInstanceType
     */
    protected function getMockForAbstractClass(string $originalClassName, array $arguments = [], string $mockClassName = '', bool $callOriginalConstructor = true, bool $callOriginalClone = true, bool $callAutoload = true, array $mockedMethods = [], bool $cloneArguments = false): MockObject
    {
        $this->recordDoubledType($originalClassName);

        $mockObject = $this->getMockObjectGenerator()->getMockForAbstractClass(
            $originalClassName,
            $arguments,
            $mockClassName,
            $callOriginalConstructor,
            $callOriginalClone,
            $callAutoload,
            $mockedMethods,
            $cloneArguments
        );

        $this->registerMockObject($mockObject);

        return $mockObject;
    }

    /**
     * Returns a mock object based on the given WSDL file.
     *
     * @psalm-template RealInstanceType of object
     * @psalm-param class-string<RealInstanceType>|string $originalClassName
     * @psalm-return MockObject&RealInstanceType
     */
    protected function getMockFromWsdl(string $wsdlFile, string $originalClassName = '', string $mockClassName = '', array $methods = [], bool $callOriginalConstructor = true, array $options = []): MockObject
    {
        $this->recordDoubledType(SoapClient::class);

        if ($originalClassName === '') {
            $fileName          = pathinfo(basename(parse_url($wsdlFile, PHP_URL_PATH)), PATHINFO_FILENAME);
            $originalClassName = preg_replace('/\W/', '', $fileName);
        }

        if (!class_exists($originalClassName)) {
            eval(
                $this->getMockObjectGenerator()->generateClassFromWsdl(
                    $wsdlFile,
                    $originalClassName,
                    $methods,
                    $options
                )
            );
        }

        $mockObject = $this->getMockObjectGenerator()->getMock(
            $originalClassName,
            $methods,
            ['', $options],
            $mockClassName,
            $callOriginalConstructor,
            false,
            false
        );

        $this->registerMockObject($mockObject);

        return $mockObject;
    }

    /**
     * Returns a mock object for the specified trait with all abstract methods
     * of the trait mocked. Concrete methods to mock can be specified with the
     * `$mockedMethods` parameter.
     *
     * @psalm-param trait-string $traitName
     */
    protected function getMockForTrait(string $traitName, array $arguments = [], string $mockClassName = '', bool $callOriginalConstructor = true, bool $callOriginalClone = true, bool $callAutoload = true, array $mockedMethods = [], bool $cloneArguments = false): MockObject
    {
        $this->recordDoubledType($traitName);

        $mockObject = $this->getMockObjectGenerator()->getMockForTrait(
            $traitName,
            $arguments,
            $mockClassName,
            $callOriginalConstructor,
            $callOriginalClone,
            $callAutoload,
            $mockedMethods,
            $cloneArguments
        );

        $this->registerMockObject($mockObject);

        return $mockObject;
    }

    /**
     * Returns an object for the specified trait.
     *
     * @psalm-param trait-string $traitName
     */
    protected function getObjectForTrait(string $traitName, array $arguments = [], string $traitClassName = '', bool $callOriginalConstructor = true, bool $callOriginalClone = true, bool $callAutoload = true): object
    {
        $this->recordDoubledType($traitName);

        return $this->getMockObjectGenerator()->getObjectForTrait(
            $traitName,
            $traitClassName,
            $callAutoload,
            $callOriginalConstructor,
            $arguments
        );
    }

    /**
     * @throws \Prophecy\Exception\Doubler\ClassNotFoundException
     * @throws \Prophecy\Exception\Doubler\DoubleException
     * @throws \Prophecy\Exception\Doubler\InterfaceNotFoundException
     *
     * @psalm-param class-string|null $classOrInterface
     */
    protected function prophesize(?string $classOrInterface = null): ObjectProphecy
    {
<<<<<<< HEAD
        $this->addWarning('PHPUnit\Framework\TestCase::prophesize() is deprecated and will be removed in PHPUnit 10. Please use the trait provided by phpspec/prophecy-phpunit.');
=======
        if (!class_exists(Prophet::class)) {
            throw new Exception('This test uses TestCase::prophesize(), but phpspec/prophecy is not installed. Please run "composer require --dev phpspec/prophecy".');
        }
>>>>>>> 5b351a5d

        if (is_string($classOrInterface)) {
            $this->recordDoubledType($classOrInterface);
        }

        return $this->getProphet()->prophesize($classOrInterface);
    }

    /**
     * Creates a default TestResult object.
     *
     * @internal This method is not covered by the backward compatibility promise for PHPUnit
     */
    protected function createResult(): TestResult
    {
        return new TestResult;
    }

    /**
     * This method is called when a test method did not execute successfully.
     *
     * @throws Throwable
     */
    protected function onNotSuccessfulTest(Throwable $t): void
    {
        throw $t;
    }

    protected function recordDoubledType(string $originalClassName): void
    {
        $this->doubledTypes[] = $originalClassName;
    }

    /**
     * @throws Throwable
     */
    private function verifyMockObjects(): void
    {
        foreach ($this->mockObjects as $mockObject) {
            if ($mockObject->__phpunit_hasMatchers()) {
                $this->numAssertions++;
            }

            $mockObject->__phpunit_verify(
                $this->shouldInvocationMockerBeReset($mockObject)
            );
        }

        if ($this->prophet !== null) {
            try {
                $this->prophet->checkPredictions();
            } finally {
                foreach ($this->prophet->getProphecies() as $objectProphecy) {
                    foreach ($objectProphecy->getMethodProphecies() as $methodProphecies) {
                        foreach ($methodProphecies as $methodProphecy) {
                            /* @var MethodProphecy $methodProphecy */
                            $this->numAssertions += count($methodProphecy->getCheckedPredictions());
                        }
                    }
                }
            }
        }
    }

    /**
     * @throws SkippedTestError
     * @throws SyntheticSkippedError
     * @throws Warning
     */
    private function checkRequirements(): void
    {
        if (!$this->name || !method_exists($this, $this->name)) {
            return;
        }

        $missingRequirements = TestUtil::getMissingRequirements(
            static::class,
            $this->name
        );

        if (!empty($missingRequirements)) {
            $this->markTestSkipped(implode(PHP_EOL, $missingRequirements));
        }
    }

    private function handleDependencies(): bool
    {
        if ([] === $this->dependencies || $this->inIsolation) {
            return true;
        }

        $passed     = $this->result->passed();
        $passedKeys = array_keys($passed);
        $numKeys    = count($passedKeys);

        for ($i = 0; $i < $numKeys; $i++) {
            $pos = strpos($passedKeys[$i], ' with data set');

            if ($pos !== false) {
                $passedKeys[$i] = substr($passedKeys[$i], 0, $pos);
            }
        }

        $passedKeys = array_flip(array_unique($passedKeys));

        foreach ($this->dependencies as $dependency) {
            if (!$dependency->isValid()) {
                $this->markSkippedForNotSpecifyingDependency();

                return false;
            }

            if ($dependency->targetIsClass()) {
                $dependencyClassName = $dependency->getTargetClassName();

                if (array_search($dependencyClassName, $this->result->passedClasses(), true) === false) {
                    $this->markSkippedForMissingDependency($dependency);

                    return false;
                }

                continue;
            }

            $dependencyTarget = $dependency->getTarget();

            if (!isset($passedKeys[$dependencyTarget])) {
                if (!$this->isCallableTestMethod($dependencyTarget)) {
                    $this->markWarningForUncallableDependency($dependency);
                } else {
                    $this->markSkippedForMissingDependency($dependency);
                }

                return false;
            }

            if (isset($passed[$dependencyTarget])) {
                if ($passed[$dependencyTarget]['size'] != \PHPUnit\Util\Test::UNKNOWN &&
                    $this->getSize() != \PHPUnit\Util\Test::UNKNOWN &&
                    $passed[$dependencyTarget]['size'] > $this->getSize()) {
                    $this->result->addError(
                        $this,
                        new SkippedTestError(
                            'This test depends on a test that is larger than itself.'
                        ),
                        0
                    );

                    return false;
                }

                if ($dependency->useDeepClone()) {
                    $deepCopy = new DeepCopy;
                    $deepCopy->skipUncloneable(false);

                    $this->dependencyInput[$dependencyTarget] = $deepCopy->copy($passed[$dependencyTarget]['result']);
                } elseif ($dependency->useShallowClone()) {
                    $this->dependencyInput[$dependencyTarget] = clone $passed[$dependencyTarget]['result'];
                } else {
                    $this->dependencyInput[$dependencyTarget] = $passed[$dependencyTarget]['result'];
                }
            } else {
                $this->dependencyInput[$dependencyTarget] = null;
            }
        }

        return true;
    }

    private function markSkippedForNotSpecifyingDependency(): void
    {
        $this->status = BaseTestRunner::STATUS_SKIPPED;

        $this->result->startTest($this);

        $this->result->addError(
            $this,
            new SkippedTestError(
                'This method has an invalid @depends annotation.'
            ),
            0
        );

        $this->result->endTest($this, 0);
    }

    private function markSkippedForMissingDependency(ExecutionOrderDependency $dependency): void
    {
        $this->status = BaseTestRunner::STATUS_SKIPPED;

        $this->result->startTest($this);

        $this->result->addError(
            $this,
            new SkippedTestError(
                sprintf(
                    'This test depends on "%s" to pass.',
                    $dependency->getTarget()
                )
            ),
            0
        );

        $this->result->endTest($this, 0);
    }

    private function markWarningForUncallableDependency(ExecutionOrderDependency $dependency): void
    {
        $this->status = BaseTestRunner::STATUS_WARNING;

        $this->result->startTest($this);

        $this->result->addWarning(
            $this,
            new Warning(
                sprintf(
                    'This test depends on "%s" which does not exist.',
                    $dependency->getTarget()
                )
            ),
            0
        );

        $this->result->endTest($this, 0);
    }

    /**
     * Get the mock object generator, creating it if it doesn't exist.
     */
    private function getMockObjectGenerator(): MockGenerator
    {
        if ($this->mockObjectGenerator === null) {
            $this->mockObjectGenerator = new MockGenerator;
        }

        return $this->mockObjectGenerator;
    }

    private function startOutputBuffering(): void
    {
        ob_start();

        $this->outputBufferingActive = true;
        $this->outputBufferingLevel  = ob_get_level();
    }

    /**
     * @throws RiskyTestError
     */
    private function stopOutputBuffering(): void
    {
        if (ob_get_level() !== $this->outputBufferingLevel) {
            while (ob_get_level() >= $this->outputBufferingLevel) {
                ob_end_clean();
            }

            throw new RiskyTestError(
                'Test code or tested code did not (only) close its own output buffers'
            );
        }

        $this->output = ob_get_contents();

        if ($this->outputCallback !== false) {
            $this->output = (string) call_user_func($this->outputCallback, $this->output);
        }

        ob_end_clean();

        $this->outputBufferingActive = false;
        $this->outputBufferingLevel  = ob_get_level();
    }

    private function snapshotGlobalState(): void
    {
        if ($this->runTestInSeparateProcess || $this->inIsolation ||
            (!$this->backupGlobals && !$this->backupStaticAttributes)) {
            return;
        }

        $this->snapshot = $this->createGlobalStateSnapshot($this->backupGlobals === true);
    }

    /**
     * @throws \SebastianBergmann\RecursionContext\InvalidArgumentException
     * @throws RiskyTestError
     */
    private function restoreGlobalState(): void
    {
        if (!$this->snapshot instanceof Snapshot) {
            return;
        }

        if ($this->beStrictAboutChangesToGlobalState) {
            try {
                $this->compareGlobalStateSnapshots(
                    $this->snapshot,
                    $this->createGlobalStateSnapshot($this->backupGlobals === true)
                );
            } catch (RiskyTestError $rte) {
                // Intentionally left empty
            }
        }

        $restorer = new Restorer;

        if ($this->backupGlobals) {
            $restorer->restoreGlobalVariables($this->snapshot);
        }

        if ($this->backupStaticAttributes) {
            $restorer->restoreStaticAttributes($this->snapshot);
        }

        $this->snapshot = null;

        if (isset($rte)) {
            throw $rte;
        }
    }

    private function createGlobalStateSnapshot(bool $backupGlobals): Snapshot
    {
        $excludeList = new ExcludeList;

        foreach ($this->backupGlobalsExcludeList as $globalVariable) {
            $excludeList->addGlobalVariable($globalVariable);
        }

        if (!empty($this->backupGlobalsBlacklist)) {
            $this->addWarning('PHPUnit\Framework\TestCase::$backupGlobalsBlacklist is deprecated and will be removed in PHPUnit 10. Please use PHPUnit\Framework\TestCase::$backupGlobalsExcludeList instead.');

            foreach ($this->backupGlobalsBlacklist as $globalVariable) {
                $excludeList->addGlobalVariable($globalVariable);
            }
        }

        if (!defined('PHPUNIT_TESTSUITE')) {
            $excludeList->addClassNamePrefix('PHPUnit');
            $excludeList->addClassNamePrefix('SebastianBergmann\CodeCoverage');
            $excludeList->addClassNamePrefix('SebastianBergmann\FileIterator');
            $excludeList->addClassNamePrefix('SebastianBergmann\Invoker');
            $excludeList->addClassNamePrefix('SebastianBergmann\Template');
            $excludeList->addClassNamePrefix('SebastianBergmann\Timer');
            $excludeList->addClassNamePrefix('Doctrine\Instantiator');
            $excludeList->addClassNamePrefix('Prophecy');
            $excludeList->addStaticAttribute(ComparatorFactory::class, 'instance');

            foreach ($this->backupStaticAttributesExcludeList as $class => $attributes) {
                foreach ($attributes as $attribute) {
                    $excludeList->addStaticAttribute($class, $attribute);
                }
            }

            if (!empty($this->backupStaticAttributesBlacklist)) {
                $this->addWarning('PHPUnit\Framework\TestCase::$backupStaticAttributesBlacklist is deprecated and will be removed in PHPUnit 10. Please use PHPUnit\Framework\TestCase::$backupStaticAttributesExcludeList instead.');

                foreach ($this->backupStaticAttributesBlacklist as $class => $attributes) {
                    foreach ($attributes as $attribute) {
                        $excludeList->addStaticAttribute($class, $attribute);
                    }
                }
            }
        }

        return new Snapshot(
            $excludeList,
            $backupGlobals,
            (bool) $this->backupStaticAttributes,
            false,
            false,
            false,
            false,
            false,
            false,
            false
        );
    }

    /**
     * @throws \SebastianBergmann\RecursionContext\InvalidArgumentException
     * @throws RiskyTestError
     */
    private function compareGlobalStateSnapshots(Snapshot $before, Snapshot $after): void
    {
        $backupGlobals = $this->backupGlobals === null || $this->backupGlobals;

        if ($backupGlobals) {
            $this->compareGlobalStateSnapshotPart(
                $before->globalVariables(),
                $after->globalVariables(),
                "--- Global variables before the test\n+++ Global variables after the test\n"
            );

            $this->compareGlobalStateSnapshotPart(
                $before->superGlobalVariables(),
                $after->superGlobalVariables(),
                "--- Super-global variables before the test\n+++ Super-global variables after the test\n"
            );
        }

        if ($this->backupStaticAttributes) {
            $this->compareGlobalStateSnapshotPart(
                $before->staticAttributes(),
                $after->staticAttributes(),
                "--- Static attributes before the test\n+++ Static attributes after the test\n"
            );
        }
    }

    /**
     * @throws RiskyTestError
     */
    private function compareGlobalStateSnapshotPart(array $before, array $after, string $header): void
    {
        if ($before != $after) {
            $differ   = new Differ($header);
            $exporter = new Exporter;

            $diff = $differ->diff(
                $exporter->export($before),
                $exporter->export($after)
            );

            throw new RiskyTestError(
                $diff
            );
        }
    }

    private function getProphet(): Prophet
    {
        if ($this->prophet === null) {
            $this->prophet = new Prophet;
        }

        return $this->prophet;
    }

    /**
     * @throws \SebastianBergmann\ObjectEnumerator\InvalidArgumentException
     */
    private function shouldInvocationMockerBeReset(MockObject $mock): bool
    {
        $enumerator = new Enumerator;

        foreach ($enumerator->enumerate($this->dependencyInput) as $object) {
            if ($mock === $object) {
                return false;
            }
        }

        if (!is_array($this->testResult) && !is_object($this->testResult)) {
            return true;
        }

        return !in_array($mock, $enumerator->enumerate($this->testResult), true);
    }

    /**
     * @throws \SebastianBergmann\ObjectEnumerator\InvalidArgumentException
     * @throws \SebastianBergmann\ObjectReflector\InvalidArgumentException
     * @throws \SebastianBergmann\RecursionContext\InvalidArgumentException
     */
    private function registerMockObjectsFromTestArguments(array $testArguments, array &$visited = []): void
    {
        if ($this->registerMockObjectsFromTestArgumentsRecursively) {
            foreach ((new Enumerator)->enumerate($testArguments) as $object) {
                if ($object instanceof MockObject) {
                    $this->registerMockObject($object);
                }
            }
        } else {
            foreach ($testArguments as $testArgument) {
                if ($testArgument instanceof MockObject) {
                    if (Type::isCloneable($testArgument)) {
                        $testArgument = clone $testArgument;
                    }

                    $this->registerMockObject($testArgument);
                } elseif (is_array($testArgument) && !in_array($testArgument, $visited, true)) {
                    $visited[] = $testArgument;

                    $this->registerMockObjectsFromTestArguments(
                        $testArgument,
                        $visited
                    );
                }
            }
        }
    }

    private function setDoesNotPerformAssertionsFromAnnotation(): void
    {
        $annotations = TestUtil::parseTestMethodAnnotations(
            static::class,
            $this->name
        );

        if (isset($annotations['method']['doesNotPerformAssertions'])) {
            $this->doesNotPerformAssertions = true;
        }
    }

    private function unregisterCustomComparators(): void
    {
        $factory = ComparatorFactory::getInstance();

        foreach ($this->customComparators as $comparator) {
            $factory->unregister($comparator);
        }

        $this->customComparators = [];
    }

    private function cleanupIniSettings(): void
    {
        foreach ($this->iniSettings as $varName => $oldValue) {
            ini_set($varName, $oldValue);
        }

        $this->iniSettings = [];
    }

    private function cleanupLocaleSettings(): void
    {
        foreach ($this->locale as $category => $locale) {
            setlocale($category, $locale);
        }

        $this->locale = [];
    }

    /**
     * @throws Exception
     */
    private function checkExceptionExpectations(Throwable $throwable): bool
    {
        $result = false;

        if ($this->expectedException !== null || $this->expectedExceptionCode !== null || $this->expectedExceptionMessage !== null || $this->expectedExceptionMessageRegExp !== null) {
            $result = true;
        }

        if ($throwable instanceof Exception) {
            $result = false;
        }

        if (is_string($this->expectedException)) {
            try {
                $reflector = new ReflectionClass($this->expectedException);
                // @codeCoverageIgnoreStart
            } catch (ReflectionException $e) {
                throw new Exception(
                    $e->getMessage(),
                    (int) $e->getCode(),
                    $e
                );
            }
            // @codeCoverageIgnoreEnd

            if ($this->expectedException === 'PHPUnit\Framework\Exception' ||
                $this->expectedException === '\PHPUnit\Framework\Exception' ||
                $reflector->isSubclassOf(Exception::class)) {
                $result = true;
            }
        }

        return $result;
    }

    private function runInSeparateProcess(): bool
    {
        return ($this->runTestInSeparateProcess || $this->runClassInSeparateProcess) &&
            !$this->inIsolation && !$this instanceof PhptTestCase;
    }

    private function isCallableTestMethod(string $dependency): bool
    {
        [$className, $methodName] = explode('::', $dependency);

        if (!class_exists($className)) {
            return false;
        }

        try {
            $class = new ReflectionClass($className);
        } catch (ReflectionException $e) {
            return false;
        }

        if (!$class->isSubclassOf(__CLASS__)) {
            return false;
        }

        if (!$class->hasMethod($methodName)) {
            return false;
        }

        try {
            $method = $class->getMethod($methodName);
        } catch (ReflectionException $e) {
            return false;
        }

        return TestUtil::isTestMethod($method);
    }

    /**
     * @psalm-template RealInstanceType of object
     * @psalm-param class-string<RealInstanceType> $originalClassName
     * @psalm-return MockObject&RealInstanceType
     */
    private function createMockObject(string $originalClassName): MockObject
    {
        return $this->getMockBuilder($originalClassName)
                    ->disableOriginalConstructor()
                    ->disableOriginalClone()
                    ->disableArgumentCloning()
                    ->disallowMockingUnknownTypes()
                    ->getMock();
    }
}<|MERGE_RESOLUTION|>--- conflicted
+++ resolved
@@ -1954,13 +1954,11 @@
      */
     protected function prophesize(?string $classOrInterface = null): ObjectProphecy
     {
-<<<<<<< HEAD
-        $this->addWarning('PHPUnit\Framework\TestCase::prophesize() is deprecated and will be removed in PHPUnit 10. Please use the trait provided by phpspec/prophecy-phpunit.');
-=======
         if (!class_exists(Prophet::class)) {
             throw new Exception('This test uses TestCase::prophesize(), but phpspec/prophecy is not installed. Please run "composer require --dev phpspec/prophecy".');
         }
->>>>>>> 5b351a5d
+
+        $this->addWarning('PHPUnit\Framework\TestCase::prophesize() is deprecated and will be removed in PHPUnit 10. Please use the trait provided by phpspec/prophecy-phpunit.');
 
         if (is_string($classOrInterface)) {
             $this->recordDoubledType($classOrInterface);
