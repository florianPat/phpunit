--- conflicted
+++ resolved
@@ -345,21 +345,6 @@
      */
     public function toString(): string
     {
-<<<<<<< HEAD
-=======
-        try {
-            $class = new ReflectionClass($this);
-            // @codeCoverageIgnoreStart
-        } catch (ReflectionException $e) {
-            throw new Exception(
-                $e->getMessage(),
-                $e->getCode(),
-                $e
-            );
-        }
-        // @codeCoverageIgnoreEnd
-
->>>>>>> a4246d53
         $buffer = sprintf(
             '%s::%s',
             (new ReflectionClass($this))->getName(),
@@ -458,144 +443,8 @@
             return;
         }
 
-<<<<<<< HEAD
         if (!$this->shouldRunInSeparateProcess()) {
             (new TestRunner)->run($this);
-=======
-        if ($this->runInSeparateProcess()) {
-            $runEntireClass = $this->runClassInSeparateProcess && !$this->runTestInSeparateProcess;
-
-            try {
-                $class = new ReflectionClass($this);
-                // @codeCoverageIgnoreStart
-            } catch (ReflectionException $e) {
-                throw new Exception(
-                    $e->getMessage(),
-                    $e->getCode(),
-                    $e
-                );
-            }
-            // @codeCoverageIgnoreEnd
-
-            if ($runEntireClass) {
-                $template = new Template(
-                    __DIR__ . '/../Util/PHP/Template/TestCaseClass.tpl'
-                );
-            } else {
-                $template = new Template(
-                    __DIR__ . '/../Util/PHP/Template/TestCaseMethod.tpl'
-                );
-            }
-
-            if ($this->preserveGlobalState) {
-                $constants     = GlobalState::getConstantsAsString();
-                $globals       = GlobalState::getGlobalsAsString();
-                $includedFiles = GlobalState::getIncludedFilesAsString();
-                $iniSettings   = GlobalState::getIniSettingsAsString();
-            } else {
-                $constants = '';
-
-                if (!empty($GLOBALS['__PHPUNIT_BOOTSTRAP'])) {
-                    $globals = '$GLOBALS[\'__PHPUNIT_BOOTSTRAP\'] = ' . var_export($GLOBALS['__PHPUNIT_BOOTSTRAP'], true) . ";\n";
-                } else {
-                    $globals = '';
-                }
-
-                $includedFiles = '';
-                $iniSettings   = '';
-            }
-
-            $coverage                                   = $result->getCollectCodeCoverageInformation() ? 'true' : 'false';
-            $isStrictAboutTestsThatDoNotTestAnything    = $result->isStrictAboutTestsThatDoNotTestAnything() ? 'true' : 'false';
-            $isStrictAboutOutputDuringTests             = $result->isStrictAboutOutputDuringTests() ? 'true' : 'false';
-            $enforcesTimeLimit                          = $result->enforcesTimeLimit() ? 'true' : 'false';
-            $isStrictAboutTodoAnnotatedTests            = $result->isStrictAboutTodoAnnotatedTests() ? 'true' : 'false';
-            $isStrictAboutResourceUsageDuringSmallTests = $result->isStrictAboutResourceUsageDuringSmallTests() ? 'true' : 'false';
-
-            if (defined('PHPUNIT_COMPOSER_INSTALL')) {
-                $composerAutoload = var_export(PHPUNIT_COMPOSER_INSTALL, true);
-            } else {
-                $composerAutoload = '\'\'';
-            }
-
-            if (defined('__PHPUNIT_PHAR__')) {
-                $phar = var_export(__PHPUNIT_PHAR__, true);
-            } else {
-                $phar = '\'\'';
-            }
-
-            $codeCoverage               = $result->getCodeCoverage();
-            $codeCoverageFilter         = null;
-            $cachesStaticAnalysis       = 'false';
-            $codeCoverageCacheDirectory = null;
-            $driverMethod               = 'forLineCoverage';
-
-            if ($codeCoverage) {
-                $codeCoverageFilter = $codeCoverage->filter();
-
-                if ($codeCoverage->collectsBranchAndPathCoverage()) {
-                    $driverMethod = 'forLineAndPathCoverage';
-                }
-
-                if ($codeCoverage->cachesStaticAnalysis()) {
-                    $cachesStaticAnalysis       = 'true';
-                    $codeCoverageCacheDirectory = $codeCoverage->cacheDirectory();
-                }
-            }
-
-            $data                       = var_export(serialize($this->data), true);
-            $dataName                   = var_export($this->dataName, true);
-            $dependencyInput            = var_export(serialize($this->dependencyInput), true);
-            $includePath                = var_export(get_include_path(), true);
-            $codeCoverageFilter         = var_export(serialize($codeCoverageFilter), true);
-            $codeCoverageCacheDirectory = var_export(serialize($codeCoverageCacheDirectory), true);
-            // must do these fixes because TestCaseMethod.tpl has unserialize('{data}') in it, and we can't break BC
-            // the lines above used to use addcslashes() rather than var_export(), which breaks null byte escape sequences
-            $data                       = "'." . $data . ".'";
-            $dataName                   = "'.(" . $dataName . ").'";
-            $dependencyInput            = "'." . $dependencyInput . ".'";
-            $includePath                = "'." . $includePath . ".'";
-            $codeCoverageFilter         = "'." . $codeCoverageFilter . ".'";
-            $codeCoverageCacheDirectory = "'." . $codeCoverageCacheDirectory . ".'";
-
-            $configurationFilePath = $GLOBALS['__PHPUNIT_CONFIGURATION_FILE'] ?? '';
-
-            $var = [
-                'composerAutoload'                           => $composerAutoload,
-                'phar'                                       => $phar,
-                'filename'                                   => $class->getFileName(),
-                'className'                                  => $class->getName(),
-                'collectCodeCoverageInformation'             => $coverage,
-                'cachesStaticAnalysis'                       => $cachesStaticAnalysis,
-                'codeCoverageCacheDirectory'                 => $codeCoverageCacheDirectory,
-                'driverMethod'                               => $driverMethod,
-                'data'                                       => $data,
-                'dataName'                                   => $dataName,
-                'dependencyInput'                            => $dependencyInput,
-                'constants'                                  => $constants,
-                'globals'                                    => $globals,
-                'include_path'                               => $includePath,
-                'included_files'                             => $includedFiles,
-                'iniSettings'                                => $iniSettings,
-                'isStrictAboutTestsThatDoNotTestAnything'    => $isStrictAboutTestsThatDoNotTestAnything,
-                'isStrictAboutOutputDuringTests'             => $isStrictAboutOutputDuringTests,
-                'enforcesTimeLimit'                          => $enforcesTimeLimit,
-                'isStrictAboutTodoAnnotatedTests'            => $isStrictAboutTodoAnnotatedTests,
-                'isStrictAboutResourceUsageDuringSmallTests' => $isStrictAboutResourceUsageDuringSmallTests,
-                'codeCoverageFilter'                         => $codeCoverageFilter,
-                'configurationFilePath'                      => $configurationFilePath,
-                'name'                                       => $this->getName(false),
-            ];
-
-            if (!$runEntireClass) {
-                $var['methodName'] = $this->name;
-            }
-
-            $template->setVar($var);
-
-            $php = AbstractPhpProcess::factory();
-            $php->runTestJob($template->render(), $this, $result);
->>>>>>> a4246d53
         } else {
             (new TestRunner)->runInSeparateProcess(
                 $this,
@@ -1322,7 +1171,6 @@
      */
     protected function createPartialMock(string $originalClassName, array $methods): MockObject
     {
-<<<<<<< HEAD
         $partialMock = $this->getMockBuilder($originalClassName)
             ->disableOriginalConstructor()
             ->disableOriginalClone()
@@ -1330,19 +1178,6 @@
             ->disallowMockingUnknownTypes()
             ->onlyMethods($methods)
             ->getMock();
-=======
-        try {
-            $reflector = new ReflectionClass($originalClassName);
-            // @codeCoverageIgnoreStart
-        } catch (ReflectionException $e) {
-            throw new Exception(
-                $e->getMessage(),
-                $e->getCode(),
-                $e
-            );
-        }
-        // @codeCoverageIgnoreEnd
->>>>>>> a4246d53
 
         Event\Facade::emitter()->testCreatedPartialMockObject(
             $originalClassName,
