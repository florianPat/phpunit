<?php
/**
 * PHPUnit
 *
 * Copyright (c) 2001-2014, Sebastian Bergmann <sebastian@phpunit.de>.
 * All rights reserved.
 *
 * Redistribution and use in source and binary forms, with or without
 * modification, are permitted provided that the following conditions
 * are met:
 *
 *   * Redistributions of source code must retain the above copyright
 *     notice, this list of conditions and the following disclaimer.
 *
 *   * Redistributions in binary form must reproduce the above copyright
 *     notice, this list of conditions and the following disclaimer in
 *     the documentation and/or other materials provided with the
 *     distribution.
 *
 *   * Neither the name of Sebastian Bergmann nor the names of his
 *     contributors may be used to endorse or promote products derived
 *     from this software without specific prior written permission.
 *
 * THIS SOFTWARE IS PROVIDED BY THE COPYRIGHT HOLDERS AND CONTRIBUTORS
 * "AS IS" AND ANY EXPRESS OR IMPLIED WARRANTIES, INCLUDING, BUT NOT
 * LIMITED TO, THE IMPLIED WARRANTIES OF MERCHANTABILITY AND FITNESS
 * FOR A PARTICULAR PURPOSE ARE DISCLAIMED. IN NO EVENT SHALL THE
 * COPYRIGHT OWNER OR CONTRIBUTORS BE LIABLE FOR ANY DIRECT, INDIRECT,
 * INCIDENTAL, SPECIAL, EXEMPLARY, OR CONSEQUENTIAL DAMAGES (INCLUDING,
 * BUT NOT LIMITED TO, PROCUREMENT OF SUBSTITUTE GOODS OR SERVICES;
 * LOSS OF USE, DATA, OR PROFITS; OR BUSINESS INTERRUPTION) HOWEVER
 * CAUSED AND ON ANY THEORY OF LIABILITY, WHETHER IN CONTRACT, STRICT
 * LIABILITY, OR TORT (INCLUDING NEGLIGENCE OR OTHERWISE) ARISING IN
 * ANY WAY OUT OF THE USE OF THIS SOFTWARE, EVEN IF ADVISED OF THE
 * POSSIBILITY OF SUCH DAMAGE.
 *
 * @package    PHPUnit
 * @subpackage Framework
 * @author     Sebastian Bergmann <sebastian@phpunit.de>
 * @copyright  2001-2014 Sebastian Bergmann <sebastian@phpunit.de>
 * @license    http://www.opensource.org/licenses/BSD-3-Clause  The BSD 3-Clause License
 * @link       http://www.phpunit.de/
 * @since      File available since Release 2.0.0
 */

/**
 * A TestCase defines the fixture to run multiple tests.
 *
 * To define a TestCase
 *
 *   1) Implement a subclass of PHPUnit_Framework_TestCase.
 *   2) Define instance variables that store the state of the fixture.
 *   3) Initialize the fixture state by overriding setUp().
 *   4) Clean-up after a test by overriding tearDown().
 *
 * Each test runs in its own fixture so there can be no side effects
 * among test runs.
 *
 * Here is an example:
 *
 * <code>
 * <?php
 * class MathTest extends PHPUnit_Framework_TestCase
 * {
 *     public $value1;
 *     public $value2;
 *
 *     protected function setUp()
 *     {
 *         $this->value1 = 2;
 *         $this->value2 = 3;
 *     }
 * }
 * ?>
 * </code>
 *
 * For each test implement a method which interacts with the fixture.
 * Verify the expected results with assertions specified by calling
 * assert with a boolean.
 *
 * <code>
 * <?php
 * public function testPass()
 * {
 *     $this->assertTrue($this->value1 + $this->value2 == 5);
 * }
 * ?>
 * </code>
 *
 * @package    PHPUnit
 * @subpackage Framework
 * @author     Sebastian Bergmann <sebastian@phpunit.de>
 * @copyright  2001-2014 Sebastian Bergmann <sebastian@phpunit.de>
 * @license    http://www.opensource.org/licenses/BSD-3-Clause  The BSD 3-Clause License
 * @link       http://www.phpunit.de/
 * @since      Class available since Release 2.0.0
 */
abstract class PHPUnit_Framework_TestCase extends PHPUnit_Framework_Assert implements PHPUnit_Framework_Test, PHPUnit_Framework_SelfDescribing
{
    /**
     * Enable or disable the backup and restoration of the $GLOBALS array.
     * Overwrite this attribute in a child class of TestCase.
     * Setting this attribute in setUp() has no effect!
     *
     * @var boolean
     */
    protected $backupGlobals = null;

    /**
     * @var array
     */
    protected $backupGlobalsBlacklist = array();

    /**
     * Enable or disable the backup and restoration of static attributes.
     * Overwrite this attribute in a child class of TestCase.
     * Setting this attribute in setUp() has no effect!
     *
     * @var boolean
     */
    protected $backupStaticAttributes = null;

    /**
     * @var array
     */
    protected $backupStaticAttributesBlacklist = array();

    /**
     * Whether or not this test is to be run in a separate PHP process.
     *
     * @var boolean
     */
    protected $runTestInSeparateProcess = null;

    /**
     * Whether or not this test should preserve the global state when
     * running in a separate PHP process.
     *
     * @var boolean
     */
    protected $preserveGlobalState = true;

    /**
     * Whether or not this test is running in a separate PHP process.
     *
     * @var boolean
     */
    private $inIsolation = false;

    /**
     * @var array
     */
    private $data = array();

    /**
     * @var string
     */
    private $dataName = '';

    /**
     * @var boolean
     */
    private $useErrorHandler = null;

    /**
     * The name of the expected Exception.
     *
     * @var mixed
     */
    private $expectedException = null;

    /**
     * The message of the expected Exception.
     *
     * @var string
     */
    private $expectedExceptionMessage = '';

    /**
     * The regex pattern to validate the expected Exception message.
     *
     * @var string
     */
    private $expectedExceptionMessageRegExp = '';

    /**
     * The code of the expected Exception.
     *
     * @var integer
     */
    private $expectedExceptionCode;

    /**
     * The name of the test case.
     *
     * @var string
     */
    private $name = null;

    /**
     * @var array
     */
    private $dependencies = array();

    /**
     * @var array
     */
    private $dependencyInput = array();

    /**
     * @var array
     */
    private $iniSettings = array();

    /**
     * @var array
     */
    private $locale = array();

    /**
     * @var array
     */
    private $mockObjects = array();

    /**
     * @var array
     */
    private $mockObjectGenerator = null;

    /**
     * @var integer
     */
    private $status;

    /**
     * @var string
     */
    private $statusMessage = '';

    /**
     * @var integer
     */
    private $numAssertions = 0;

    /**
     * @var PHPUnit_Framework_TestResult
     */
    private $result;

    /**
     * @var mixed
     */
    private $testResult;

    /**
     * @var string
     */
    private $output = '';

    /**
     * @var string
     */
    private $outputExpectedRegex = null;

    /**
     * @var string
     */
    private $outputExpectedString = null;

    /**
     * @var bool
     */
    private $hasPerformedExpectationsOnOutput = false;

    /**
     * @var mixed
     */
    private $outputCallback = false;

    /**
     * @var boolean
     */
    private $outputBufferingActive = false;

    /**
     * @var integer
     */
    private $outputBufferingLevel;

    /**
     * Constructs a test case with the given name.
     *
     * @param string $name
     * @param array  $data
     * @param string $dataName
     */
    public function __construct($name = null, array $data = array(), $dataName = '')
    {
        if ($name !== null) {
            $this->setName($name);
        }

        $this->data                = $data;
        $this->dataName            = $dataName;
    }

    /**
     * Returns a string representation of the test case.
     *
     * @return string
     */
    public function toString()
    {
        $class = new ReflectionClass($this);

        $buffer = sprintf(
            '%s::%s',
            $class->name,
            $this->getName(false)
        );

        return $buffer . $this->getDataSetAsString();
    }

    /**
     * Counts the number of test cases executed by run(TestResult result).
     *
     * @return integer
     */
    public function count()
    {
        return 1;
    }

    /**
     * Returns the annotations for this test.
     *
     * @return array
     * @since Method available since Release 3.4.0
     */
    public function getAnnotations()
    {
        return PHPUnit_Util_Test::parseTestMethodAnnotations(
            get_class($this), $this->name
        );
    }

    /**
     * Gets the name of a TestCase.
     *
     * @param  boolean $withDataSet
     * @return string
     */
    public function getName($withDataSet = true)
    {
        if ($withDataSet) {
            return $this->name . $this->getDataSetAsString(false);
        } else {
            return $this->name;
        }
    }

    /**
     * Returns the size of the test.
     *
     * @return integer
     * @since  Method available since Release 3.6.0
     */
    public function getSize()
    {
        return PHPUnit_Util_Test::getSize(
            get_class($this), $this->getName(false)
        );
    }

    /**
     * @return string
     * @since  Method available since Release 3.6.0
     */
    public function getActualOutput()
    {
        if (!$this->outputBufferingActive) {
            return $this->output;
        } else {
            return ob_get_contents();
        }
    }

    /**
     * @return boolean
     * @since  Method available since Release 3.6.0
     */
    public function hasOutput()
    {
        if (strlen($this->output) === 0) {
            return false;
        }

        if ($this->outputExpectedString !== null ||
            $this->outputExpectedRegex  !== null ||
            $this->hasPerformedExpectationsOnOutput) {
            return false;
        }

        return true;
    }

    /**
     * @param  string                      $expectedRegex
     * @since Method available since Release 3.6.0
     * @throws PHPUnit_Framework_Exception
     */
    public function expectOutputRegex($expectedRegex)
    {
        if ($this->outputExpectedString !== null) {
            throw new PHPUnit_Framework_Exception;
        }

        if (is_string($expectedRegex) || is_null($expectedRegex)) {
            $this->outputExpectedRegex = $expectedRegex;
        }
    }

    /**
     * @param string $expectedString
     * @since Method available since Release 3.6.0
     */
    public function expectOutputString($expectedString)
    {
        if ($this->outputExpectedRegex !== null) {
            throw new PHPUnit_Framework_Exception;
        }

        if (is_string($expectedString) || is_null($expectedString)) {
            $this->outputExpectedString = $expectedString;
        }
    }

    /**
     * @return bool
     * @since Method available since Release 3.6.5
     */
    public function hasPerformedExpectationsOnOutput()
    {
        return $this->hasPerformedExpectationsOnOutput;
    }

    /**
     * @return string
     * @since  Method available since Release 3.2.0
     */
    public function getExpectedException()
    {
        return $this->expectedException;
    }

    /**
     * @param mixed   $exceptionName
     * @param string  $exceptionMessage
     * @param integer $exceptionCode
     * @since  Method available since Release 3.2.0
     */
    public function setExpectedException($exceptionName, $exceptionMessage = '', $exceptionCode = null)
    {
        $this->expectedException        = $exceptionName;
        $this->expectedExceptionMessage = $exceptionMessage;
        $this->expectedExceptionCode    = $exceptionCode;
    }

    /**
     * @param mixed   $exceptionName
     * @param string  $exceptionMessageRegExp
     * @param integer $exceptionCode
     * @since  Method available since Release 4.0.2
     */
    public function setExpectedExceptionRegExp($exceptionName, $exceptionMessageRegExp = '', $exceptionCode = null)
    {
        $this->expectedException              = $exceptionName;
        $this->expectedExceptionMessageRegExp = $exceptionMessageRegExp;
        $this->expectedExceptionCode          = $exceptionCode;
    }

    /**
     * @since  Method available since Release 3.4.0
     */
    protected function setExpectedExceptionFromAnnotation()
    {
        try {
            $expectedException = PHPUnit_Util_Test::getExpectedException(
                get_class($this), $this->name
            );

            if ($expectedException !== false) {
                $this->setExpectedException(
                    $expectedException['class'],
                    $expectedException['message'],
                    $expectedException['code']
                );

                if(!empty($expectedException['message_regex'])) {
                    $this->setExpectedExceptionRegExp(
                      $expectedException['class'],
                      $expectedException['message_regex'],
                      $expectedException['code']
                    );
                }
            }
        } catch (ReflectionException $e) {
        }
    }

    /**
     * @param boolean $useErrorHandler
     * @since Method available since Release 3.4.0
     */
    public function setUseErrorHandler($useErrorHandler)
    {
        $this->useErrorHandler = $useErrorHandler;
    }

    /**
     * @since Method available since Release 3.4.0
     */
    protected function setUseErrorHandlerFromAnnotation()
    {
        try {
            $useErrorHandler = PHPUnit_Util_Test::getErrorHandlerSettings(
                get_class($this), $this->name
            );

            if ($useErrorHandler !== null) {
                $this->setUseErrorHandler($useErrorHandler);
            }
        } catch (ReflectionException $e) {
        }
    }

    /**
     * @since Method available since Release 3.6.0
     */
<<<<<<< HEAD
    protected function checkRequirements()
    {
        if (!$this->name || !method_exists($this, $this->name)) {
            return;
        }

        $missingRequirements = PHPUnit_Util_Test::getMissingRequirements(
          get_class($this), $this->name
        );

        if ($missingRequirements) {
            $this->markTestSkipped(implode(PHP_EOL, $missingRequirements));
=======
    protected function setRequirementsFromAnnotation()
    {
        try {
            $requirements = PHPUnit_Util_Test::getRequirements(
                get_class($this), $this->name
            );

            if (isset($requirements['PHP'])) {
                $this->required['PHP'] = $requirements['PHP'];
            }

            if (isset($requirements['PHPUnit'])) {
                $this->required['PHPUnit'] = $requirements['PHPUnit'];
            }

            if (isset($requirements['OS'])) {
                $this->required['OS'] = $requirements['OS'];
            }

            if (isset($requirements['extensions'])) {
                $this->required['extensions'] = $requirements['extensions'];
            }

            if (isset($requirements['functions'])) {
                $this->required['functions'] = $requirements['functions'];
            }
        } catch (ReflectionException $e) {
        }
    }

    /**
     * @since Method available since Release 3.6.0
     */
    protected function checkRequirements()
    {
        $this->setRequirementsFromAnnotation();

        $missingRequirements = array();

        if ($this->required['PHP'] &&
            version_compare(PHP_VERSION, $this->required['PHP'], '<')) {
            $missingRequirements[] = sprintf(
                'PHP %s (or later) is required.',
                $this->required['PHP']
            );
        }

        $phpunitVersion = PHPUnit_Runner_Version::id();
        if ($this->required['PHPUnit'] &&
            version_compare($phpunitVersion, $this->required['PHPUnit'], '<')) {
            $missingRequirements[] = sprintf(
                'PHPUnit %s (or later) is required.',
                $this->required['PHPUnit']
            );
        }

        if ($this->required['OS'] &&
            !preg_match($this->required['OS'], PHP_OS)) {
            $missingRequirements[] = sprintf(
                'Operating system matching %s is required.',
                $this->required['OS']
            );
        }

        foreach ($this->required['functions'] as $function) {
            $pieces = explode('::', $function);
            if (2 === count($pieces) && method_exists($pieces[0], $pieces[1])) {
                continue;
            }
            if (function_exists($function)) {
                continue;
            }
            $missingRequirements[] = sprintf(
                'Function %s is required.',
                $function
            );
        }

        foreach ($this->required['extensions'] as $extension) {
            if (!extension_loaded($extension)) {
                $missingRequirements[] = sprintf(
                    'Extension %s is required.',
                    $extension
                );
            }
        }

        if ($missingRequirements) {
            $this->markTestSkipped(
                implode(
                    PHP_EOL,
                    $missingRequirements
                )
            );
>>>>>>> 50dfaba6
        }
    }

    /**
     * Returns the status of this test.
     *
     * @return integer
     * @since  Method available since Release 3.1.0
     */
    public function getStatus()
    {
        return $this->status;
    }

    /**
     * Returns the status message of this test.
     *
     * @return string
     * @since  Method available since Release 3.3.0
     */
    public function getStatusMessage()
    {
        return $this->statusMessage;
    }

    /**
     * Returns whether or not this test has failed.
     *
     * @return boolean
     * @since  Method available since Release 3.0.0
     */
    public function hasFailed()
    {
        $status = $this->getStatus();

        return $status == PHPUnit_Runner_BaseTestRunner::STATUS_FAILURE ||
               $status == PHPUnit_Runner_BaseTestRunner::STATUS_ERROR;
    }

    /**
     * Runs the test case and collects the results in a TestResult object.
     * If no TestResult object is passed a new one will be created.
     *
     * @param  PHPUnit_Framework_TestResult $result
     * @return PHPUnit_Framework_TestResult
     * @throws PHPUnit_Framework_Exception
     */
    public function run(PHPUnit_Framework_TestResult $result = null)
    {
        if ($result === null) {
            $result = $this->createResult();
        }

        if (!$this instanceof PHPUnit_Framework_Warning) {
            $this->setTestResultObject($result);
            $this->setUseErrorHandlerFromAnnotation();
        }

        if ($this->useErrorHandler !== null) {
            $oldErrorHandlerSetting = $result->getConvertErrorsToExceptions();
            $result->convertErrorsToExceptions($this->useErrorHandler);
        }

        if (!$this instanceof PHPUnit_Framework_Warning && !$this->handleDependencies()) {
            return;
        }

        if ($this->runTestInSeparateProcess === true &&
            $this->inIsolation !== true &&
            !$this instanceof PHPUnit_Extensions_SeleniumTestCase &&
            !$this instanceof PHPUnit_Extensions_PhptTestCase) {
            $class = new ReflectionClass($this);

            $template = new Text_Template(
                __DIR__ . '/../Util/PHP/Template/TestCaseMethod.tpl'
            );

            if ($this->preserveGlobalState) {
                $constants     = PHPUnit_Util_GlobalState::getConstantsAsString();
                $globals       = PHPUnit_Util_GlobalState::getGlobalsAsString();
                $includedFiles = PHPUnit_Util_GlobalState::getIncludedFilesAsString();
                $iniSettings   = PHPUnit_Util_GlobalState::getIniSettingsAsString();
            } else {
                $constants     = '';
                if (!empty($GLOBALS['__PHPUNIT_BOOTSTRAP'])) {
                  $globals     = '$GLOBALS[\'__PHPUNIT_BOOTSTRAP\'] = ' . var_export($GLOBALS['__PHPUNIT_BOOTSTRAP'], true) . ";\n";
                }
                else {
                  $globals     = '';
                }
                $includedFiles = '';
                $iniSettings   = '';
            }

            $coverage                                = $result->getCollectCodeCoverageInformation()       ? 'true' : 'false';
            $isStrictAboutTestsThatDoNotTestAnything = $result->isStrictAboutTestsThatDoNotTestAnything() ? 'true' : 'false';
            $isStrictAboutOutputDuringTests          = $result->isStrictAboutOutputDuringTests()          ? 'true' : 'false';
            $isStrictAboutTestSize                   = $result->isStrictAboutTestSize()                   ? 'true' : 'false';
            $isStrictAboutTodoAnnotatedTests         = $result->isStrictAboutTodoAnnotatedTests()         ? 'true' : 'false';

            if (defined('PHPUNIT_COMPOSER_INSTALL')) {
                $composerAutoload = var_export(PHPUNIT_COMPOSER_INSTALL, true);
            } else {
                $composerAutoload = '\'\'';
            }

            if (defined('__PHPUNIT_PHAR__')) {
                $phar = var_export(__PHPUNIT_PHAR__, true);
            } else {
                $phar = '\'\'';
            }

            $data            = var_export(serialize($this->data), true);
            $dataName        = var_export($this->dataName, true);
            $dependencyInput = var_export(serialize($this->dependencyInput), true);
            $includePath     = var_export(get_include_path(), true);
            // must do these fixes because TestCaseMethod.tpl has unserialize('{data}') in it, and we can't break BC
            // the lines above used to use addcslashes() rather than var_export(), which breaks null byte escape sequences
            $data            = "'." . $data . ".'";
            $dataName        = "'.(" . $dataName . ").'";
            $dependencyInput = "'." . $dependencyInput . ".'";
            $includePath     = "'." . $includePath . ".'";

            $template->setVar(
                array(
                'composerAutoload'                        => $composerAutoload,
                'phar'                                    => $phar,
                'filename'                                => $class->getFileName(),
                'className'                               => $class->getName(),
                'methodName'                              => $this->name,
                'collectCodeCoverageInformation'          => $coverage,
                'data'                                    => $data,
                'dataName'                                => $dataName,
                'dependencyInput'                         => $dependencyInput,
                'constants'                               => $constants,
                'globals'                                 => $globals,
                'include_path'                            => $includePath,
                'included_files'                          => $includedFiles,
                'iniSettings'                             => $iniSettings,
                'isStrictAboutTestsThatDoNotTestAnything' => $isStrictAboutTestsThatDoNotTestAnything,
                'isStrictAboutOutputDuringTests'          => $isStrictAboutOutputDuringTests,
                'isStrictAboutTestSize'                   => $isStrictAboutTestSize,
                'isStrictAboutTodoAnnotatedTests'         => $isStrictAboutTodoAnnotatedTests
                )
            );

            $this->prepareTemplate($template);

            $php = PHPUnit_Util_PHP::factory();
            $php->runTestJob($template->render(), $this, $result);
        } else {
            $result->run($this);
        }

        if ($this->useErrorHandler !== null) {
            $result->convertErrorsToExceptions($oldErrorHandlerSetting);
        }

        $this->result = null;

        return $result;
    }

    /**
     * Runs the bare test sequence.
     */
    public function runBare()
    {
        $this->numAssertions = 0;

        // Backup the $GLOBALS array and static attributes.
        if ($this->runTestInSeparateProcess !== true &&
            $this->inIsolation !== true) {
            if ($this->backupGlobals === null ||
                $this->backupGlobals === true) {
                PHPUnit_Util_GlobalState::backupGlobals(
                    $this->backupGlobalsBlacklist
                );
            }

            if ($this->backupStaticAttributes === true) {
                PHPUnit_Util_GlobalState::backupStaticAttributes(
                    $this->backupStaticAttributesBlacklist
                );
            }
        }

        $this->startOutputBuffering();

        // Clean up stat cache.
        clearstatcache();

        // Backup the cwd
        $currentWorkingDirectory = getcwd();

        $hookMethods = PHPUnit_Util_Test::getHookMethods(get_class($this));

        try {
            $hasMetRequirements = false;
            $this->checkRequirements();
            $hasMetRequirements = true;

            if ($this->inIsolation) {
                foreach ($hookMethods['beforeClass'] as $method) {
                    $this->$method();
                }
            }

            $this->setExpectedExceptionFromAnnotation();

            foreach ($hookMethods['before'] as $method) {
                $this->$method();
            }

            $this->assertPreConditions();
            $this->testResult = $this->runTest();
            $this->verifyMockObjects();
            $this->assertPostConditions();

            $this->status = PHPUnit_Runner_BaseTestRunner::STATUS_PASSED;
        } catch (PHPUnit_Framework_IncompleteTest $e) {
            $this->status        = PHPUnit_Runner_BaseTestRunner::STATUS_INCOMPLETE;
            $this->statusMessage = $e->getMessage();
        } catch (PHPUnit_Framework_SkippedTest $e) {
            $this->status        = PHPUnit_Runner_BaseTestRunner::STATUS_SKIPPED;
            $this->statusMessage = $e->getMessage();
        } catch (PHPUnit_Framework_AssertionFailedError $e) {
            $this->status        = PHPUnit_Runner_BaseTestRunner::STATUS_FAILURE;
            $this->statusMessage = $e->getMessage();
        } catch (Exception $e) {
            $this->status        = PHPUnit_Runner_BaseTestRunner::STATUS_ERROR;
            $this->statusMessage = $e->getMessage();
        }

        // Clean up the mock objects.
        $this->mockObjects = array();

        // Tear down the fixture. An exception raised in tearDown() will be
        // caught and passed on when no exception was raised before.
        try {
            if ($hasMetRequirements) {
                foreach ($hookMethods['after'] as $method) {
                    $this->$method();
                }

                if ($this->inIsolation) {
                    foreach ($hookMethods['afterClass'] as $method) {
                        $this->$method();
                    }
                }
            }
        } catch (Exception $_e) {
            if (!isset($e)) {
                $e = $_e;
            }
        }

        $this->stopOutputBuffering();

        // Clean up stat cache.
        clearstatcache();

        // Restore the cwd if it was changed by the test
        if ($currentWorkingDirectory != getcwd()) {
            chdir($currentWorkingDirectory);
        }

        // Restore the $GLOBALS array and static attributes.
        if ($this->runTestInSeparateProcess !== true &&
            $this->inIsolation !== true) {
            if ($this->backupGlobals === null ||
                $this->backupGlobals === true) {
                PHPUnit_Util_GlobalState::restoreGlobals(
                    $this->backupGlobalsBlacklist
                );
            }

            if ($this->backupStaticAttributes === true) {
                PHPUnit_Util_GlobalState::restoreStaticAttributes();
            }
        }

        // Clean up INI settings.
        foreach ($this->iniSettings as $varName => $oldValue) {
            ini_set($varName, $oldValue);
        }

        $this->iniSettings = array();

        // Clean up locale settings.
        foreach ($this->locale as $category => $locale) {
            setlocale($category, $locale);
        }

        // Perform assertion on output.
        if (!isset($e)) {
            try {
                if ($this->outputExpectedRegex !== null) {
                    $this->hasPerformedExpectationsOnOutput = true;
                    $this->assertRegExp($this->outputExpectedRegex, $this->output);
                    $this->outputExpectedRegex = null;
                } elseif ($this->outputExpectedString !== null) {
                    $this->hasPerformedExpectationsOnOutput = true;
                    $this->assertEquals($this->outputExpectedString, $this->output);
                    $this->outputExpectedString = null;
                }
            } catch (Exception $_e) {
                $e = $_e;
            }
        }

        // Workaround for missing "finally".
        if (isset($e)) {
            $this->onNotSuccessfulTest($e);
        }
    }

    /**
     * Override to run the test and assert its state.
     *
     * @return mixed
     * @throws Exception|PHPUnit_Framework_Exception
     * @throws PHPUnit_Framework_Exception
     */
    protected function runTest()
    {
        if ($this->name === null) {
            throw new PHPUnit_Framework_Exception(
                'PHPUnit_Framework_TestCase::$name must not be null.'
            );
        }

        try {
            $class  = new ReflectionClass($this);
            $method = $class->getMethod($this->name);
        } catch (ReflectionException $e) {
            $this->fail($e->getMessage());
        }

        try {
            $testResult = $method->invokeArgs(
                $this, array_merge($this->data, $this->dependencyInput)
            );
        } catch (Exception $e) {
            $checkException = false;

            if (is_string($this->expectedException)) {
                $checkException = true;

                if ($e instanceof PHPUnit_Framework_Exception) {
                    $checkException = false;
                }

                $reflector = new ReflectionClass($this->expectedException);

                if ($this->expectedException == 'PHPUnit_Framework_Exception' ||
                    $reflector->isSubclassOf('PHPUnit_Framework_Exception')) {
                    $checkException = true;
                }
            }

            if ($checkException) {
                $this->assertThat(
                    $e,
                    new PHPUnit_Framework_Constraint_Exception(
                        $this->expectedException
                    )
                );

                if (is_string($this->expectedExceptionMessage) &&
                    !empty($this->expectedExceptionMessage)) {
                    $this->assertThat(
                        $e,
                        new PHPUnit_Framework_Constraint_ExceptionMessage(
                            $this->expectedExceptionMessage
                        )
                    );
                }

                if (is_string($this->expectedExceptionMessageRegExp) &&
                    !empty($this->expectedExceptionMessageRegExp)) {
                    $this->assertThat(
                      $e,
                      new PHPUnit_Framework_Constraint_ExceptionMessageRegExp(
                        $this->expectedExceptionMessageRegExp
                      )
                    );
                }

                if ($this->expectedExceptionCode !== null) {
                    $this->assertThat(
                        $e,
                        new PHPUnit_Framework_Constraint_ExceptionCode(
                            $this->expectedExceptionCode
                        )
                    );
                }

                return;
            } else {
                throw $e;
            }
        }

        if ($this->expectedException !== null) {
            $this->assertThat(
                null,
                new PHPUnit_Framework_Constraint_Exception(
                    $this->expectedException
                )
            );
        }

        return $testResult;
    }

    /**
     * Verifies the mock object expectations.
     *
     * @since Method available since Release 3.5.0
     */
    protected function verifyMockObjects()
    {
        foreach ($this->mockObjects as $mockObject) {
            if ($mockObject->__phpunit_hasMatchers()) {
                $this->numAssertions++;
            }

            $mockObject->__phpunit_verify();
        }
    }

    /**
     * Sets the name of a TestCase.
     *
     * @param  string
     */
    public function setName($name)
    {
        $this->name = $name;
    }

    /**
     * Sets the dependencies of a TestCase.
     *
     * @param array $dependencies
     * @since  Method available since Release 3.4.0
     */
    public function setDependencies(array $dependencies)
    {
        $this->dependencies = $dependencies;
    }

    /**
     * Returns true if the tests has dependencies
     *
     * @return boolean
     * @since Method available since Release 4.0.0
     */
    public function hasDependencies()
    {
        return count($this->dependencies) > 0;
    }

    /**
     * Sets
     *
     * @param array $dependencyInput
     * @since  Method available since Release 3.4.0
     */
    public function setDependencyInput(array $dependencyInput)
    {
        $this->dependencyInput = $dependencyInput;
    }

    /**
     * Calling this method in setUp() has no effect!
     *
     * @param boolean $backupGlobals
     * @since  Method available since Release 3.3.0
     */
    public function setBackupGlobals($backupGlobals)
    {
        if (is_null($this->backupGlobals) && is_bool($backupGlobals)) {
            $this->backupGlobals = $backupGlobals;
        }
    }

    /**
     * Calling this method in setUp() has no effect!
     *
     * @param boolean $backupStaticAttributes
     * @since  Method available since Release 3.4.0
     */
    public function setBackupStaticAttributes($backupStaticAttributes)
    {
        if (is_null($this->backupStaticAttributes) &&
            is_bool($backupStaticAttributes)) {
            $this->backupStaticAttributes = $backupStaticAttributes;
        }
    }

    /**
     * @param  boolean                     $runTestInSeparateProcess
     * @throws PHPUnit_Framework_Exception
     * @since  Method available since Release 3.4.0
     */
    public function setRunTestInSeparateProcess($runTestInSeparateProcess)
    {
        if (is_bool($runTestInSeparateProcess)) {
            if ($this->runTestInSeparateProcess === null) {
                $this->runTestInSeparateProcess = $runTestInSeparateProcess;
            }
        } else {
            throw PHPUnit_Util_InvalidArgumentHelper::factory(1, 'boolean');
        }
    }

    /**
     * @param  boolean                     $preserveGlobalState
     * @throws PHPUnit_Framework_Exception
     * @since  Method available since Release 3.4.0
     */
    public function setPreserveGlobalState($preserveGlobalState)
    {
        if (is_bool($preserveGlobalState)) {
            $this->preserveGlobalState = $preserveGlobalState;
        } else {
            throw PHPUnit_Util_InvalidArgumentHelper::factory(1, 'boolean');
        }
    }

    /**
     * @param  boolean                     $inIsolation
     * @throws PHPUnit_Framework_Exception
     * @since  Method available since Release 3.4.0
     */
    public function setInIsolation($inIsolation)
    {
        if (is_bool($inIsolation)) {
            $this->inIsolation = $inIsolation;
        } else {
            throw PHPUnit_Util_InvalidArgumentHelper::factory(1, 'boolean');
        }
    }

    /**
     * @return boolean
     */
    public function isInIsolation()
    {
        return $this->inIsolation;
    }

    /**
     * @return mixed
     * @since  Method available since Release 3.4.0
     */
    public function getResult()
    {
        return $this->testResult;
    }

    /**
     * @param mixed $result
     * @since  Method available since Release 3.4.0
     */
    public function setResult($result)
    {
        $this->testResult = $result;
    }

    /**
     * @param  callable                    $callback
     * @throws PHPUnit_Framework_Exception
     * @since Method available since Release 3.6.0
     */
    public function setOutputCallback($callback)
    {
        if (!is_callable($callback)) {
            throw PHPUnit_Util_InvalidArgumentHelper::factory(1, 'callback');
        }

        $this->outputCallback = $callback;
    }

    /**
     * @return PHPUnit_Framework_TestResult
     * @since  Method available since Release 3.5.7
     */
    public function getTestResultObject()
    {
        return $this->result;
    }

    /**
     * @param PHPUnit_Framework_TestResult $result
     * @since Method available since Release 3.6.0
     */
    public function setTestResultObject(PHPUnit_Framework_TestResult $result)
    {
        $this->result = $result;
    }

    /**
     * This method is a wrapper for the ini_set() function that automatically
     * resets the modified php.ini setting to its original value after the
     * test is run.
     *
     * @param  string                      $varName
     * @param  string                      $newValue
     * @throws PHPUnit_Framework_Exception
     * @since  Method available since Release 3.0.0
     */
    protected function iniSet($varName, $newValue)
    {
        if (!is_string($varName)) {
            throw PHPUnit_Util_InvalidArgumentHelper::factory(1, 'string');
        }

        $currentValue = ini_set($varName, $newValue);

        if ($currentValue !== false) {
            $this->iniSettings[$varName] = $currentValue;
        } else {
            throw new PHPUnit_Framework_Exception(
                sprintf(
                    'INI setting "%s" could not be set to "%s".',
                    $varName,
                    $newValue
                )
            );
        }
    }

    /**
     * This method is a wrapper for the setlocale() function that automatically
     * resets the locale to its original value after the test is run.
     *
     * @param  integer                     $category
     * @param  string                      $locale
     * @throws PHPUnit_Framework_Exception
     * @since  Method available since Release 3.1.0
     */
    protected function setLocale()
    {
        $args = func_get_args();

        if (count($args) < 2) {
            throw new PHPUnit_Framework_Exception;
        }

        $category = $args[0];
        $locale   = $args[1];

        $categories = array(
          LC_ALL, LC_COLLATE, LC_CTYPE, LC_MONETARY, LC_NUMERIC, LC_TIME
        );

        if (defined('LC_MESSAGES')) {
            $categories[] = LC_MESSAGES;
        }

        if (!in_array($category, $categories)) {
            throw new PHPUnit_Framework_Exception;
        }

        if (!is_array($locale) && !is_string($locale)) {
            throw new PHPUnit_Framework_Exception;
        }

        $this->locale[$category] = setlocale($category, null);

        $result = call_user_func_array( 'setlocale', $args );

        if ($result === false) {
            throw new PHPUnit_Framework_Exception(
                'The locale functionality is not implemented on your platform, ' .
                'the specified locale does not exist or the category name is ' .
                'invalid.'
            );
        }
    }

    /**
     * Returns a mock object for the specified class.
     *
     * @param  string                                  $originalClassName       Name of the class to mock.
     * @param  array|null                              $methods                 When provided, only methods whose names are in the array
     *                                                                          are replaced with a configurable test double. The behavior
     *                                                                          of the other methods is not changed.
     *                                                                          Providing null means that no methods will be replaced.
     * @param  array                                   $arguments               Parameters to pass to the original class' constructor.
     * @param  string                                  $mockClassName           Class name for the generated test double class.
     * @param  boolean                                 $callOriginalConstructor Can be used to disable the call to the original class' constructor.
     * @param  boolean                                 $callOriginalClone       Can be used to disable the call to the original class' clone constructor.
     * @param  boolean                                 $callAutoload            Can be used to disable __autoload() during the generation of the test double class.
     * @param  boolean                                 $cloneArguments
     * @param  boolean                                 $callOriginalMethods
     * @return PHPUnit_Framework_MockObject_MockObject
     * @throws PHPUnit_Framework_Exception
     * @since  Method available since Release 3.0.0
     */
    public function getMock($originalClassName, $methods = array(), array $arguments = array(), $mockClassName = '', $callOriginalConstructor = true, $callOriginalClone = true, $callAutoload = true, $cloneArguments = false, $callOriginalMethods = false)
    {
        $mockObject = $this->getMockObjectGenerator()->getMock(
            $originalClassName,
            $methods,
            $arguments,
            $mockClassName,
            $callOriginalConstructor,
            $callOriginalClone,
            $callAutoload,
            $cloneArguments,
            $callOriginalMethods
        );

        $this->mockObjects[] = $mockObject;

        return $mockObject;
    }

    /**
     * Returns a builder object to create mock objects using a fluent interface.
     *
     * @param  string                                   $className
     * @return PHPUnit_Framework_MockObject_MockBuilder
     * @since  Method available since Release 3.5.0
     */
    public function getMockBuilder($className)
    {
        return new PHPUnit_Framework_MockObject_MockBuilder(
            $this, $className
        );
    }

    /**
     * Mocks the specified class and returns the name of the mocked class.
     *
     * @param  string                      $originalClassName
     * @param  array                       $methods
     * @param  array                       $arguments
     * @param  string                      $mockClassName
     * @param  boolean                     $callOriginalConstructor
     * @param  boolean                     $callOriginalClone
     * @param  boolean                     $callAutoload
     * @param  boolean                     $cloneArguments
     * @return string
     * @throws PHPUnit_Framework_Exception
     * @since  Method available since Release 3.5.0
     */
    protected function getMockClass($originalClassName, $methods = array(), array $arguments = array(), $mockClassName = '', $callOriginalConstructor = false, $callOriginalClone = true, $callAutoload = true, $cloneArguments = false)
    {
        $mock = $this->getMock(
            $originalClassName,
            $methods,
            $arguments,
            $mockClassName,
            $callOriginalConstructor,
            $callOriginalClone,
            $callAutoload,
            $cloneArguments
        );

        return get_class($mock);
    }

    /**
     * Returns a mock object for the specified abstract class with all abstract
     * methods of the class mocked. Concrete methods are not mocked by default.
     * To mock concrete methods, use the 7th parameter ($mockedMethods).
     *
     * @param  string                                  $originalClassName
     * @param  array                                   $arguments
     * @param  string                                  $mockClassName
     * @param  boolean                                 $callOriginalConstructor
     * @param  boolean                                 $callOriginalClone
     * @param  boolean                                 $callAutoload
     * @param  array                                   $mockedMethods
     * @param  boolean                                 $cloneArguments
     * @return PHPUnit_Framework_MockObject_MockObject
     * @since  Method available since Release 3.4.0
     * @throws PHPUnit_Framework_Exception
     */
    public function getMockForAbstractClass($originalClassName, array $arguments = array(), $mockClassName = '', $callOriginalConstructor = true, $callOriginalClone = true, $callAutoload = true, $mockedMethods = array(), $cloneArguments = false)
    {
        $mockObject = $this->getMockObjectGenerator()->getMockForAbstractClass(
            $originalClassName,
            $arguments,
            $mockClassName,
            $callOriginalConstructor,
            $callOriginalClone,
            $callAutoload,
            $mockedMethods,
            $cloneArguments
        );

        $this->mockObjects[] = $mockObject;

        return $mockObject;
    }

    /**
     * Returns a mock object based on the given WSDL file.
     *
     * @param  string                                  $wsdlFile
     * @param  string                                  $originalClassName
     * @param  string                                  $mockClassName
     * @param  array                                   $methods
     * @param  boolean                                 $callOriginalConstructor
     * @param  array                                   $options                 An array of options passed to SOAPClient::_construct
     * @return PHPUnit_Framework_MockObject_MockObject
     * @since  Method available since Release 3.4.0
     */
    protected function getMockFromWsdl($wsdlFile, $originalClassName = '', $mockClassName = '', array $methods = array(), $callOriginalConstructor = true, array $options = array())
    {
        if ($originalClassName === '') {
            $originalClassName = str_replace(
                '.wsdl', '', basename($wsdlFile)
            );
        }

        if (!class_exists($originalClassName)) {
            eval(
            $this->getMockObjectGenerator()->generateClassFromWsdl(
                $wsdlFile, $originalClassName, $methods, $options
            )
            );
        }

        return $this->getMock(
            $originalClassName,
            $methods,
            array('', $options),
            $mockClassName,
            $callOriginalConstructor,
            false,
            false
        );
    }

    /**
     * Returns a mock object for the specified trait with all abstract methods
     * of the trait mocked. Concrete methods to mock can be specified with the
     * `$mockedMethods` parameter.
     *
     * @param  string                                  $traitName
     * @param  array                                   $arguments
     * @param  string                                  $mockClassName
     * @param  boolean                                 $callOriginalConstructor
     * @param  boolean                                 $callOriginalClone
     * @param  boolean                                 $callAutoload
     * @param  array                                   $mockedMethods
     * @param  boolean                                 $cloneArguments
     * @return PHPUnit_Framework_MockObject_MockObject
     * @since  Method available since Release 4.0.0
     * @throws PHPUnit_Framework_Exception
     */
    public function getMockForTrait($traitName, array $arguments = array(), $mockClassName = '', $callOriginalConstructor = true, $callOriginalClone = true, $callAutoload = true, $mockedMethods = array(), $cloneArguments = false)
    {
        $mockObject = $this->getMockObjectGenerator()->getMockForTrait(
            $traitName,
            $arguments,
            $mockClassName,
            $callOriginalConstructor,
            $callOriginalClone,
            $callAutoload,
            $mockedMethods,
            $cloneArguments
        );

        $this->mockObjects[] = $mockObject;

        return $mockObject;
    }

    /**
     * Returns an object for the specified trait.
     *
     * @param  string                      $traitName
     * @param  array                       $arguments
     * @param  string                      $traitClassName
     * @param  boolean                     $callOriginalConstructor
     * @param  boolean                     $callOriginalClone
     * @param  boolean                     $callAutoload
     * @param  boolean                     $cloneArguments
     * @return object
     * @since  Method available since Release 3.6.0
     * @throws PHPUnit_Framework_Exception
     */
    protected function getObjectForTrait($traitName, array $arguments = array(), $traitClassName = '', $callOriginalConstructor = true, $callOriginalClone = true, $callAutoload = true, $cloneArguments = false)
    {
        return $this->getMockObjectGenerator()->getObjectForTrait(
            $traitName,
            $arguments,
            $traitClassName,
            $callOriginalConstructor,
            $callOriginalClone,
            $callAutoload,
            $cloneArguments
        );
    }

    /**
     * Adds a value to the assertion counter.
     *
     * @param integer $count
     * @since Method available since Release 3.3.3
     */
    public function addToAssertionCount($count)
    {
        $this->numAssertions += $count;
    }

    /**
     * Returns the number of assertions performed by this test.
     *
     * @return integer
     * @since  Method available since Release 3.3.0
     */
    public function getNumAssertions()
    {
        return $this->numAssertions;
    }

    /**
     * Returns a matcher that matches when the method it is evaluated for
     * is executed zero or more times.
     *
     * @return PHPUnit_Framework_MockObject_Matcher_AnyInvokedCount
     * @since  Method available since Release 3.0.0
     */
    public static function any()
    {
        return new PHPUnit_Framework_MockObject_Matcher_AnyInvokedCount;
    }

    /**
     * Returns a matcher that matches when the method it is evaluated for
     * is never executed.
     *
     * @return PHPUnit_Framework_MockObject_Matcher_InvokedCount
     * @since  Method available since Release 3.0.0
     */
    public static function never()
    {
        return new PHPUnit_Framework_MockObject_Matcher_InvokedCount(0);
    }

    /**
     * Returns a matcher that matches when the method it is evaluated for
     * is executed at least N times.
     *
     * @param  integer $requiredInvocations
     * @return PHPUnit_Framework_MockObject_Matcher_InvokedAtLeastCount
     * @since  Method available since Release 4.2.0
     */
    public static function atLeast($requiredInvocations)
    {
        return new PHPUnit_Framework_MockObject_Matcher_InvokedAtLeastCount(
            $requiredInvocations
        );
    }

    /**
     * Returns a matcher that matches when the method it is evaluated for
     * is executed at least once.
     *
     * @return PHPUnit_Framework_MockObject_Matcher_InvokedAtLeastOnce
     * @since  Method available since Release 3.0.0
     */
    public static function atLeastOnce()
    {
        return new PHPUnit_Framework_MockObject_Matcher_InvokedAtLeastOnce;
    }

    /**
     * Returns a matcher that matches when the method it is evaluated for
     * is executed exactly once.
     *
     * @return PHPUnit_Framework_MockObject_Matcher_InvokedCount
     * @since  Method available since Release 3.0.0
     */
    public static function once()
    {
        return new PHPUnit_Framework_MockObject_Matcher_InvokedCount(1);
    }

    /**
     * Returns a matcher that matches when the method it is evaluated for
     * is executed exactly $count times.
     *
     * @param  integer                                           $count
     * @return PHPUnit_Framework_MockObject_Matcher_InvokedCount
     * @since  Method available since Release 3.0.0
     */
    public static function exactly($count)
    {
        return new PHPUnit_Framework_MockObject_Matcher_InvokedCount($count);
    }

    /**
     * Returns a matcher that matches when the method it is evaluated for
     * is executed at most N times.
     *
     * @param  integer $allowedInvocations
     * @return PHPUnit_Framework_MockObject_Matcher_InvokedAtMostCount
     * @since  Method available since Release 4.2.0
     */
    public static function atMost($allowedInvocations)
    {
        return new PHPUnit_Framework_MockObject_Matcher_InvokedAtMostCount(
            $allowedInvocations
        );
    }

    /**
     * Returns a matcher that matches when the method it is evaluated for
     * is invoked at the given $index.
     *
     * @param  integer                                             $index
     * @return PHPUnit_Framework_MockObject_Matcher_InvokedAtIndex
     * @since  Method available since Release 3.0.0
     */
    public static function at($index)
    {
        return new PHPUnit_Framework_MockObject_Matcher_InvokedAtIndex($index);
    }

    /**
     *
     *
     * @param  mixed                                    $value
     * @return PHPUnit_Framework_MockObject_Stub_Return
     * @since  Method available since Release 3.0.0
     */
    public static function returnValue($value)
    {
        return new PHPUnit_Framework_MockObject_Stub_Return($value);
    }

    /**
     *
     *
     * @param  array                                            $valueMap
     * @return PHPUnit_Framework_MockObject_Stub_ReturnValueMap
     * @since  Method available since Release 3.6.0
     */
    public static function returnValueMap(array $valueMap)
    {
        return new PHPUnit_Framework_MockObject_Stub_ReturnValueMap($valueMap);
    }

    /**
     *
     *
     * @param  integer                                          $argumentIndex
     * @return PHPUnit_Framework_MockObject_Stub_ReturnArgument
     * @since  Method available since Release 3.3.0
     */
    public static function returnArgument($argumentIndex)
    {
        return new PHPUnit_Framework_MockObject_Stub_ReturnArgument(
            $argumentIndex
        );
    }

    /**
     *
     *
     * @param  mixed                                            $callback
     * @return PHPUnit_Framework_MockObject_Stub_ReturnCallback
     * @since  Method available since Release 3.3.0
     */
    public static function returnCallback($callback)
    {
        return new PHPUnit_Framework_MockObject_Stub_ReturnCallback($callback);
    }

    /**
     * Returns the current object.
     *
     * This method is useful when mocking a fluent interface.
     *
     * @return PHPUnit_Framework_MockObject_Stub_ReturnSelf
     * @since  Method available since Release 3.6.0
     */
    public static function returnSelf()
    {
        return new PHPUnit_Framework_MockObject_Stub_ReturnSelf();
    }

    /**
     *
     *
     * @param  Exception                                   $exception
     * @return PHPUnit_Framework_MockObject_Stub_Exception
     * @since  Method available since Release 3.1.0
     */
    public static function throwException(Exception $exception)
    {
        return new PHPUnit_Framework_MockObject_Stub_Exception($exception);
    }

    /**
     * @param  mixed                                              $value, ...
     * @return PHPUnit_Framework_MockObject_Stub_ConsecutiveCalls
     * @since  Method available since Release 3.0.0
     */
    public static function onConsecutiveCalls()
    {
        $args = func_get_args();

        return new PHPUnit_Framework_MockObject_Stub_ConsecutiveCalls($args);
    }

    /**
     * @param  mixed  $data
     * @return string
     * @since  Method available since Release 3.2.1
     */
    protected function dataToString($data)
    {
        $result = array();

        set_error_handler(function ($errno, $errstr, $errfile, $errline) {
            throw new ErrorException($errstr, $errno, $errno, $errfile, $errline);
        }, E_WARNING);

        foreach ($data as $key => $_data) {
            try {
                // Detect array-recursions by using count
                // http://php.net/manual/en/function.count.php
                $iRecursiveCheck = count($_data, COUNT_RECURSIVE);

                if (is_array($_data)) {
                    $result[] = 'array(' . $this->dataToString($_data) . ')';
                } elseif (is_object($_data)) {
                    $object = new ReflectionObject($_data);

                    if ($object->hasMethod('__toString')) {
                        $result[] = (string) $_data;
                    } else {
                        $result[] = get_class($_data);
                    }
                } elseif (is_resource($_data)) {
                    $result[] = '<resource>';
                } else {
                    $result[] = var_export($_data, true);
                }
            } catch (ErrorException $e) {
                $result[] = '*RECURSION*';
            }
        }

        restore_error_handler();

        return join(', ', $result);
    }

    /**
     * Gets the data set description of a TestCase.
     *
     * @param  boolean $includeData
     * @return string
     * @since  Method available since Release 3.3.0
     */
    protected function getDataSetAsString($includeData = true)
    {
        $buffer = '';

        if (!empty($this->data)) {
            if (is_int($this->dataName)) {
                $buffer .= sprintf(' with data set #%d', $this->dataName);
            } else {
                $buffer .= sprintf(' with data set "%s"', $this->dataName);
            }

            if ($includeData) {
                $buffer .= sprintf(' (%s)', $this->dataToString($this->data));
            }
        }

        return $buffer;
    }

    /**
     * Creates a default TestResult object.
     *
     * @return PHPUnit_Framework_TestResult
     */
    protected function createResult()
    {
        return new PHPUnit_Framework_TestResult;
    }

    /**
     * @since Method available since Release 3.5.4
     */
    protected function handleDependencies()
    {
        if (!empty($this->dependencies) && !$this->inIsolation) {
            $className  = get_class($this);
            $passed     = $this->result->passed();
            $passedKeys = array_keys($passed);
            $numKeys    = count($passedKeys);

            for ($i = 0; $i < $numKeys; $i++) {
                $pos = strpos($passedKeys[$i], ' with data set');

                if ($pos !== false) {
                    $passedKeys[$i] = substr($passedKeys[$i], 0, $pos);
                }
            }

            $passedKeys = array_flip(array_unique($passedKeys));

            foreach ($this->dependencies as $dependency) {
                if (strpos($dependency, '::') === false) {
                    $dependency = $className . '::' . $dependency;
                }

                if (!isset($passedKeys[$dependency])) {
                    $this->result->addError(
                        $this,
                        new PHPUnit_Framework_SkippedTestError(
                            sprintf(
                                'This test depends on "%s" to pass.', $dependency
                            )
                        ),
                        0
                    );

                    return false;
                }

                if (isset($passed[$dependency])) {
                    if ($passed[$dependency]['size'] > $this->getSize()) {
                        $this->result->addError(
                            $this,
                            new PHPUnit_Framework_SkippedTestError(
                                'This test depends on a test that is larger than itself.'
                            ),
                            0
                        );

                        return false;
                    }

                    $this->dependencyInput[$dependency] = $passed[$dependency]['result'];
                } else {
                    $this->dependencyInput[$dependency] = null;
                }
            }
        }

        return true;
    }

    /**
     * This method is called before the first test of this test class is run.
     *
     * @since Method available since Release 3.4.0
     */
    public static function setUpBeforeClass()
    {
    }

    /**
     * Sets up the fixture, for example, open a network connection.
     * This method is called before a test is executed.
     *
     */
    protected function setUp()
    {
    }

    /**
     * Performs assertions shared by all tests of a test case.
     *
     * This method is called before the execution of a test starts
     * and after setUp() is called.
     *
     * @since  Method available since Release 3.2.8
     */
    protected function assertPreConditions()
    {
    }

    /**
     * Performs assertions shared by all tests of a test case.
     *
     * This method is called before the execution of a test ends
     * and before tearDown() is called.
     *
     * @since  Method available since Release 3.2.8
     */
    protected function assertPostConditions()
    {
    }

    /**
     * Tears down the fixture, for example, close a network connection.
     * This method is called after a test is executed.
     */
    protected function tearDown()
    {
    }

    /**
     * This method is called after the last test of this test class is run.
     *
     * @since Method available since Release 3.4.0
     */
    public static function tearDownAfterClass()
    {
    }

    /**
     * This method is called when a test method did not execute successfully.
     *
     * @param  Exception $e
     * @since Method available since Release 3.4.0
     * @throws Exception
     */
    protected function onNotSuccessfulTest(Exception $e)
    {
        throw $e;
    }

    /**
     * Performs custom preparations on the process isolation template.
     *
     * @param Text_Template $template
     * @since Method available since Release 3.4.0
     */
    protected function prepareTemplate(Text_Template $template)
    {
    }

    /**
     * Get the mock object generator, creating it if it doesn't exist.
     *
     * @return   PHPUnit_Framework_MockObject_Generator
     */
    protected function getMockObjectGenerator()
    {
        if (null === $this->mockObjectGenerator) {
            $this->mockObjectGenerator = new PHPUnit_Framework_MockObject_Generator;
        }

        return $this->mockObjectGenerator;
    }

    /**
     * @since Method available since Release 4.2.0
     */
    private function startOutputBuffering()
    {
        while (!defined('PHPUNIT_TESTSUITE') && ob_get_level() > 0) {
            ob_end_clean();
        }

        ob_start();

        $this->outputBufferingActive = true;
        $this->outputBufferingLevel  = ob_get_level();
    }

    /**
     * @since Method available since Release 4.2.0
     */
    private function stopOutputBuffering()
    {
        if (ob_get_level() != $this->outputBufferingLevel) {
            while (ob_get_level() > 0) {
                ob_end_clean();
            }

            throw new PHPUnit_Framework_RiskyTestError(
                'Test code or tested code did not (only) close its own output buffers'
            );
        }

        $output = ob_get_contents();

        if ($this->outputCallback === false) {
            $this->output = $output;
        } else {
            $this->output = call_user_func_array(
                $this->outputCallback, array($output)
            );
        }

        ob_end_clean();

        $this->outputBufferingActive = false;
        $this->outputBufferingLevel  = ob_get_level();
    }
}<|MERGE_RESOLUTION|>--- conflicted
+++ resolved
@@ -499,9 +499,9 @@
 
                 if(!empty($expectedException['message_regex'])) {
                     $this->setExpectedExceptionRegExp(
-                      $expectedException['class'],
-                      $expectedException['message_regex'],
-                      $expectedException['code']
+                        $expectedException['class'],
+                        $expectedException['message_regex'],
+                        $expectedException['code']
                     );
                 }
             }
@@ -538,7 +538,6 @@
     /**
      * @since Method available since Release 3.6.0
      */
-<<<<<<< HEAD
     protected function checkRequirements()
     {
         if (!$this->name || !method_exists($this, $this->name)) {
@@ -546,107 +545,11 @@
         }
 
         $missingRequirements = PHPUnit_Util_Test::getMissingRequirements(
-          get_class($this), $this->name
+            get_class($this), $this->name
         );
 
         if ($missingRequirements) {
             $this->markTestSkipped(implode(PHP_EOL, $missingRequirements));
-=======
-    protected function setRequirementsFromAnnotation()
-    {
-        try {
-            $requirements = PHPUnit_Util_Test::getRequirements(
-                get_class($this), $this->name
-            );
-
-            if (isset($requirements['PHP'])) {
-                $this->required['PHP'] = $requirements['PHP'];
-            }
-
-            if (isset($requirements['PHPUnit'])) {
-                $this->required['PHPUnit'] = $requirements['PHPUnit'];
-            }
-
-            if (isset($requirements['OS'])) {
-                $this->required['OS'] = $requirements['OS'];
-            }
-
-            if (isset($requirements['extensions'])) {
-                $this->required['extensions'] = $requirements['extensions'];
-            }
-
-            if (isset($requirements['functions'])) {
-                $this->required['functions'] = $requirements['functions'];
-            }
-        } catch (ReflectionException $e) {
-        }
-    }
-
-    /**
-     * @since Method available since Release 3.6.0
-     */
-    protected function checkRequirements()
-    {
-        $this->setRequirementsFromAnnotation();
-
-        $missingRequirements = array();
-
-        if ($this->required['PHP'] &&
-            version_compare(PHP_VERSION, $this->required['PHP'], '<')) {
-            $missingRequirements[] = sprintf(
-                'PHP %s (or later) is required.',
-                $this->required['PHP']
-            );
-        }
-
-        $phpunitVersion = PHPUnit_Runner_Version::id();
-        if ($this->required['PHPUnit'] &&
-            version_compare($phpunitVersion, $this->required['PHPUnit'], '<')) {
-            $missingRequirements[] = sprintf(
-                'PHPUnit %s (or later) is required.',
-                $this->required['PHPUnit']
-            );
-        }
-
-        if ($this->required['OS'] &&
-            !preg_match($this->required['OS'], PHP_OS)) {
-            $missingRequirements[] = sprintf(
-                'Operating system matching %s is required.',
-                $this->required['OS']
-            );
-        }
-
-        foreach ($this->required['functions'] as $function) {
-            $pieces = explode('::', $function);
-            if (2 === count($pieces) && method_exists($pieces[0], $pieces[1])) {
-                continue;
-            }
-            if (function_exists($function)) {
-                continue;
-            }
-            $missingRequirements[] = sprintf(
-                'Function %s is required.',
-                $function
-            );
-        }
-
-        foreach ($this->required['extensions'] as $extension) {
-            if (!extension_loaded($extension)) {
-                $missingRequirements[] = sprintf(
-                    'Extension %s is required.',
-                    $extension
-                );
-            }
-        }
-
-        if ($missingRequirements) {
-            $this->markTestSkipped(
-                implode(
-                    PHP_EOL,
-                    $missingRequirements
-                )
-            );
->>>>>>> 50dfaba6
         }
     }
 
@@ -732,10 +635,10 @@
             } else {
                 $constants     = '';
                 if (!empty($GLOBALS['__PHPUNIT_BOOTSTRAP'])) {
-                  $globals     = '$GLOBALS[\'__PHPUNIT_BOOTSTRAP\'] = ' . var_export($GLOBALS['__PHPUNIT_BOOTSTRAP'], true) . ";\n";
+                    $globals     = '$GLOBALS[\'__PHPUNIT_BOOTSTRAP\'] = ' . var_export($GLOBALS['__PHPUNIT_BOOTSTRAP'], true) . ";\n";
                 }
                 else {
-                  $globals     = '';
+                    $globals     = '';
                 }
                 $includedFiles = '';
                 $iniSettings   = '';
@@ -1029,10 +932,10 @@
                 if (is_string($this->expectedExceptionMessageRegExp) &&
                     !empty($this->expectedExceptionMessageRegExp)) {
                     $this->assertThat(
-                      $e,
-                      new PHPUnit_Framework_Constraint_ExceptionMessageRegExp(
-                        $this->expectedExceptionMessageRegExp
-                      )
+                        $e,
+                        new PHPUnit_Framework_Constraint_ExceptionMessageRegExp(
+                            $this->expectedExceptionMessageRegExp
+                        )
                     );
                 }
 
