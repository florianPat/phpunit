<?php
/*
 * This file is part of PHPUnit.
 *
 * (c) Sebastian Bergmann <sebastian@phpunit.de>
 *
 * For the full copyright and license information, please view the LICENSE
 * file that was distributed with this source code.
 */

namespace PHPUnit\Framework;

use PHPUnit\Framework\Constraint\Exception as ExceptionConstraint;
use PHPUnit\Framework\Constraint\ExceptionCode;
use PHPUnit\Framework\Constraint\ExceptionMessage;
use PHPUnit\Framework\Constraint\ExceptionMessageRegularExpression;
use PHPUnit_Framework_MockObject_Generator;
use PHPUnit_Framework_MockObject_Matcher_AnyInvokedCount;
use PHPUnit_Framework_MockObject_Matcher_InvokedAtIndex;
use PHPUnit_Framework_MockObject_Matcher_InvokedAtLeastCount;
use PHPUnit_Framework_MockObject_Matcher_InvokedAtLeastOnce;
use PHPUnit_Framework_MockObject_Matcher_InvokedAtMostCount;
use PHPUnit_Framework_MockObject_Matcher_InvokedCount;
use PHPUnit_Framework_MockObject_MockBuilder;
use PHPUnit_Framework_MockObject_MockObject;
use PHPUnit_Framework_MockObject_Stub_ConsecutiveCalls;
use PHPUnit_Framework_MockObject_Stub_Exception;
use PHPUnit_Framework_MockObject_Stub_Return;
use PHPUnit_Framework_MockObject_Stub_ReturnArgument;
use PHPUnit_Framework_MockObject_Stub_ReturnCallback;
use PHPUnit_Framework_MockObject_Stub_ReturnSelf;
use PHPUnit_Framework_MockObject_Stub_ReturnValueMap;
use PHPUnit\Runner\BaseTestRunner;
use PHPUnit\Runner\PhptTestCase;
use PHPUnit\Util\GlobalState;
use PHPUnit\Util\InvalidArgumentHelper;
use PHPUnit\Util\PHP\AbstractPhpProcess;
use Prophecy;
use ReflectionClass;
use ReflectionException;
use ReflectionObject;
use SebastianBergmann;
use SebastianBergmann\GlobalState\Snapshot;
use SebastianBergmann\GlobalState\Restorer;
use SebastianBergmann\GlobalState\Blacklist;
use SebastianBergmann\Diff\Differ;
use SebastianBergmann\Exporter\Exporter;
use SebastianBergmann\ObjectEnumerator\Enumerator;
use Prophecy\Exception\Prediction\PredictionException;
use Prophecy\Prophet;
use DeepCopy\DeepCopy;
use Text_Template;
use Throwable;

/**
 * A TestCase defines the fixture to run multiple tests.
 *
 * To define a TestCase
 *
 *   1) Implement a subclass of PHPUnit_Framework_TestCase.
 *   2) Define instance variables that store the state of the fixture.
 *   3) Initialize the fixture state by overriding setUp().
 *   4) Clean-up after a test by overriding tearDown().
 *
 * Each test runs in its own fixture so there can be no side effects
 * among test runs.
 *
 * Here is an example:
 *
 * <code>
 * <?php
 * class MathTest extends PHPUnit_Framework_TestCase
 * {
 *     public $value1;
 *     public $value2;
 *
 *     protected function setUp()
 *     {
 *         $this->value1 = 2;
 *         $this->value2 = 3;
 *     }
 * }
 * ?>
 * </code>
 *
 * For each test implement a method which interacts with the fixture.
 * Verify the expected results with assertions specified by calling
 * assert with a boolean.
 *
 * <code>
 * <?php
 * public function testPass()
 * {
 *     $this->assertTrue($this->value1 + $this->value2 == 5);
 * }
 * ?>
 * </code>
 */
abstract class TestCase extends Assert implements Test, SelfDescribing
{
    /**
     * Enable or disable the backup and restoration of the $GLOBALS array.
     * Overwrite this attribute in a child class of TestCase.
     * Setting this attribute in setUp() has no effect!
     *
     * @var bool
     */
    protected $backupGlobals = null;

    /**
     * @var array
     */
    protected $backupGlobalsBlacklist = [];

    /**
     * Enable or disable the backup and restoration of static attributes.
     * Overwrite this attribute in a child class of TestCase.
     * Setting this attribute in setUp() has no effect!
     *
     * @var bool
     */
    protected $backupStaticAttributes = null;

    /**
     * @var array
     */
    protected $backupStaticAttributesBlacklist = [];

    /**
     * Whether or not this test is to be run in a separate PHP process.
     *
     * @var bool
     */
    protected $runTestInSeparateProcess = null;

    /**
     * Whether or not this test should preserve the global state when
     * running in a separate PHP process.
     *
     * @var bool
     */
    protected $preserveGlobalState = true;

    /**
     * Whether or not this test is running in a separate PHP process.
     *
     * @var bool
     */
    private $inIsolation = false;

    /**
     * @var array
     */
    private $data = [];

    /**
     * @var string
     */
    private $dataName = '';

    /**
     * @var bool
     */
    private $useErrorHandler = null;

    /**
     * The name of the expected Exception.
     *
     * @var string
     */
    private $expectedException = null;

    /**
     * The message of the expected Exception.
     *
     * @var string
     */
    private $expectedExceptionMessage = '';

    /**
     * The regex pattern to validate the expected Exception message.
     *
     * @var string
     */
    private $expectedExceptionMessageRegExp = '';

    /**
     * The code of the expected Exception.
     *
     * @var int|string
     */
    private $expectedExceptionCode;

    /**
     * The name of the test case.
     *
     * @var string
     */
    private $name = null;

    /**
     * @var array
     */
    private $dependencies = [];

    /**
     * @var array
     */
    private $dependencyInput = [];

    /**
     * @var array
     */
    private $iniSettings = [];

    /**
     * @var array
     */
    private $locale = [];

    /**
     * @var array
     */
    private $mockObjects = [];

    /**
     * @var array
     */
    private $mockObjectGenerator = null;

    /**
     * @var int
     */
    private $status;

    /**
     * @var string
     */
    private $statusMessage = '';

    /**
     * @var int
     */
    private $numAssertions = 0;

    /**
     * @var TestResult
     */
    private $result;

    /**
     * @var mixed
     */
    private $testResult;

    /**
     * @var string
     */
    private $output = '';

    /**
     * @var string
     */
    private $outputExpectedRegex = null;

    /**
     * @var string
     */
    private $outputExpectedString = null;

    /**
     * @var mixed
     */
    private $outputCallback = false;

    /**
     * @var bool
     */
    private $outputBufferingActive = false;

    /**
     * @var int
     */
    private $outputBufferingLevel;

    /**
     * @var SebastianBergmann\GlobalState\Snapshot
     */
    private $snapshot;

    /**
     * @var Prophecy\Prophet
     */
    private $prophet;

    /**
     * @var bool
     */
    private $beStrictAboutChangesToGlobalState = false;

    /**
     * @var bool
     */
    private $registerMockObjectsFromTestArgumentsRecursively = false;

    /**
     * @var string[]
     */
    private $warnings = [];

    /**
     * @var array
     */
    private $groups = [];

    /**
     * @var bool
     */
    private $doesNotPerformAssertions = false;

    /**
     * Constructs a test case with the given name.
     *
     * @param string $name
     * @param array  $data
     * @param string $dataName
     */
    public function __construct($name = null, array $data = [], $dataName = '')
    {
        if ($name !== null) {
            $this->setName($name);
        }

        $this->data     = $data;
        $this->dataName = $dataName;
    }

    /**
     * Returns a string representation of the test case.
     *
     * @return string
     */
    public function toString()
    {
        $class = new ReflectionClass($this);

        $buffer = sprintf(
            '%s::%s',
            $class->name,
            $this->getName(false)
        );

        return $buffer . $this->getDataSetAsString();
    }

    /**
     * Counts the number of test cases executed by run(TestResult result).
     *
     * @return int
     */
    public function count()
    {
        return 1;
    }

    /**
     */
    public function getGroups()
    {
        return $this->groups;
    }

    /**
     * @param array $groups
     */
    public function setGroups(array $groups)
    {
        $this->groups = $groups;
    }

    /**
     * Returns the annotations for this test.
     *
     * @return array
     */
    public function getAnnotations()
    {
        return \PHPUnit\Util\Test::parseTestMethodAnnotations(
            get_class($this),
            $this->name
        );
    }

    /**
     * Gets the name of a TestCase.
     *
     * @param bool $withDataSet
     *
     * @return string
     */
    public function getName($withDataSet = true)
    {
        if ($withDataSet) {
            return $this->name . $this->getDataSetAsString(false);
        } else {
            return $this->name;
        }
    }

    /**
     * Returns the size of the test.
     *
     * @return int
     */
    public function getSize()
    {
        return \PHPUnit\Util\Test::getSize(
            get_class($this),
            $this->getName(false)
        );
    }

    /**
     * @return bool
     */
    public function hasSize()
    {
        return $this->getSize() !== \PHPUnit\Util\Test::UNKNOWN;
    }

    /**
     * @return bool
     */
    public function isSmall()
    {
        return $this->getSize() === \PHPUnit\Util\Test::SMALL;
    }

    /**
     * @return bool
     */
    public function isMedium()
    {
        return $this->getSize() === \PHPUnit\Util\Test::MEDIUM;
    }

    /**
     * @return bool
     */
    public function isLarge()
    {
        return $this->getSize() === \PHPUnit\Util\Test::LARGE;
    }

    /**
     * @return string
     */
    public function getActualOutput()
    {
        if (!$this->outputBufferingActive) {
            return $this->output;
        } else {
            return ob_get_contents();
        }
    }

    /**
     * @return bool
     */
    public function hasOutput()
    {
        if (strlen($this->output) === 0) {
            return false;
        }

        if ($this->hasExpectationOnOutput()) {
            return false;
        }

        return true;
    }

    /**
     * @return bool
     */
    public function doesNotPerformAssertions()
    {
        return $this->doesNotPerformAssertions;
    }

    /**
     * @param string $expectedRegex
     *
     * @throws Exception
     */
    public function expectOutputRegex($expectedRegex)
    {
        if ($this->outputExpectedString !== null) {
            throw new Exception;
        }

        if (is_string($expectedRegex) || is_null($expectedRegex)) {
            $this->outputExpectedRegex = $expectedRegex;
        }
    }

    /**
     * @param string $expectedString
     */
    public function expectOutputString($expectedString)
    {
        if ($this->outputExpectedRegex !== null) {
            throw new Exception;
        }

        if (is_string($expectedString) || is_null($expectedString)) {
            $this->outputExpectedString = $expectedString;
        }
    }

    /**
     * @return bool
     */
    public function hasExpectationOnOutput()
    {
        return is_string($this->outputExpectedString) || is_string($this->outputExpectedRegex);
    }

    /**
     * @return string
     */
    public function getExpectedException()
    {
        return $this->expectedException;
    }

    /**
     * @return int|string
     */
    public function getExpectedExceptionCode()
    {
        return $this->expectedExceptionCode;
    }

    /**
     * @return string
     */
    public function getExpectedExceptionMessage()
    {
        return $this->expectedExceptionMessage;
    }

    /**
     * @param string $exception
     */
    public function expectException($exception)
    {
        if (!is_string($exception)) {
            throw InvalidArgumentHelper::factory(1, 'string');
        }

        $this->expectedException = $exception;
    }

    /**
     * @param int|string $code
     *
     * @throws Exception
     */
    public function expectExceptionCode($code)
    {
        if (!$this->expectedException) {
            $this->expectedException = \Exception::class;
        }

        if (!is_int($code) && !is_string($code)) {
            throw InvalidArgumentHelper::factory(1, 'integer or string');
        }

        $this->expectedExceptionCode = $code;
    }

    /**
     * @param string $message
     *
     * @throws Exception
     */
    public function expectExceptionMessage($message)
    {
        if (!$this->expectedException) {
            $this->expectedException = \Exception::class;
        }

        if (!is_string($message)) {
            throw InvalidArgumentHelper::factory(1, 'string');
        }

        $this->expectedExceptionMessage = $message;
    }

    /**
     * @param string $messageRegExp
     *
     * @throws Exception
     */
    public function expectExceptionMessageRegExp($messageRegExp)
    {
        if (!is_string($messageRegExp)) {
            throw InvalidArgumentHelper::factory(1, 'string');
        }

        $this->expectedExceptionMessageRegExp = $messageRegExp;
    }

    /**
     * @param bool $flag
     */
    public function setRegisterMockObjectsFromTestArgumentsRecursively($flag)
    {
        if (!is_bool($flag)) {
            throw InvalidArgumentHelper::factory(1, 'boolean');
        }

        $this->registerMockObjectsFromTestArgumentsRecursively = $flag;
    }

    /**
     */
    protected function setExpectedExceptionFromAnnotation()
    {
        try {
            $expectedException = \PHPUnit\Util\Test::getExpectedException(
                get_class($this),
                $this->name
            );

            if ($expectedException !== false) {
                $this->expectException($expectedException['class']);

                if ($expectedException['code'] !== null) {
                    $this->expectExceptionCode($expectedException['code']);
                }

                if ($expectedException['message'] !== '') {
                    $this->expectExceptionMessage($expectedException['message']);
                } elseif ($expectedException['message_regex'] !== '') {
                    $this->expectExceptionMessageRegExp($expectedException['message_regex']);
                }
            }
        } catch (ReflectionException $e) {
        }
    }

    /**
     * @param bool $useErrorHandler
     */
    public function setUseErrorHandler($useErrorHandler)
    {
        $this->useErrorHandler = $useErrorHandler;
    }

    /**
     */
    protected function setUseErrorHandlerFromAnnotation()
    {
        try {
            $useErrorHandler = \PHPUnit\Util\Test::getErrorHandlerSettings(
                get_class($this),
                $this->name
            );

            if ($useErrorHandler !== null) {
                $this->setUseErrorHandler($useErrorHandler);
            }
        } catch (ReflectionException $e) {
        }
    }

    /**
     */
    protected function checkRequirements()
    {
        if (!$this->name || !method_exists($this, $this->name)) {
            return;
        }

        $missingRequirements = \PHPUnit\Util\Test::getMissingRequirements(
            get_class($this),
            $this->name
        );

        if (!empty($missingRequirements)) {
            $this->markTestSkipped(implode(PHP_EOL, $missingRequirements));
        }
    }

    /**
     * Returns the status of this test.
     *
     * @return int
     */
    public function getStatus()
    {
        return $this->status;
    }

    /**
     * @since Method available since Release 5.7.6
     */
    public function markAsRisky()
    {
        $this->status = BaseTestRunner::STATUS_RISKY;
    }

    /**
     * Returns the status message of this test.
     *
     * @return string
     */
    public function getStatusMessage()
    {
        return $this->statusMessage;
    }

    /**
     * Returns whether or not this test has failed.
     *
     * @return bool
     */
    public function hasFailed()
    {
        $status = $this->getStatus();

        return $status == BaseTestRunner::STATUS_FAILURE ||
            $status == BaseTestRunner::STATUS_ERROR;
    }

    /**
     * Runs the test case and collects the results in a TestResult object.
     * If no TestResult object is passed a new one will be created.
     *
     * @param TestResult $result
     *
     * @return TestResult
     *
     * @throws Exception
     */
    public function run(TestResult $result = null)
    {
        if ($result === null) {
            $result = $this->createResult();
        }

        if (!$this instanceof WarningTestCase) {
            $this->setTestResultObject($result);
            $this->setUseErrorHandlerFromAnnotation();
        }

        if ($this->useErrorHandler !== null) {
            $oldErrorHandlerSetting = $result->getConvertErrorsToExceptions();
            $result->convertErrorsToExceptions($this->useErrorHandler);
        }

        if (!$this instanceof WarningTestCase &&
            !$this instanceof SkippedTestCase &&
            !$this->handleDependencies()) {
            return;
        }

        if ($this->runTestInSeparateProcess === true &&
            $this->inIsolation !== true &&
            !$this instanceof PhptTestCase
        ) {
            $class = new ReflectionClass($this);

            $template = new Text_Template(
                __DIR__ . '/../Util/PHP/Template/TestCaseMethod.tpl'
            );

            if ($this->preserveGlobalState) {
                $constants     = GlobalState::getConstantsAsString();
                $globals       = GlobalState::getGlobalsAsString();
                $includedFiles = GlobalState::getIncludedFilesAsString();
                $iniSettings   = GlobalState::getIniSettingsAsString();
            } else {
                $constants = '';
                if (!empty($GLOBALS['__PHPUNIT_BOOTSTRAP'])) {
                    $globals = '$GLOBALS[\'__PHPUNIT_BOOTSTRAP\'] = ' . var_export($GLOBALS['__PHPUNIT_BOOTSTRAP'], true) . ";\n";
                } else {
                    $globals = '';
                }
                $includedFiles = '';
                $iniSettings   = '';
            }

            $coverage                                   = $result->getCollectCodeCoverageInformation() ? 'true' : 'false';
            $isStrictAboutTestsThatDoNotTestAnything    = $result->isStrictAboutTestsThatDoNotTestAnything() ? 'true' : 'false';
            $isStrictAboutOutputDuringTests             = $result->isStrictAboutOutputDuringTests() ? 'true' : 'false';
            $enforcesTimeLimit                          = $result->enforcesTimeLimit() ? 'true' : 'false';
            $isStrictAboutTodoAnnotatedTests            = $result->isStrictAboutTodoAnnotatedTests() ? 'true' : 'false';
            $isStrictAboutResourceUsageDuringSmallTests = $result->isStrictAboutResourceUsageDuringSmallTests() ? 'true' : 'false';

            if (defined('PHPUNIT_COMPOSER_INSTALL')) {
                $composerAutoload = var_export(PHPUNIT_COMPOSER_INSTALL, true);
            } else {
                $composerAutoload = '\'\'';
            }

            if (defined('__PHPUNIT_PHAR__')) {
                $phar = var_export(__PHPUNIT_PHAR__, true);
            } else {
                $phar = '\'\'';
            }

            if ($result->getCodeCoverage()) {
                $codeCoverageFilter = $result->getCodeCoverage()->filter();
            } else {
                $codeCoverageFilter = null;
            }

            $data               = var_export(serialize($this->data), true);
            $dataName           = var_export($this->dataName, true);
            $dependencyInput    = var_export(serialize($this->dependencyInput), true);
            $includePath        = var_export(get_include_path(), true);
            $codeCoverageFilter = var_export(serialize($codeCoverageFilter), true);
            // must do these fixes because TestCaseMethod.tpl has unserialize('{data}') in it, and we can't break BC
            // the lines above used to use addcslashes() rather than var_export(), which breaks null byte escape sequences
            $data               = "'." . $data . ".'";
            $dataName           = "'.(" . $dataName . ").'";
            $dependencyInput    = "'." . $dependencyInput . ".'";
            $includePath        = "'." . $includePath . ".'";
            $codeCoverageFilter = "'." . $codeCoverageFilter . ".'";

            $configurationFilePath = (isset($GLOBALS['__PHPUNIT_CONFIGURATION_FILE']) ? $GLOBALS['__PHPUNIT_CONFIGURATION_FILE'] : '');

            $template->setVar(
                [
                    'composerAutoload'                           => $composerAutoload,
                    'phar'                                       => $phar,
                    'filename'                                   => $class->getFileName(),
                    'className'                                  => $class->getName(),
                    'methodName'                                 => $this->name,
                    'collectCodeCoverageInformation'             => $coverage,
                    'data'                                       => $data,
                    'dataName'                                   => $dataName,
                    'dependencyInput'                            => $dependencyInput,
                    'constants'                                  => $constants,
                    'globals'                                    => $globals,
                    'include_path'                               => $includePath,
                    'included_files'                             => $includedFiles,
                    'iniSettings'                                => $iniSettings,
                    'isStrictAboutTestsThatDoNotTestAnything'    => $isStrictAboutTestsThatDoNotTestAnything,
                    'isStrictAboutOutputDuringTests'             => $isStrictAboutOutputDuringTests,
                    'enforcesTimeLimit'                          => $enforcesTimeLimit,
                    'isStrictAboutTodoAnnotatedTests'            => $isStrictAboutTodoAnnotatedTests,
                    'isStrictAboutResourceUsageDuringSmallTests' => $isStrictAboutResourceUsageDuringSmallTests,
                    'codeCoverageFilter'                         => $codeCoverageFilter,
                    'configurationFilePath'                      => $configurationFilePath
                ]
            );

            $this->prepareTemplate($template);

            $php = AbstractPhpProcess::factory();
            $php->runTestJob($template->render(), $this, $result);
        } else {
            $result->run($this);
        }

        if ($this->useErrorHandler !== null) {
            $result->convertErrorsToExceptions($oldErrorHandlerSetting);
        }

        $this->result = null;

        return $result;
    }

    /**
     * Runs the bare test sequence.
     */
    public function runBare()
    {
        $this->numAssertions = 0;

        $this->snapshotGlobalState();
        $this->startOutputBuffering();
        clearstatcache();
        $currentWorkingDirectory = getcwd();

        $hookMethods = \PHPUnit\Util\Test::getHookMethods(get_class($this));

        try {
            $hasMetRequirements = false;
            $this->checkRequirements();
            $hasMetRequirements = true;

            if ($this->inIsolation) {
                foreach ($hookMethods['beforeClass'] as $method) {
                    $this->$method();
                }
            }

            $this->setExpectedExceptionFromAnnotation();
            $this->setDoesNotPerformAssertionsFromAnnotation();

            foreach ($hookMethods['before'] as $method) {
                $this->$method();
            }

            $this->assertPreConditions();
            $this->testResult = $this->runTest();
            $this->verifyMockObjects();
            $this->assertPostConditions();

            if (!empty($this->warnings)) {
                throw new Warning(
                    implode(
                        "\n",
                        array_unique($this->warnings)
                    )
                );
            }

            $this->status = BaseTestRunner::STATUS_PASSED;
        } catch (IncompleteTest $e) {
            $this->status        = BaseTestRunner::STATUS_INCOMPLETE;
            $this->statusMessage = $e->getMessage();
        } catch (SkippedTest $e) {
            $this->status        = BaseTestRunner::STATUS_SKIPPED;
            $this->statusMessage = $e->getMessage();
        } catch (Warning $e) {
            $this->status        = BaseTestRunner::STATUS_WARNING;
            $this->statusMessage = $e->getMessage();
        } catch (AssertionFailedError $e) {
            $this->status        = BaseTestRunner::STATUS_FAILURE;
            $this->statusMessage = $e->getMessage();
        } catch (PredictionException $e) {
            $this->status        = BaseTestRunner::STATUS_FAILURE;
            $this->statusMessage = $e->getMessage();
        } catch (Throwable $_e) {
            $e = $_e;
        }

        if (isset($_e)) {
            $this->status        = BaseTestRunner::STATUS_ERROR;
            $this->statusMessage = $_e->getMessage();
        }

        // Clean up the mock objects.
        $this->mockObjects = [];
        $this->prophet     = null;

        // Tear down the fixture. An exception raised in tearDown() will be
        // caught and passed on when no exception was raised before.
        try {
            if ($hasMetRequirements) {
                foreach ($hookMethods['after'] as $method) {
                    $this->$method();
                }

                if ($this->inIsolation) {
                    foreach ($hookMethods['afterClass'] as $method) {
                        $this->$method();
                    }
                }
            }
        } catch (Throwable $_e) {
            if (!isset($e)) {
                $e = $_e;
            }
        }

        try {
            $this->stopOutputBuffering();
        } catch (RiskyTestError $_e) {
            if (!isset($e)) {
                $e = $_e;
            }
        }

        clearstatcache();

        if ($currentWorkingDirectory != getcwd()) {
            chdir($currentWorkingDirectory);
        }

        $this->restoreGlobalState();

        // Clean up INI settings.
        foreach ($this->iniSettings as $varName => $oldValue) {
            ini_set($varName, $oldValue);
        }

        $this->iniSettings = [];

        // Clean up locale settings.
        foreach ($this->locale as $category => $locale) {
            setlocale($category, $locale);
        }

        // Perform assertion on output.
        if (!isset($e)) {
            try {
                if ($this->outputExpectedRegex !== null) {
                    $this->assertRegExp($this->outputExpectedRegex, $this->output);
                } elseif ($this->outputExpectedString !== null) {
                    $this->assertEquals($this->outputExpectedString, $this->output);
                }
            } catch (Throwable $_e) {
                $e = $_e;
            }
        }

        // Workaround for missing "finally".
        if (isset($e)) {
            if ($e instanceof PredictionException) {
                $e = new AssertionFailedError($e->getMessage());
            }

            $this->onNotSuccessfulTest($e);
        }
    }

    /**
     * Override to run the test and assert its state.
     *
     * @return mixed
     *
     * @throws Exception|Exception
     * @throws Exception
     */
    protected function runTest()
    {
        if ($this->name === null) {
            throw new Exception(
                'PHPUnit\Framework\TestCase::$name must not be null.'
            );
        }

        try {
            $class  = new ReflectionClass($this);
            $method = $class->getMethod($this->name);
        } catch (ReflectionException $e) {
            $this->fail($e->getMessage());
        }

        $testArguments = array_merge($this->data, $this->dependencyInput);

        $this->registerMockObjectsFromTestArguments($testArguments);

        try {
            $testResult = $method->invokeArgs($this, $testArguments);
        } catch (Throwable $_e) {
            $e = $_e;
        }

        if (isset($e)) {
            $checkException = false;

            if (!($e instanceof SkippedTestError) && is_string($this->expectedException)) {
                $checkException = true;

                if ($e instanceof Exception) {
                    $checkException = false;
                }

                $reflector = new ReflectionClass($this->expectedException);

                if ($this->expectedException === 'PHPUnit\Framework\Exception' ||
                    $this->expectedException === '\PHPUnit\Framework\Exception' ||
                    $reflector->isSubclassOf('PHPUnit\Framework\Exception')
                ) {
                    $checkException = true;
                }
            }

            if ($checkException) {
                $this->assertThat(
                    $e,
                    new ExceptionConstraint(
                        $this->expectedException
                    )
                );

                if (is_string($this->expectedExceptionMessage) &&
                    !empty($this->expectedExceptionMessage)
                ) {
                    $this->assertThat(
                        $e,
                        new ExceptionMessage(
                            $this->expectedExceptionMessage
                        )
                    );
                }

                if (is_string($this->expectedExceptionMessageRegExp) &&
                    !empty($this->expectedExceptionMessageRegExp)
                ) {
                    $this->assertThat(
                        $e,
                        new ExceptionMessageRegularExpression(
                            $this->expectedExceptionMessageRegExp
                        )
                    );
                }

                if ($this->expectedExceptionCode !== null) {
                    $this->assertThat(
                        $e,
                        new ExceptionCode(
                            $this->expectedExceptionCode
                        )
                    );
                }

                return;
            } else {
                throw $e;
            }
        }

        if ($this->expectedException !== null) {
            $this->assertThat(
                null,
                new ExceptionConstraint(
                    $this->expectedException
                )
            );
        }

        return $testResult;
    }

    /**
     * Verifies the mock object expectations.
     */
    protected function verifyMockObjects()
    {
        foreach ($this->mockObjects as $mockObject) {
            if ($mockObject->__phpunit_hasMatchers()) {
                $this->numAssertions++;
            }

            $mockObject->__phpunit_verify(
                $this->shouldInvocationMockerBeReset($mockObject)
            );
        }

        if ($this->prophet !== null) {
            try {
                $this->prophet->checkPredictions();
            } catch (Throwable $t) {
                /* Intentionally left empty */
            }

            foreach ($this->prophet->getProphecies() as $objectProphecy) {
                foreach ($objectProphecy->getMethodProphecies() as $methodProphecies) {
                    foreach ($methodProphecies as $methodProphecy) {
                        $this->numAssertions += count($methodProphecy->getCheckedPredictions());
                    }
                }
            }

            if (isset($t)) {
                throw $t;
            }
        }
    }

    /**
     * Sets the name of a TestCase.
     *
     * @param  string
     */
    public function setName($name)
    {
        $this->name = $name;
    }

    /**
     * Sets the dependencies of a TestCase.
     *
     * @param array $dependencies
     */
    public function setDependencies(array $dependencies)
    {
        $this->dependencies = $dependencies;
    }

    /**
     * Returns true if the tests has dependencies
     *
     * @return bool
     */
    public function hasDependencies()
    {
        return count($this->dependencies) > 0;
    }

    /**
     * Sets
     *
     * @param array $dependencyInput
     */
    public function setDependencyInput(array $dependencyInput)
    {
        $this->dependencyInput = $dependencyInput;
    }

    /**
     * @param bool $beStrictAboutChangesToGlobalState
     */
    public function setBeStrictAboutChangesToGlobalState($beStrictAboutChangesToGlobalState)
    {
        $this->beStrictAboutChangesToGlobalState = $beStrictAboutChangesToGlobalState;
    }

    /**
     * Calling this method in setUp() has no effect!
     *
     * @param bool $backupGlobals
     */
    public function setBackupGlobals($backupGlobals)
    {
        if (is_null($this->backupGlobals) && is_bool($backupGlobals)) {
            $this->backupGlobals = $backupGlobals;
        }
    }

    /**
     * Calling this method in setUp() has no effect!
     *
     * @param bool $backupStaticAttributes
     */
    public function setBackupStaticAttributes($backupStaticAttributes)
    {
        if (is_null($this->backupStaticAttributes) &&
            is_bool($backupStaticAttributes)
        ) {
            $this->backupStaticAttributes = $backupStaticAttributes;
        }
    }

    /**
     * @param bool $runTestInSeparateProcess
     *
     * @throws Exception
     */
    public function setRunTestInSeparateProcess($runTestInSeparateProcess)
    {
        if (is_bool($runTestInSeparateProcess)) {
            if ($this->runTestInSeparateProcess === null) {
                $this->runTestInSeparateProcess = $runTestInSeparateProcess;
            }
        } else {
            throw InvalidArgumentHelper::factory(1, 'boolean');
        }
    }

    /**
     * @param bool $preserveGlobalState
     *
     * @throws Exception
     */
    public function setPreserveGlobalState($preserveGlobalState)
    {
        if (is_bool($preserveGlobalState)) {
            $this->preserveGlobalState = $preserveGlobalState;
        } else {
            throw InvalidArgumentHelper::factory(1, 'boolean');
        }
    }

    /**
     * @param bool $inIsolation
     *
     * @throws Exception
     */
    public function setInIsolation($inIsolation)
    {
        if (is_bool($inIsolation)) {
            $this->inIsolation = $inIsolation;
        } else {
            throw InvalidArgumentHelper::factory(1, 'boolean');
        }
    }

    /**
     * @return bool
     */
    public function isInIsolation()
    {
        return $this->inIsolation;
    }

    /**
     * @return mixed
     */
    public function getResult()
    {
        return $this->testResult;
    }

    /**
     * @param mixed $result
     */
    public function setResult($result)
    {
        $this->testResult = $result;
    }

    /**
     * @param callable $callback
     *
     * @throws Exception
     */
    public function setOutputCallback($callback)
    {
        if (!is_callable($callback)) {
            throw InvalidArgumentHelper::factory(1, 'callback');
        }

        $this->outputCallback = $callback;
    }

    /**
     * @return TestResult
     */
    public function getTestResultObject()
    {
        return $this->result;
    }

    /**
     * @param TestResult $result
     */
    public function setTestResultObject(TestResult $result)
    {
        $this->result = $result;
    }

    /**
     * @param PHPUnit_Framework_MockObject_MockObject $mockObject
     */
    public function registerMockObject(PHPUnit_Framework_MockObject_MockObject $mockObject)
    {
        $this->mockObjects[] = $mockObject;
    }

    /**
     * This method is a wrapper for the ini_set() function that automatically
     * resets the modified php.ini setting to its original value after the
     * test is run.
     *
     * @param string $varName
     * @param string $newValue
     *
     * @throws Exception
     */
    protected function iniSet($varName, $newValue)
    {
        if (!is_string($varName)) {
            throw InvalidArgumentHelper::factory(1, 'string');
        }

        $currentValue = ini_set($varName, $newValue);

        if ($currentValue !== false) {
            $this->iniSettings[$varName] = $currentValue;
        } else {
            throw new Exception(
                sprintf(
                    'INI setting "%s" could not be set to "%s".',
                    $varName,
                    $newValue
                )
            );
        }
    }

    /**
     * This method is a wrapper for the setlocale() function that automatically
     * resets the locale to its original value after the test is run.
     *
     * @param int    $category
     * @param string $locale
     *
     * @throws Exception
     */
    protected function setLocale()
    {
        $args = func_get_args();

        if (count($args) < 2) {
            throw new Exception;
        }

        $category = $args[0];
        $locale   = $args[1];

        $categories = [
            LC_ALL, LC_COLLATE, LC_CTYPE, LC_MONETARY, LC_NUMERIC, LC_TIME
        ];

        if (defined('LC_MESSAGES')) {
            $categories[] = LC_MESSAGES;
        }

        if (!in_array($category, $categories)) {
            throw new Exception;
        }

        if (!is_array($locale) && !is_string($locale)) {
            throw new Exception;
        }

        $this->locale[$category] = setlocale($category, 0);

        $result = call_user_func_array('setlocale', $args);

        if ($result === false) {
            throw new Exception(
                'The locale functionality is not implemented on your platform, ' .
                'the specified locale does not exist or the category name is ' .
                'invalid.'
            );
        }
    }

    /**
     * Returns a builder object to create mock objects using a fluent interface.
     *
     * @param string $className
     *
     * @return PHPUnit_Framework_MockObject_MockBuilder
     */
    public function getMockBuilder($className)
    {
        return new PHPUnit_Framework_MockObject_MockBuilder($this, $className);
    }

    /**
     * Returns a test double for the specified class.
     *
     * @param string $originalClassName
     *
     * @return PHPUnit_Framework_MockObject_MockObject
     *
     * @throws Exception
     */
    protected function createMock($originalClassName)
    {
        return $this->getMockBuilder($originalClassName)
            ->disableOriginalConstructor()
            ->disableOriginalClone()
            ->disableArgumentCloning()
            ->disallowMockingUnknownTypes()
            ->getMock();
    }

    /**
     * Returns a configured test double for the specified class.
     *
     * @param string $originalClassName
     * @param array  $configuration
     *
     * @return PHPUnit_Framework_MockObject_MockObject
     *
     * @throws Exception
     */
    protected function createConfiguredMock($originalClassName, array $configuration)
    {
        $o = $this->createMock($originalClassName);

        foreach ($configuration as $method => $return) {
            $o->method($method)->willReturn($return);
        }

        return $o;
    }

    /**
     * Returns a partial test double for the specified class.
     *
     * @param string $originalClassName
     * @param array  $methods
     *
     * @return PHPUnit_Framework_MockObject_MockObject
     *
     * @throws Exception
     */
    protected function createPartialMock($originalClassName, array $methods)
    {
        return $this->getMockBuilder($originalClassName)
            ->disableOriginalConstructor()
            ->disableOriginalClone()
            ->disableArgumentCloning()
            ->disallowMockingUnknownTypes()
            ->setMethods(empty($methods) ? null : $methods)
            ->getMock();
    }

    /**
     * Returns a test proxy for the specified class.
     *
     * @param string $originalClassName
     * @param array  $constructorArguments
     *
     * @return PHPUnit_Framework_MockObject_MockObject
     *
     * @throws Exception
     */
    protected function createTestProxy($originalClassName, array $constructorArguments = [])
    {
        return $this->getMockBuilder($originalClassName)
            ->setConstructorArgs($constructorArguments)
            ->enableProxyingToOriginalMethods()
            ->getMock();
    }

    /**
     * Mocks the specified class and returns the name of the mocked class.
     *
     * @param string $originalClassName
     * @param array  $methods
     * @param array  $arguments
     * @param string $mockClassName
     * @param bool   $callOriginalConstructor
     * @param bool   $callOriginalClone
     * @param bool   $callAutoload
     * @param bool   $cloneArguments
     *
     * @return string
     *
     * @throws Exception
     */
    protected function getMockClass($originalClassName, $methods = [], array $arguments = [], $mockClassName = '', $callOriginalConstructor = false, $callOriginalClone = true, $callAutoload = true, $cloneArguments = false)
    {
        $mock = $this->getMockObjectGenerator()->getMock(
            $originalClassName,
            $methods,
            $arguments,
            $mockClassName,
            $callOriginalConstructor,
            $callOriginalClone,
            $callAutoload,
            $cloneArguments
        );

        return get_class($mock);
    }

    /**
     * Returns a mock object for the specified abstract class with all abstract
     * methods of the class mocked. Concrete methods are not mocked by default.
     * To mock concrete methods, use the 7th parameter ($mockedMethods).
     *
     * @param string $originalClassName
     * @param array  $arguments
     * @param string $mockClassName
     * @param bool   $callOriginalConstructor
     * @param bool   $callOriginalClone
     * @param bool   $callAutoload
     * @param array  $mockedMethods
     * @param bool   $cloneArguments
     *
     * @return PHPUnit_Framework_MockObject_MockObject
     *
     * @throws Exception
     */
    protected function getMockForAbstractClass($originalClassName, array $arguments = [], $mockClassName = '', $callOriginalConstructor = true, $callOriginalClone = true, $callAutoload = true, $mockedMethods = [], $cloneArguments = false)
    {
        $mockObject = $this->getMockObjectGenerator()->getMockForAbstractClass(
            $originalClassName,
            $arguments,
            $mockClassName,
            $callOriginalConstructor,
            $callOriginalClone,
            $callAutoload,
            $mockedMethods,
            $cloneArguments
        );

        $this->registerMockObject($mockObject);

        return $mockObject;
    }

    /**
     * Returns a mock object based on the given WSDL file.
     *
     * @param string $wsdlFile
     * @param string $originalClassName
     * @param string $mockClassName
     * @param array  $methods
     * @param bool   $callOriginalConstructor
     * @param array  $options                 An array of options passed to SOAPClient::_construct
     *
     * @return PHPUnit_Framework_MockObject_MockObject
     */
    protected function getMockFromWsdl($wsdlFile, $originalClassName = '', $mockClassName = '', array $methods = [], $callOriginalConstructor = true, array $options = [])
    {
        if ($originalClassName === '') {
            $originalClassName = str_replace('.wsdl', '', basename($wsdlFile));
        }

        if (!class_exists($originalClassName)) {
            eval(
            $this->getMockObjectGenerator()->generateClassFromWsdl(
                $wsdlFile,
                $originalClassName,
                $methods,
                $options
            )
            );
        }

        $mockObject = $this->getMockObjectGenerator()->getMock(
            $originalClassName,
            $methods,
            ['', $options],
            $mockClassName,
            $callOriginalConstructor,
            false,
            false
        );

        $this->registerMockObject($mockObject);

        return $mockObject;
    }

    /**
     * Returns a mock object for the specified trait with all abstract methods
     * of the trait mocked. Concrete methods to mock can be specified with the
     * `$mockedMethods` parameter.
     *
     * @param string $traitName
     * @param array  $arguments
     * @param string $mockClassName
     * @param bool   $callOriginalConstructor
     * @param bool   $callOriginalClone
     * @param bool   $callAutoload
     * @param array  $mockedMethods
     * @param bool   $cloneArguments
     *
     * @return PHPUnit_Framework_MockObject_MockObject
     *
     * @throws Exception
     */
    protected function getMockForTrait($traitName, array $arguments = [], $mockClassName = '', $callOriginalConstructor = true, $callOriginalClone = true, $callAutoload = true, $mockedMethods = [], $cloneArguments = false)
    {
        $mockObject = $this->getMockObjectGenerator()->getMockForTrait(
            $traitName,
            $arguments,
            $mockClassName,
            $callOriginalConstructor,
            $callOriginalClone,
            $callAutoload,
            $mockedMethods,
            $cloneArguments
        );

        $this->registerMockObject($mockObject);

        return $mockObject;
    }

    /**
     * Returns an object for the specified trait.
     *
     * @param string $traitName
     * @param array  $arguments
     * @param string $traitClassName
     * @param bool   $callOriginalConstructor
     * @param bool   $callOriginalClone
     * @param bool   $callAutoload
     * @param bool   $cloneArguments
     *
     * @return object
     *
     * @throws Exception
     */
    protected function getObjectForTrait($traitName, array $arguments = [], $traitClassName = '', $callOriginalConstructor = true, $callOriginalClone = true, $callAutoload = true, $cloneArguments = false)
    {
        return $this->getMockObjectGenerator()->getObjectForTrait(
            $traitName,
            $arguments,
            $traitClassName,
            $callOriginalConstructor,
            $callOriginalClone,
            $callAutoload,
            $cloneArguments
        );
    }

    /**
     * @param string|null $classOrInterface
     *
     * @return \Prophecy\Prophecy\ObjectProphecy
     *
     * @throws \LogicException
     */
    protected function prophesize($classOrInterface = null)
    {
        return $this->getProphet()->prophesize($classOrInterface);
    }

    /**
     * Adds a value to the assertion counter.
     *
     * @param int $count
     */
    public function addToAssertionCount($count)
    {
        $this->numAssertions += $count;
    }

    /**
     * Returns the number of assertions performed by this test.
     *
     * @return int
     */
    public function getNumAssertions()
    {
        return $this->numAssertions;
    }

    /**
     * Returns a matcher that matches when the method is executed
     * zero or more times.
     *
     * @return PHPUnit_Framework_MockObject_Matcher_AnyInvokedCount
     */
    public static function any()
    {
        return new PHPUnit_Framework_MockObject_Matcher_AnyInvokedCount;
    }

    /**
     * Returns a matcher that matches when the method is never executed.
     *
     * @return PHPUnit_Framework_MockObject_Matcher_InvokedCount
     */
    public static function never()
    {
        return new PHPUnit_Framework_MockObject_Matcher_InvokedCount(0);
    }

    /**
     * Returns a matcher that matches when the method is executed
     * at least N times.
     *
     * @param int $requiredInvocations
     *
     * @return PHPUnit_Framework_MockObject_Matcher_InvokedAtLeastCount
     */
    public static function atLeast($requiredInvocations)
    {
        return new PHPUnit_Framework_MockObject_Matcher_InvokedAtLeastCount(
            $requiredInvocations
        );
    }

    /**
     * Returns a matcher that matches when the method is executed at least once.
     *
     * @return PHPUnit_Framework_MockObject_Matcher_InvokedAtLeastOnce
     */
    public static function atLeastOnce()
    {
        return new PHPUnit_Framework_MockObject_Matcher_InvokedAtLeastOnce;
    }

    /**
     * Returns a matcher that matches when the method is executed exactly once.
     *
     * @return PHPUnit_Framework_MockObject_Matcher_InvokedCount
     */
    public static function once()
    {
        return new PHPUnit_Framework_MockObject_Matcher_InvokedCount(1);
    }

    /**
     * Returns a matcher that matches when the method is executed
     * exactly $count times.
     *
     * @param int $count
     *
     * @return PHPUnit_Framework_MockObject_Matcher_InvokedCount
     */
    public static function exactly($count)
    {
        return new PHPUnit_Framework_MockObject_Matcher_InvokedCount($count);
    }

    /**
     * Returns a matcher that matches when the method is executed
     * at most N times.
     *
     * @param int $allowedInvocations
     *
     * @return PHPUnit_Framework_MockObject_Matcher_InvokedAtMostCount
     */
    public static function atMost($allowedInvocations)
    {
        return new PHPUnit_Framework_MockObject_Matcher_InvokedAtMostCount(
            $allowedInvocations
        );
    }

    /**
     * Returns a matcher that matches when the method is executed
     * at the given index.
     *
     * @param int $index
     *
     * @return PHPUnit_Framework_MockObject_Matcher_InvokedAtIndex
     */
    public static function at($index)
    {
        return new PHPUnit_Framework_MockObject_Matcher_InvokedAtIndex($index);
    }

    /**
     * @param mixed $value
     *
     * @return PHPUnit_Framework_MockObject_Stub_Return
     */
    public static function returnValue($value)
    {
        return new PHPUnit_Framework_MockObject_Stub_Return($value);
    }

    /**
     * @param array $valueMap
     *
     * @return PHPUnit_Framework_MockObject_Stub_ReturnValueMap
     */
    public static function returnValueMap(array $valueMap)
    {
        return new PHPUnit_Framework_MockObject_Stub_ReturnValueMap($valueMap);
    }

    /**
     * @param int $argumentIndex
     *
     * @return PHPUnit_Framework_MockObject_Stub_ReturnArgument
     */
    public static function returnArgument($argumentIndex)
    {
        return new PHPUnit_Framework_MockObject_Stub_ReturnArgument(
            $argumentIndex
        );
    }

    /**
     * @param mixed $callback
     *
     * @return PHPUnit_Framework_MockObject_Stub_ReturnCallback
     */
    public static function returnCallback($callback)
    {
        return new PHPUnit_Framework_MockObject_Stub_ReturnCallback($callback);
    }

    /**
     * Returns the current object.
     *
     * This method is useful when mocking a fluent interface.
     *
     * @return PHPUnit_Framework_MockObject_Stub_ReturnSelf
     */
    public static function returnSelf()
    {
        return new PHPUnit_Framework_MockObject_Stub_ReturnSelf();
    }

    /**
     * @param Throwable $exception
     *
     * @return PHPUnit_Framework_MockObject_Stub_Exception
     */
    public static function throwException(Throwable $exception)
    {
        return new PHPUnit_Framework_MockObject_Stub_Exception($exception);
    }

    /**
     * @param mixed $value , ...
     *
     * @return PHPUnit_Framework_MockObject_Stub_ConsecutiveCalls
     */
    public static function onConsecutiveCalls()
    {
        $args = func_get_args();

        return new PHPUnit_Framework_MockObject_Stub_ConsecutiveCalls($args);
    }

    /**
     * @return bool
     */
    public function usesDataProvider()
    {
        return !empty($this->data);
    }

    /**
     * @return string
     */
    public function dataDescription()
    {
        return is_string($this->dataName) ? $this->dataName : '';
    }

    /**
     * Gets the data set description of a TestCase.
     *
     * @param bool $includeData
     *
     * @return string
     */
    protected function getDataSetAsString($includeData = true)
    {
        $buffer = '';

        if (!empty($this->data)) {
            if (is_int($this->dataName)) {
                $buffer .= sprintf(' with data set #%d', $this->dataName);
            } else {
                $buffer .= sprintf(' with data set "%s"', $this->dataName);
            }

            $exporter = new Exporter;

            if ($includeData) {
                $buffer .= sprintf(' (%s)', $exporter->shortenedRecursiveExport($this->data));
            }
        }

        return $buffer;
    }

    /**
     * Gets the data set of a TestCase.
     *
     * @return array
     */
    protected function getProvidedData()
    {
        return $this->data;
    }

    /**
     * Creates a default TestResult object.
     *
     * @return TestResult
     */
    protected function createResult()
    {
        return new TestResult;
    }

    /**
     */
    protected function handleDependencies()
    {
        if (!empty($this->dependencies) && !$this->inIsolation) {
            $className  = get_class($this);
            $passed     = $this->result->passed();
            $passedKeys = array_keys($passed);
            $numKeys    = count($passedKeys);

            for ($i = 0; $i < $numKeys; $i++) {
                $pos = strpos($passedKeys[$i], ' with data set');

                if ($pos !== false) {
                    $passedKeys[$i] = substr($passedKeys[$i], 0, $pos);
                }
            }

            $passedKeys = array_flip(array_unique($passedKeys));

            foreach ($this->dependencies as $dependency) {
                $clone = false;

                if (strpos($dependency, 'clone ') === 0) {
                    $clone      = true;
                    $dependency = substr($dependency, strlen('clone '));
                } elseif (strpos($dependency, '!clone ') === 0) {
                    $clone      = false;
                    $dependency = substr($dependency, strlen('!clone '));
                }

                if (strpos($dependency, '::') === false) {
                    $dependency = $className . '::' . $dependency;
                }

                if (!isset($passedKeys[$dependency])) {
                    $this->result->startTest($this);
                    $this->result->addError(
                        $this,
                        new SkippedTestError(
                            sprintf(
                                'This test depends on "%s" to pass.',
                                $dependency
                            )
                        ),
                        0
                    );
                    $this->result->endTest($this, 0);

                    return false;
                }

                if (isset($passed[$dependency])) {
                    if ($passed[$dependency]['size'] != \PHPUnit\Util\Test::UNKNOWN &&
                        $this->getSize() != \PHPUnit\Util\Test::UNKNOWN &&
                        $passed[$dependency]['size'] > $this->getSize()
                    ) {
                        $this->result->addError(
                            $this,
                            new SkippedTestError(
                                'This test depends on a test that is larger than itself.'
                            ),
                            0
                        );

                        return false;
                    }

                    if ($clone) {
                        $deepCopy = new DeepCopy;
                        $deepCopy->skipUncloneable(false);

                        $this->dependencyInput[$dependency] = $deepCopy->copy($passed[$dependency]['result']);
                    } else {
                        $this->dependencyInput[$dependency] = $passed[$dependency]['result'];
                    }
                } else {
                    $this->dependencyInput[$dependency] = null;
                }
            }
        }

        return true;
    }

    /**
     * This method is called before the first test of this test class is run.
     */
    public static function setUpBeforeClass()
    {
    }

    /**
     * Sets up the fixture, for example, open a network connection.
     * This method is called before a test is executed.
     */
    protected function setUp()
    {
    }

    /**
     * Performs assertions shared by all tests of a test case.
     *
     * This method is called before the execution of a test starts
     * and after setUp() is called.
     */
    protected function assertPreConditions()
    {
    }

    /**
     * Performs assertions shared by all tests of a test case.
     *
     * This method is called before the execution of a test ends
     * and before tearDown() is called.
     */
    protected function assertPostConditions()
    {
    }

    /**
     * Tears down the fixture, for example, close a network connection.
     * This method is called after a test is executed.
     */
    protected function tearDown()
    {
    }

    /**
     * This method is called after the last test of this test class is run.
     */
    public static function tearDownAfterClass()
    {
    }

    /**
     * This method is called when a test method did not execute successfully.
     *
     * @param Throwable $t
     *
     * @throws Throwable
     */
    protected function onNotSuccessfulTest(Throwable $t)
    {
        throw $t;
    }

    /**
     * Performs custom preparations on the process isolation template.
     *
     * @param Text_Template $template
     */
    protected function prepareTemplate(Text_Template $template)
    {
    }

    /**
     * Get the mock object generator, creating it if it doesn't exist.
     *
     * @return PHPUnit_Framework_MockObject_Generator
     */
    private function getMockObjectGenerator()
    {
        if (null === $this->mockObjectGenerator) {
            $this->mockObjectGenerator = new PHPUnit_Framework_MockObject_Generator;
        }

        return $this->mockObjectGenerator;
    }

    /**
     */
    private function startOutputBuffering()
    {
        ob_start();

        $this->outputBufferingActive = true;
        $this->outputBufferingLevel  = ob_get_level();
    }

    /**
     */
    private function stopOutputBuffering()
    {
        if (ob_get_level() != $this->outputBufferingLevel) {
            while (ob_get_level() >= $this->outputBufferingLevel) {
                ob_end_clean();
            }

            throw new RiskyTestError(
                'Test code or tested code did not (only) close its own output buffers'
            );
        }

        $output = ob_get_contents();

        if ($this->outputCallback === false) {
            $this->output = $output;
        } else {
            $this->output = call_user_func_array(
                $this->outputCallback,
                [$output]
            );
        }

        ob_end_clean();

        $this->outputBufferingActive = false;
        $this->outputBufferingLevel  = ob_get_level();
    }

    private function snapshotGlobalState()
    {
        $backupGlobals = $this->backupGlobals === null || $this->backupGlobals === true;

<<<<<<< HEAD
        if ($this->runTestInSeparateProcess || $this->inIsolation ||
            (!$backupGlobals && !$this->backupStaticAttributes)
        ) {
=======
        if ($this->runTestInSeparateProcess ||
            $this->inIsolation ||
            (!$backupGlobals && !$this->backupStaticAttributes)) {
>>>>>>> 1810af63
            return;
        }

        $this->snapshot = $this->createGlobalStateSnapshot($backupGlobals);
    }

    private function restoreGlobalState()
    {
        if (!$this->snapshot instanceof Snapshot) {
            return;
        }

        $backupGlobals = $this->backupGlobals === null || $this->backupGlobals === true;

        if ($this->beStrictAboutChangesToGlobalState) {
            try {
                $this->compareGlobalStateSnapshots(
                    $this->snapshot,
                    $this->createGlobalStateSnapshot($backupGlobals)
                );
            } catch (RiskyTestError $rte) {
                // Intentionally left empty
            }
        }

        $restorer = new Restorer;

        if ($backupGlobals) {
            $restorer->restoreGlobalVariables($this->snapshot);
        }

        if ($this->backupStaticAttributes) {
            $restorer->restoreStaticAttributes($this->snapshot);
        }

        $this->snapshot = null;

        if (isset($rte)) {
            throw $rte;
        }
    }

    /**
     * @param bool $backupGlobals
     *
     * @return Snapshot
     */
    private function createGlobalStateSnapshot($backupGlobals)
    {
        $blacklist = new Blacklist;

        foreach ($this->backupGlobalsBlacklist as $globalVariable) {
            $blacklist->addGlobalVariable($globalVariable);
        }

        if (!defined('PHPUNIT_TESTSUITE')) {
            $blacklist->addClassNamePrefix('PHPUnit');
            $blacklist->addClassNamePrefix('File_Iterator');
            $blacklist->addClassNamePrefix('SebastianBergmann\CodeCoverage');
            $blacklist->addClassNamePrefix('PHP_Invoker');
            $blacklist->addClassNamePrefix('PHP_Timer');
            $blacklist->addClassNamePrefix('PHP_Token');
            $blacklist->addClassNamePrefix('Symfony');
            $blacklist->addClassNamePrefix('Text_Template');
            $blacklist->addClassNamePrefix('Doctrine\Instantiator');

            foreach ($this->backupStaticAttributesBlacklist as $class => $attributes) {
                foreach ($attributes as $attribute) {
                    $blacklist->addStaticAttribute($class, $attribute);
                }
            }
        }

        return new Snapshot(
            $blacklist,
            $backupGlobals,
            (bool) $this->backupStaticAttributes,
            false,
            false,
            false,
            false,
            false,
            false,
            false
        );
    }

    /**
     * @param Snapshot $before
     * @param Snapshot $after
     *
     * @throws RiskyTestError
     */
    private function compareGlobalStateSnapshots(Snapshot $before, Snapshot $after)
    {
        $backupGlobals = $this->backupGlobals === null || $this->backupGlobals === true;

        if ($backupGlobals) {
            $this->compareGlobalStateSnapshotPart(
                $before->globalVariables(),
                $after->globalVariables(),
                "--- Global variables before the test\n+++ Global variables after the test\n"
            );

            $this->compareGlobalStateSnapshotPart(
                $before->superGlobalVariables(),
                $after->superGlobalVariables(),
                "--- Super-global variables before the test\n+++ Super-global variables after the test\n"
            );
        }

        if ($this->backupStaticAttributes) {
            $this->compareGlobalStateSnapshotPart(
                $before->staticAttributes(),
                $after->staticAttributes(),
                "--- Static attributes before the test\n+++ Static attributes after the test\n"
            );
        }
    }

    /**
     * @param array  $before
     * @param array  $after
     * @param string $header
     *
     * @throws RiskyTestError
     */
    private function compareGlobalStateSnapshotPart(array $before, array $after, $header)
    {
        if ($before != $after) {
            $differ   = new Differ($header);
            $exporter = new Exporter;

            $diff = $differ->diff(
                $exporter->export($before),
                $exporter->export($after)
            );

            throw new RiskyTestError(
                $diff
            );
        }
    }

    /**
     * @return Prophecy\Prophet
     */
    private function getProphet()
    {
        if ($this->prophet === null) {
            $this->prophet = new Prophet;
        }

        return $this->prophet;
    }

    /**
     * @param PHPUnit_Framework_MockObject_MockObject $mock
     *
     * @return bool
     */
    private function shouldInvocationMockerBeReset(PHPUnit_Framework_MockObject_MockObject $mock)
    {
        $enumerator = new Enumerator;

        foreach ($enumerator->enumerate($this->dependencyInput) as $object) {
            if ($mock === $object) {
                return false;
            }
        }

        if (!is_array($this->testResult) && !is_object($this->testResult)) {
            return true;
        }

        foreach ($enumerator->enumerate($this->testResult) as $object) {
            if ($mock === $object) {
                return false;
            }
        }

        return true;
    }

    /**
     * @param array $testArguments
     */
    private function registerMockObjectsFromTestArguments(array $testArguments)
    {
        if ($this->registerMockObjectsFromTestArgumentsRecursively) {
            $enumerator = new Enumerator;

            foreach ($enumerator->enumerate($testArguments) as $object) {
                if ($object instanceof PHPUnit_Framework_MockObject_MockObject) {
                    $this->registerMockObject($object);
                }
            }
        } else {
            foreach ($testArguments as $testArgument) {
                if ($testArgument instanceof PHPUnit_Framework_MockObject_MockObject) {
                    if ($this->isCloneable($testArgument)) {
                        $testArgument = clone $testArgument;
                    }

                    $this->registerMockObject($testArgument);
                } elseif (is_array($testArgument)) {
                    $this->registerMockObjectsFromTestArguments($testArgument);
                }
            }
        }
    }

    /**
     */
    private function setDoesNotPerformAssertionsFromAnnotation()
    {
        $annotations = $this->getAnnotations();

        if (isset($annotations['method']['doesNotPerformAssertions'])) {
            $this->doesNotPerformAssertions = true;
        }
    }

    /**
     * @param PHPUnit_Framework_MockObject_MockObject $testArgument
     *
     * @return bool
     */
    private function isCloneable(PHPUnit_Framework_MockObject_MockObject $testArgument)
    {
        $reflector = new ReflectionObject($testArgument);

        if (!$reflector->isCloneable()) {
            return false;
        }

        if ($reflector->hasMethod('__clone') &&
            $reflector->getMethod('__clone')->isPublic()
        ) {
            return true;
        }

        return false;
    }
}<|MERGE_RESOLUTION|>--- conflicted
+++ resolved
@@ -2179,15 +2179,9 @@
     {
         $backupGlobals = $this->backupGlobals === null || $this->backupGlobals === true;
 
-<<<<<<< HEAD
-        if ($this->runTestInSeparateProcess || $this->inIsolation ||
-            (!$backupGlobals && !$this->backupStaticAttributes)
-        ) {
-=======
         if ($this->runTestInSeparateProcess ||
             $this->inIsolation ||
             (!$backupGlobals && !$this->backupStaticAttributes)) {
->>>>>>> 1810af63
             return;
         }
 
