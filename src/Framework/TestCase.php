--- conflicted
+++ resolved
@@ -2293,33 +2293,17 @@
         }
 
         if (!defined('PHPUNIT_TESTSUITE')) {
-<<<<<<< HEAD
             $excludeList->addClassNamePrefix('PHPUnit');
             $excludeList->addClassNamePrefix('SebastianBergmann\CodeCoverage');
             $excludeList->addClassNamePrefix('SebastianBergmann\FileIterator');
             $excludeList->addClassNamePrefix('SebastianBergmann\Invoker');
             $excludeList->addClassNamePrefix('SebastianBergmann\Template');
             $excludeList->addClassNamePrefix('SebastianBergmann\Timer');
-            $excludeList->addClassNamePrefix('Symfony');
             $excludeList->addClassNamePrefix('Doctrine\Instantiator');
             $excludeList->addClassNamePrefix('Prophecy');
             $excludeList->addStaticAttribute(ComparatorFactory::class, 'instance');
 
             foreach ($this->backupStaticAttributesExcludeList as $class => $attributes) {
-=======
-            $blacklist->addClassNamePrefix('PHPUnit');
-            $blacklist->addClassNamePrefix('SebastianBergmann\CodeCoverage');
-            $blacklist->addClassNamePrefix('SebastianBergmann\FileIterator');
-            $blacklist->addClassNamePrefix('SebastianBergmann\Invoker');
-            $blacklist->addClassNamePrefix('SebastianBergmann\Timer');
-            $blacklist->addClassNamePrefix('PHP_Token');
-            $blacklist->addClassNamePrefix('Text_Template');
-            $blacklist->addClassNamePrefix('Doctrine\Instantiator');
-            $blacklist->addClassNamePrefix('Prophecy');
-            $blacklist->addStaticAttribute(ComparatorFactory::class, 'instance');
-
-            foreach ($this->backupStaticAttributesBlacklist as $class => $attributes) {
->>>>>>> 1b1bc6b5
                 foreach ($attributes as $attribute) {
                     $excludeList->addStaticAttribute($class, $attribute);
                 }
