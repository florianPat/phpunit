--- conflicted
+++ resolved
@@ -98,28 +98,8 @@
             $this->ensureKnownType($type, $callAutoload);
         }
 
-<<<<<<< HEAD
         $this->ensureValidMethods($methods);
         $this->ensureMockedClassDoesNotAlreadyExist($mockClassName);
-=======
-        if ($mockClassName !== '' && class_exists($mockClassName, false)) {
-            try {
-                $reflector = new ReflectionClass($mockClassName);
-                // @codeCoverageIgnoreStart
-            } catch (\ReflectionException $e) {
-                throw new ReflectionException(
-                    $e->getMessage(),
-                    $e->getCode(),
-                    $e
-                );
-            }
-            // @codeCoverageIgnoreEnd
-
-            if (!$reflector->implementsInterface(MockObject::class)) {
-                throw new ClassAlreadyExistsException($mockClassName);
-            }
-        }
->>>>>>> a4246d53
 
         if (!$callOriginalConstructor && $callOriginalMethods) {
             throw new OriginalConstructorInvocationRequiredException;
@@ -629,62 +609,10 @@
     private function getObject(MockType $mockClass, string $type = '', bool $callOriginalConstructor = false, array $arguments = [], bool $callOriginalMethods = false, object $proxyTarget = null, bool $returnValueGeneration = true): object
     {
         $className = $mockClass->generate();
-<<<<<<< HEAD
         $object    = $this->instantiate($className, $callOriginalConstructor, $arguments);
 
         if ($callOriginalMethods) {
             $this->instantiateProxyTarget($proxyTarget, $object, $type, $arguments);
-=======
-
-        if ($callOriginalConstructor) {
-            if (count($arguments) === 0) {
-                $object = new $className;
-            } else {
-                try {
-                    $class = new ReflectionClass($className);
-                    // @codeCoverageIgnoreStart
-                } catch (\ReflectionException $e) {
-                    throw new ReflectionException(
-                        $e->getMessage(),
-                        $e->getCode(),
-                        $e
-                    );
-                }
-                // @codeCoverageIgnoreEnd
-
-                $object = $class->newInstanceArgs($arguments);
-            }
-        } else {
-            try {
-                $object = (new Instantiator)->instantiate($className);
-            } catch (InstantiatorException $e) {
-                throw new RuntimeException($e->getMessage());
-            }
-        }
-
-        if ($callOriginalMethods) {
-            if (!is_object($proxyTarget)) {
-                if (count($arguments) === 0) {
-                    $proxyTarget = new $type;
-                } else {
-                    try {
-                        $class = new ReflectionClass($type);
-                        // @codeCoverageIgnoreStart
-                    } catch (\ReflectionException $e) {
-                        throw new ReflectionException(
-                            $e->getMessage(),
-                            $e->getCode(),
-                            $e
-                        );
-                    }
-                    // @codeCoverageIgnoreEnd
-
-                    $proxyTarget = $class->newInstanceArgs($arguments);
-                }
-            }
-
-            $object->__phpunit_setOriginalObject($proxyTarget);
->>>>>>> a4246d53
         }
 
         if ($object instanceof MockObject) {
@@ -778,21 +706,7 @@
                     $methodName = $method->getName();
 
                     if ($class->hasMethod($methodName)) {
-<<<<<<< HEAD
                         $classMethod = $class->getMethod($methodName);
-=======
-                        try {
-                            $classMethod = $class->getMethod($methodName);
-                            // @codeCoverageIgnoreStart
-                        } catch (\ReflectionException $e) {
-                            throw new ReflectionException(
-                                $e->getMessage(),
-                                $e->getCode(),
-                                $e
-                            );
-                        }
-                        // @codeCoverageIgnoreEnd
->>>>>>> a4246d53
 
                         if (!$this->canMethodBeDoubled($classMethod)) {
                             continue;
@@ -823,21 +737,7 @@
             }
 
             if ($class->hasMethod('__clone')) {
-<<<<<<< HEAD
                 $cloneMethod = $class->getMethod('__clone');
-=======
-                try {
-                    $cloneMethod = $class->getMethod('__clone');
-                    // @codeCoverageIgnoreStart
-                } catch (\ReflectionException $e) {
-                    throw new ReflectionException(
-                        $e->getMessage(),
-                        $e->getCode(),
-                        $e
-                    );
-                }
-                // @codeCoverageIgnoreEnd
->>>>>>> a4246d53
 
                 if (!$cloneMethod->isFinal()) {
                     if ($callOriginalClone && !$isInterface) {
@@ -866,21 +766,7 @@
         if (is_array($explicitMethods)) {
             foreach ($explicitMethods as $methodName) {
                 if ($class !== null && $class->hasMethod($methodName)) {
-<<<<<<< HEAD
                     $method = $class->getMethod($methodName);
-=======
-                    try {
-                        $method = $class->getMethod($methodName);
-                        // @codeCoverageIgnoreStart
-                    } catch (\ReflectionException $e) {
-                        throw new ReflectionException(
-                            $e->getMessage(),
-                            $e->getCode(),
-                            $e
-                        );
-                    }
-                    // @codeCoverageIgnoreEnd
->>>>>>> a4246d53
 
                     if ($this->canMethodBeDoubled($method)) {
                         $mockMethods->addMethods(
@@ -1053,23 +939,8 @@
      */
     private function ensureKnownType(string $type, bool $callAutoload): void
     {
-<<<<<<< HEAD
         if (!class_exists($type, $callAutoload) && !interface_exists($type, $callAutoload)) {
             throw new UnknownTypeException($type);
-=======
-        $filename = __DIR__ . DIRECTORY_SEPARATOR . 'Generator' . DIRECTORY_SEPARATOR . $template;
-
-        if (!isset(self::$templates[$filename])) {
-            try {
-                self::$templates[$filename] = new Template($filename);
-            } catch (TemplateException $e) {
-                throw new RuntimeException(
-                    $e->getMessage(),
-                    $e->getCode(),
-                    $e
-                );
-            }
->>>>>>> a4246d53
         }
     }
 
@@ -1105,7 +976,7 @@
             } catch (\ReflectionException $e) {
                 throw new ReflectionException(
                     $e->getMessage(),
-                    (int) $e->getCode(),
+                    $e->getCode(),
                     $e
                 );
             }
@@ -1135,7 +1006,7 @@
             } catch (\ReflectionException $e) {
                 throw new ReflectionException(
                     $e->getMessage(),
-                    (int) $e->getCode(),
+                    $e->getCode(),
                     $e
                 );
             }
@@ -1148,7 +1019,7 @@
         } catch (\ReflectionException $e) {
             throw new ReflectionException(
                 $e->getMessage(),
-                (int) $e->getCode(),
+                $e->getCode(),
                 $e
             );
         }
@@ -1176,7 +1047,7 @@
                 } catch (\ReflectionException $e) {
                     throw new ReflectionException(
                         $e->getMessage(),
-                        (int) $e->getCode(),
+                        $e->getCode(),
                         $e
                     );
                 }
