--- conflicted
+++ resolved
@@ -376,11 +376,7 @@
             );
         }
 
-<<<<<<< HEAD
-        $options  = array_merge($options, ['cache_wsdl' => WSDL_CACHE_NONE]);
-=======
-        $options = \array_merge($options, ['cache_wsdl' => \WSDL_CACHE_NONE]);
->>>>>>> 1d4f0dc8
+        $options = array_merge($options, ['cache_wsdl' => WSDL_CACHE_NONE]);
 
         try {
             $client   = new SoapClient($wsdlFile, $options);
@@ -980,11 +976,7 @@
             return false;
         }
 
-<<<<<<< HEAD
-        $className  = strtolower($method->getDeclaringClass()->getName());
-=======
-        $className = \strtolower($method->getDeclaringClass()->getName());
->>>>>>> 1d4f0dc8
+        $className = strtolower($method->getDeclaringClass()->getName());
 
         return $methodName === $className;
     }
