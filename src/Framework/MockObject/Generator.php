--- conflicted
+++ resolved
@@ -273,7 +273,7 @@
      *
      * @throws RuntimeException
      */
-    public function getObjectForTrait(string $traitName, string $traitClassName = '', bool $callAutoload = true): object
+    public function getObjectForTrait(string $traitName, string $traitClassName = '', bool $callAutoload = true, bool $callOriginalConstructor, array $arguments = []): object
     {
         if (!\trait_exists($traitName, $callAutoload)) {
             throw new RuntimeException(
@@ -300,18 +300,16 @@
             ]
         );
 
-<<<<<<< HEAD
-        return $this->getObject(new MockTrait($classTemplate->render(), $className['className']));
-=======
         return $this->getObject(
-            $classTemplate->render(),
-            $className['className'],
+            new MockTrait(
+                $classTemplate->render(),
+                $className['className']
+            ),
             '',
             $callOriginalConstructor,
             $callAutoload,
             $arguments
         );
->>>>>>> 8f01ac32
     }
 
     public function generate($type, array $methods = null, string $mockClassName = '', bool $callOriginalClone = true, bool $callAutoload = true, bool $cloneArguments = true, bool $callOriginalMethods = false): MockClass
