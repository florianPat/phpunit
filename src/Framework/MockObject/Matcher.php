--- conflicted
+++ resolved
@@ -12,10 +12,6 @@
 use function assert;
 use function implode;
 use function sprintf;
-<<<<<<< HEAD
-=======
-use Exception;
->>>>>>> 8839d8da
 use PHPUnit\Framework\ExpectationFailedException;
 use PHPUnit\Framework\MockObject\Rule\AnyInvokedCount;
 use PHPUnit\Framework\MockObject\Rule\AnyParameters;
@@ -107,14 +103,9 @@
     }
 
     /**
-<<<<<<< HEAD
+     * @throws ExpectationFailedException
+     * @throws MatchBuilderNotFoundException
      * @throws MethodNameNotConfiguredException
-     * @throws MatchBuilderNotFoundException
-     * @throws RuntimeException
-=======
-     * @throws Exception
->>>>>>> 8839d8da
-     * @throws ExpectationFailedException
      * @throws RuntimeException
      */
     public function invoked(Invocation $invocation)
@@ -129,19 +120,9 @@
                                   ->lookupMatcher($this->afterMatchBuilderId);
 
             if (!$matcher) {
-<<<<<<< HEAD
                 throw new MatchBuilderNotFoundException($this->afterMatchBuilderId);
             }
 
-=======
-                throw new RuntimeException(
-                    sprintf(
-                        'No builder found for match builder identification <%s>',
-                        $this->afterMatchBuilderId
-                    )
-                );
-            }
->>>>>>> 8839d8da
             assert($matcher instanceof self);
 
             if ($matcher->invocationRule->hasBeenInvoked()) {
@@ -175,15 +156,10 @@
     }
 
     /**
-<<<<<<< HEAD
-     * @throws RuntimeException
-     * @throws MethodNameNotConfiguredException
-     * @throws MatchBuilderNotFoundException
-     * @throws ExpectationFailedException
-=======
->>>>>>> 8839d8da
      * @throws \SebastianBergmann\RecursionContext\InvalidArgumentException
      * @throws ExpectationFailedException
+     * @throws MatchBuilderNotFoundException
+     * @throws MethodNameNotConfiguredException
      * @throws RuntimeException
      */
     public function matches(Invocation $invocation): bool
@@ -194,19 +170,9 @@
                                   ->lookupMatcher($this->afterMatchBuilderId);
 
             if (!$matcher) {
-<<<<<<< HEAD
                 throw new MatchBuilderNotFoundException($this->afterMatchBuilderId);
             }
 
-=======
-                throw new RuntimeException(
-                    sprintf(
-                        'No builder found for match builder identification <%s>',
-                        $this->afterMatchBuilderId
-                    )
-                );
-            }
->>>>>>> 8839d8da
             assert($matcher instanceof self);
 
             if (!$matcher->invocationRule->hasBeenInvoked()) {
@@ -242,14 +208,9 @@
     }
 
     /**
-<<<<<<< HEAD
-     * @throws MethodNameNotConfiguredException
-     * @throws ExpectationFailedException
-=======
->>>>>>> 8839d8da
      * @throws \SebastianBergmann\RecursionContext\InvalidArgumentException
      * @throws ExpectationFailedException
-     * @throws RuntimeException
+     * @throws MethodNameNotConfiguredException
      */
     public function verify(): void
     {
