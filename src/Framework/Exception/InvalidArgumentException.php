<?php declare(strict_types=1);
/*
 * This file is part of PHPUnit.
 *
 * (c) Sebastian Bergmann <sebastian@phpunit.de>
 *
 * For the full copyright and license information, please view the LICENSE
 * file that was distributed with this source code.
 */
namespace PHPUnit\Framework;

use function debug_backtrace;
use function in_array;
use function lcfirst;
use function sprintf;

/**
 * @internal This class is not covered by the backward compatibility promise for PHPUnit
 */
final class InvalidArgumentException extends Exception
{
    public static function create(int $argument, string $type): self
    {
        $stack = debug_backtrace();

        return new self(
            sprintf(
                'Argument #%d of %s::%s() must be %s %s',
                $argument,
                $stack[1]['class'],
                $stack[1]['function'],
<<<<<<< HEAD
                in_array(lcfirst($type)[0], ['a', 'e', 'i', 'o', 'u']) ? 'an' : 'a',
=======
                \in_array(\lcfirst($type)[0], ['a', 'e', 'i', 'o', 'u'], true) ? 'an' : 'a',
>>>>>>> 4445ed19
                $type
            )
        );
    }

    private function __construct(string $message = '', int $code = 0, \Exception $previous = null)
    {
        parent::__construct($message, $code, $previous);
    }
}<|MERGE_RESOLUTION|>--- conflicted
+++ resolved
@@ -29,11 +29,7 @@
                 $argument,
                 $stack[1]['class'],
                 $stack[1]['function'],
-<<<<<<< HEAD
-                in_array(lcfirst($type)[0], ['a', 'e', 'i', 'o', 'u']) ? 'an' : 'a',
-=======
-                \in_array(\lcfirst($type)[0], ['a', 'e', 'i', 'o', 'u'], true) ? 'an' : 'a',
->>>>>>> 4445ed19
+                in_array(lcfirst($type)[0], ['a', 'e', 'i', 'o', 'u'], true) ? 'an' : 'a',
                 $type
             )
         );
