<?php
/*
 * This file is part of PHPUnit.
 *
 * (c) Sebastian Bergmann <sebastian@phpunit.de>
 *
 * For the full copyright and license information, please view the LICENSE
 * file that was distributed with this source code.
 */

use SebastianBergmann\CodeCoverage\CodeCoverage;
use SebastianBergmann\CodeCoverage\Exception as CodeCoverageException;
use SebastianBergmann\CodeCoverage\CoveredCodeNotExecutedException;
use SebastianBergmann\CodeCoverage\MissingCoversAnnotationException;
use SebastianBergmann\CodeCoverage\UnintentionallyCoveredCodeException;
use SebastianBergmann\ResourceOperations\ResourceOperations;

/**
 * A TestResult collects the results of executing a test case.
 *
 * @since Class available since Release 2.0.0
 */
class PHPUnit_Framework_TestResult implements Countable
{
    /**
     * @var array
     */
    protected $passed = [];

    /**
     * @var array
     */
    protected $errors = [];

    /**
     * @var array
     */
    protected $failures = [];

    /**
     * @var array
     */
    protected $warnings = [];

    /**
     * @var array
     */
    protected $notImplemented = [];

    /**
     * @var array
     */
    protected $risky = [];

    /**
     * @var array
     */
    protected $skipped = [];

    /**
     * @var array
     */
    protected $listeners = [];

    /**
     * @var int
     */
    protected $runTests = 0;

    /**
     * @var float
     */
    protected $time = 0;

    /**
     * @var PHPUnit_Framework_TestSuite
     */
    protected $topTestSuite = null;

    /**
     * Code Coverage information.
     *
     * @var CodeCoverage
     */
    protected $codeCoverage;

    /**
     * @var bool
     */
    protected $convertErrorsToExceptions = true;

    /**
     * @var bool
     */
    protected $stop = false;

    /**
     * @var bool
     */
    protected $stopOnError = false;

    /**
     * @var bool
     */
    protected $stopOnFailure = false;

    /**
     * @var bool
     */
    protected $stopOnWarning = false;

    /**
     * @var bool
     */
    protected $beStrictAboutTestsThatDoNotTestAnything = false;

    /**
     * @var bool
     */
    protected $beStrictAboutOutputDuringTests = false;

    /**
     * @var bool
     */
    protected $beStrictAboutTodoAnnotatedTests = false;

    /**
     * @var bool
     */
    protected $beStrictAboutResourceUsageDuringSmallTests = false;

    /**
     * @var bool
     */
    protected $enforceTimeLimit = false;

    /**
     * @var int
     */
    protected $timeoutForSmallTests = 1;

    /**
     * @var int
     */
    protected $timeoutForMediumTests = 10;

    /**
     * @var int
     */
    protected $timeoutForLargeTests = 60;

    /**
     * @var bool
     */
    protected $stopOnRisky = false;

    /**
     * @var bool
     */
    protected $stopOnIncomplete = false;

    /**
     * @var bool
     */
    protected $stopOnSkipped = false;

    /**
     * @var bool
     */
    protected $lastTestFailed = false;

    /**
     * @var bool
     */
    private $registerMockObjectsFromTestArgumentsRecursively = false;

    /**
     * Registers a TestListener.
     *
     * @param  PHPUnit_Framework_TestListener
     */
    public function addListener(PHPUnit_Framework_TestListener $listener)
    {
        $this->listeners[] = $listener;
    }

    /**
     * Unregisters a TestListener.
     *
     * @param PHPUnit_Framework_TestListener $listener
     */
    public function removeListener(PHPUnit_Framework_TestListener $listener)
    {
        foreach ($this->listeners as $key => $_listener) {
            if ($listener === $_listener) {
                unset($this->listeners[$key]);
            }
        }
    }

    /**
     * Flushes all flushable TestListeners.
     *
     * @since Method available since Release 3.0.0
     */
    public function flushListeners()
    {
        foreach ($this->listeners as $listener) {
            if ($listener instanceof PHPUnit_Util_Printer) {
                $listener->flush();
            }
        }
    }

    /**
     * Adds an error to the list of errors.
     *
     * @param PHPUnit_Framework_Test $test
     * @param Throwable              $t
     * @param float                  $time
     */
    public function addError(PHPUnit_Framework_Test $test, $t, $time)
    {
        if ($t instanceof PHPUnit_Framework_RiskyTest) {
            $this->risky[] = new PHPUnit_Framework_TestFailure($test, $t);
            $notifyMethod  = 'addRiskyTest';

            if ($this->stopOnRisky) {
                $this->stop();
            }
        } elseif ($t instanceof PHPUnit_Framework_IncompleteTest) {
            $this->notImplemented[] = new PHPUnit_Framework_TestFailure($test, $t);
            $notifyMethod           = 'addIncompleteTest';

            if ($this->stopOnIncomplete) {
                $this->stop();
            }
        } elseif ($t instanceof PHPUnit_Framework_SkippedTest) {
            $this->skipped[] = new PHPUnit_Framework_TestFailure($test, $t);
            $notifyMethod    = 'addSkippedTest';

            if ($this->stopOnSkipped) {
                $this->stop();
            }
        } else {
            $this->errors[] = new PHPUnit_Framework_TestFailure($test, $t);
            $notifyMethod   = 'addError';

            if ($this->stopOnError || $this->stopOnFailure) {
                $this->stop();
            }
        }

        // @see https://github.com/sebastianbergmann/phpunit/issues/1953
        if ($t instanceof Error) {
            $t = new PHPUnit_Framework_ExceptionWrapper($t);
        }

        foreach ($this->listeners as $listener) {
            $listener->$notifyMethod($test, $t, $time);
        }

        $this->lastTestFailed = true;
        $this->time          += $time;
    }

    /**
     * Adds a warning to the list of warnings.
     * The passed in exception caused the warning.
     *
     * @param PHPUnit_Framework_Test    $test
     * @param PHPUnit_Framework_Warning $e
     * @param float                     $time
     *
     * @since Method available since Release 5.1.0
     */
    public function addWarning(PHPUnit_Framework_Test $test, PHPUnit_Framework_Warning $e, $time)
    {
        if ($this->stopOnWarning) {
            $this->stop();
        }

        $this->warnings[] = new PHPUnit_Framework_TestFailure($test, $e);

        foreach ($this->listeners as $listener) {
            // @todo Remove check for PHPUnit 6.0.0
            // @see  https://github.com/sebastianbergmann/phpunit/pull/1840#issuecomment-162535997
            if (method_exists($listener, 'addWarning')) {
                $listener->addWarning($test, $e, $time);
            }
        }

        $this->time += $time;
    }

    /**
     * Adds a failure to the list of failures.
     * The passed in exception caused the failure.
     *
     * @param PHPUnit_Framework_Test                 $test
     * @param PHPUnit_Framework_AssertionFailedError $e
     * @param float                                  $time
     */
    public function addFailure(PHPUnit_Framework_Test $test, PHPUnit_Framework_AssertionFailedError $e, $time)
    {
        if ($e instanceof PHPUnit_Framework_RiskyTest ||
            $e instanceof PHPUnit_Framework_OutputError) {
            $this->risky[] = new PHPUnit_Framework_TestFailure($test, $e);
            $notifyMethod  = 'addRiskyTest';

            if ($this->stopOnRisky) {
                $this->stop();
            }
        } elseif ($e instanceof PHPUnit_Framework_IncompleteTest) {
            $this->notImplemented[] = new PHPUnit_Framework_TestFailure($test, $e);
            $notifyMethod           = 'addIncompleteTest';

            if ($this->stopOnIncomplete) {
                $this->stop();
            }
        } elseif ($e instanceof PHPUnit_Framework_SkippedTest) {
            $this->skipped[] = new PHPUnit_Framework_TestFailure($test, $e);
            $notifyMethod    = 'addSkippedTest';

            if ($this->stopOnSkipped) {
                $this->stop();
            }
        } else {
            $this->failures[] = new PHPUnit_Framework_TestFailure($test, $e);
            $notifyMethod     = 'addFailure';

            if ($this->stopOnFailure) {
                $this->stop();
            }
        }

        foreach ($this->listeners as $listener) {
            $listener->$notifyMethod($test, $e, $time);
        }

        $this->lastTestFailed = true;
        $this->time          += $time;
    }

    /**
     * Informs the result that a testsuite will be started.
     *
     * @param PHPUnit_Framework_TestSuite $suite
     *
     * @since Method available since Release 2.2.0
     */
    public function startTestSuite(PHPUnit_Framework_TestSuite $suite)
    {
        if ($this->topTestSuite === null) {
            $this->topTestSuite = $suite;
        }

        foreach ($this->listeners as $listener) {
            $listener->startTestSuite($suite);
        }
    }

    /**
     * Informs the result that a testsuite was completed.
     *
     * @param PHPUnit_Framework_TestSuite $suite
     *
     * @since Method available since Release 2.2.0
     */
    public function endTestSuite(PHPUnit_Framework_TestSuite $suite)
    {
        foreach ($this->listeners as $listener) {
            $listener->endTestSuite($suite);
        }
    }

    /**
     * Informs the result that a test will be started.
     *
     * @param PHPUnit_Framework_Test $test
     */
    public function startTest(PHPUnit_Framework_Test $test)
    {
        $this->lastTestFailed = false;
        $this->runTests      += count($test);

        foreach ($this->listeners as $listener) {
            $listener->startTest($test);
        }
    }

    /**
     * Informs the result that a test was completed.
     *
     * @param PHPUnit_Framework_Test $test
     * @param float                  $time
     */
    public function endTest(PHPUnit_Framework_Test $test, $time)
    {
        foreach ($this->listeners as $listener) {
            $listener->endTest($test, $time);
        }

        if (!$this->lastTestFailed && $test instanceof PHPUnit_Framework_TestCase) {
            $class  = get_class($test);
            $key    = $class . '::' . $test->getName();

            $this->passed[$key] = [
                'result' => $test->getResult(),
                'size'   => PHPUnit_Util_Test::getSize(
                    $class,
                    $test->getName(false)
                )
            ];

            $this->time += $time;
        }
    }

    /**
     * Returns true if no risky test occurred.
     *
     * @return bool
     *
     * @since Method available since Release 4.0.0
     */
    public function allHarmless()
    {
        return $this->riskyCount() == 0;
    }

    /**
     * Gets the number of risky tests.
     *
     * @return int
     *
     * @since Method available since Release 4.0.0
     */
    public function riskyCount()
    {
        return count($this->risky);
    }

    /**
     * Returns true if no incomplete test occurred.
     *
     * @return bool
     */
    public function allCompletelyImplemented()
    {
        return $this->notImplementedCount() == 0;
    }

    /**
     * Gets the number of incomplete tests.
     *
     * @return int
     */
    public function notImplementedCount()
    {
        return count($this->notImplemented);
    }

    /**
     * Returns an Enumeration for the risky tests.
     *
     * @return array
     *
     * @since Method available since Release 4.0.0
     */
    public function risky()
    {
        return $this->risky;
    }

    /**
     * Returns an Enumeration for the incomplete tests.
     *
     * @return array
     */
    public function notImplemented()
    {
        return $this->notImplemented;
    }

    /**
     * Returns true if no test has been skipped.
     *
     * @return bool
     *
     * @since Method available since Release 3.0.0
     */
    public function noneSkipped()
    {
        return $this->skippedCount() == 0;
    }

    /**
     * Gets the number of skipped tests.
     *
     * @return int
     *
     * @since Method available since Release 3.0.0
     */
    public function skippedCount()
    {
        return count($this->skipped);
    }

    /**
     * Returns an Enumeration for the skipped tests.
     *
     * @return array
     *
     * @since Method available since Release 3.0.0
     */
    public function skipped()
    {
        return $this->skipped;
    }

    /**
     * Gets the number of detected errors.
     *
     * @return int
     */
    public function errorCount()
    {
        return count($this->errors);
    }

    /**
     * Returns an Enumeration for the errors.
     *
     * @return array
     */
    public function errors()
    {
        return $this->errors;
    }

    /**
     * Gets the number of detected failures.
     *
     * @return int
     */
    public function failureCount()
    {
        return count($this->failures);
    }

    /**
     * Returns an Enumeration for the failures.
     *
     * @return array
     */
    public function failures()
    {
        return $this->failures;
    }

    /**
     * Gets the number of detected warnings.
     *
     * @return int
     *
     * @since Method available since Release 5.1.0
     */
    public function warningCount()
    {
        return count($this->warnings);
    }

    /**
     * Returns an Enumeration for the warnings.
     *
     * @return array
     *
     * @since Method available since Release 5.1.0
     */
    public function warnings()
    {
        return $this->warnings;
    }

    /**
     * Returns the names of the tests that have passed.
     *
     * @return array
     *
     * @since Method available since Release 3.4.0
     */
    public function passed()
    {
        return $this->passed;
    }

    /**
     * Returns the (top) test suite.
     *
     * @return PHPUnit_Framework_TestSuite
     *
     * @since Method available since Release 3.0.0
     */
    public function topTestSuite()
    {
        return $this->topTestSuite;
    }

    /**
     * Returns whether code coverage information should be collected.
     *
     * @return bool If code coverage should be collected
     *
     * @since Method available since Release 3.2.0
     */
    public function getCollectCodeCoverageInformation()
    {
        return $this->codeCoverage !== null;
    }

    /**
     * Runs a TestCase.
     *
     * @param PHPUnit_Framework_Test $test
     */
    public function run(PHPUnit_Framework_Test $test)
    {
        PHPUnit_Framework_Assert::resetCount();

        if ($test instanceof PHPUnit_Framework_TestCase) {
            $test->setRegisterMockObjectsFromTestArgumentsRecursively(
                $this->registerMockObjectsFromTestArgumentsRecursively
            );
        }

        $error      = false;
        $failure    = false;
        $warning    = false;
        $incomplete = false;
        $risky      = false;
        $skipped    = false;

        $this->startTest($test);

        $errorHandlerSet = false;

        if ($this->convertErrorsToExceptions) {
            $oldErrorHandler = set_error_handler(
                ['PHPUnit_Util_ErrorHandler', 'handleError'],
                E_ALL | E_STRICT
            );

            if ($oldErrorHandler === null) {
                $errorHandlerSet = true;
            } else {
                restore_error_handler();
            }
        }

        $collectCodeCoverage = $this->codeCoverage !== null &&
                               !$test instanceof PHPUnit_Framework_WarningTestCase;

        if ($collectCodeCoverage) {
            $this->codeCoverage->start($test);
        }

        $monitorFunctions = $this->beStrictAboutResourceUsageDuringSmallTests &&
                            !$test instanceof PHPUnit_Framework_WarningTestCase &&
                            $test->getSize() == PHPUnit_Util_Test::SMALL &&
                            function_exists('xdebug_start_function_monitor');

        if ($monitorFunctions) {
            xdebug_start_function_monitor(ResourceOperations::getFunctions());
        }

        PHP_Timer::start();

        try {
            if (!$test instanceof PHPUnit_Framework_WarningTestCase &&
                $test->getSize() != PHPUnit_Util_Test::UNKNOWN &&
                $this->enforceTimeLimit &&
                extension_loaded('pcntl') && class_exists('PHP_Invoker')) {
                switch ($test->getSize()) {
                    case PHPUnit_Util_Test::SMALL:
                        $_timeout = $this->timeoutForSmallTests;
                        break;

                    case PHPUnit_Util_Test::MEDIUM:
                        $_timeout = $this->timeoutForMediumTests;
                        break;

                    case PHPUnit_Util_Test::LARGE:
                        $_timeout = $this->timeoutForLargeTests;
                        break;
                }

                $invoker = new PHP_Invoker;
                $invoker->invoke([$test, 'runBare'], [], $_timeout);
            } else {
                $test->runBare();
            }
        } catch (PHPUnit_Framework_MockObject_Exception $e) {
            $e = new PHPUnit_Framework_Warning(
                $e->getMessage()
            );

            $warning = true;
        } catch (PHPUnit_Framework_AssertionFailedError $e) {
            $failure = true;

            if ($e instanceof PHPUnit_Framework_RiskyTestError) {
                $risky = true;
            } elseif ($e instanceof PHPUnit_Framework_IncompleteTestError) {
                $incomplete = true;
            } elseif ($e instanceof PHPUnit_Framework_SkippedTestError) {
                $skipped = true;
            }
        } catch (PHPUnit_Framework_Warning $e) {
            $warning = true;
        } catch (PHPUnit_Framework_Exception $e) {
            $error = true;
        } catch (Throwable $e) {
            $e     = new PHPUnit_Framework_ExceptionWrapper($e);
            $error = true;
        } catch (Exception $e) {
            $e     = new PHPUnit_Framework_ExceptionWrapper($e);
            $error = true;
        }

        $time = PHP_Timer::stop();
        $test->addToAssertionCount(PHPUnit_Framework_Assert::getCount());

        if ($monitorFunctions) {
            $blacklist = new PHPUnit_Util_Blacklist;
            $functions = xdebug_get_monitored_functions();
            xdebug_stop_function_monitor();

            foreach ($functions as $function) {
                if (!$blacklist->isBlacklisted($function['filename'])) {
                    $this->addFailure(
                        $test,
                        new PHPUnit_Framework_RiskyTestError(
                            sprintf(
                                '%s() used in %s:%s',
                                $function['function'],
                                $function['filename'],
                                $function['lineno']
                            )
                        ),
                        $time
                    );
                }
            }
        }

        if ($this->beStrictAboutTestsThatDoNotTestAnything &&
            $test->getNumAssertions() == 0) {
            $risky = true;
        }

        if ($collectCodeCoverage) {
            $append           = !$risky && !$incomplete && !$skipped;
            $linesToBeCovered = [];
            $linesToBeUsed    = [];

            if ($append && $test instanceof PHPUnit_Framework_TestCase) {
                try {
                    $linesToBeCovered = PHPUnit_Util_Test::getLinesToBeCovered(
                        get_class($test),
                        $test->getName(false)
                    );

                    $linesToBeUsed = PHPUnit_Util_Test::getLinesToBeUsed(
                        get_class($test),
                        $test->getName(false)
                    );
                } catch (PHPUnit_Framework_InvalidCoversTargetException $cce) {
                    $this->addWarning(
                        $test,
                        new PHPUnit_Framework_Warning(
                            $cce->getMessage()
                        ),
                        $time
                    );
                }
            }

            try {
                $this->codeCoverage->stop(
                    $append,
                    $linesToBeCovered,
                    $linesToBeUsed
                );
<<<<<<< HEAD
            } catch (UnintentionallyCoveredCodeException $cce) {
                $this->addFailure(
                    $test,
                    new PHPUnit_Framework_UnintentionallyCoveredCodeError(
                        'This test executed code that is not listed as code to be covered or used:' .
                        PHP_EOL . $cce->getMessage()
                    ),
                    $time
                );
            } catch (CoveredCodeNotExecutedException $cce) {
=======
            } catch (PHP_CodeCoverage_UnintentionallyCoveredCodeException $cce) {
                if (!$test->isMedium() && !$test->isLarge()) {
                    $this->addFailure(
                        $test,
                        new PHPUnit_Framework_UnintentionallyCoveredCodeError(
                            'This test executed code that is not listed as code to be covered or used:' .
                            PHP_EOL . $cce->getMessage()
                        ),
                        $time
                    );
                }
            } catch (PHP_CodeCoverage_CoveredCodeNotExecutedException $cce) {
>>>>>>> 00dd95ff
                $this->addFailure(
                    $test,
                    new PHPUnit_Framework_CoveredCodeNotExecutedException(
                        'This test did not execute all the code that is listed as code to be covered:' .
                        PHP_EOL . $cce->getMessage()
                    ),
                    $time
                );
            } catch (MissingCoversAnnotationException $cce) {
                $this->addFailure(
                    $test,
                    new PHPUnit_Framework_MissingCoversAnnotationException(
                        'This test does not have a @covers annotation but is expected to have one'
                    ),
                    $time
                );
            } catch (CodeCoverageException $cce) {
                $error = true;

                if (!isset($e)) {
                    $e = $cce;
                }
            }
        }

        if ($errorHandlerSet === true) {
            restore_error_handler();
        }

        if ($error === true) {
            $this->addError($test, $e, $time);
        } elseif ($failure === true) {
            $this->addFailure($test, $e, $time);
        } elseif ($warning === true) {
            $this->addWarning($test, $e, $time);
        } elseif ($this->beStrictAboutTestsThatDoNotTestAnything &&
                 $test->getNumAssertions() == 0) {
            $this->addFailure(
                $test,
                new PHPUnit_Framework_RiskyTestError(
                    'This test did not perform any assertions'
                ),
                $time
            );
        } elseif ($this->beStrictAboutOutputDuringTests && $test->hasOutput()) {
            $this->addFailure(
                $test,
                new PHPUnit_Framework_OutputError(
                    sprintf(
                        'This test printed output: %s',
                        $test->getActualOutput()
                    )
                ),
                $time
            );
        } elseif ($this->beStrictAboutTodoAnnotatedTests && $test instanceof PHPUnit_Framework_TestCase) {
            $annotations = $test->getAnnotations();

            if (isset($annotations['method']['todo'])) {
                $this->addFailure(
                    $test,
                    new PHPUnit_Framework_RiskyTestError(
                        'Test method is annotated with @todo'
                    ),
                    $time
                );
            }
        }

        $this->endTest($test, $time);
    }

    /**
     * Gets the number of run tests.
     *
     * @return int
     */
    public function count()
    {
        return $this->runTests;
    }

    /**
     * Checks whether the test run should stop.
     *
     * @return bool
     */
    public function shouldStop()
    {
        return $this->stop;
    }

    /**
     * Marks that the test run should stop.
     */
    public function stop()
    {
        $this->stop = true;
    }

    /**
     * Returns the code coverage object.
     *
     * @return CodeCoverage
     *
     * @since Method available since Release 3.5.0
     */
    public function getCodeCoverage()
    {
        return $this->codeCoverage;
    }

    /**
     * Sets the code coverage object.
     *
     * @param CodeCoverage $codeCoverage
     *
     * @since Method available since Release 3.6.0
     */
    public function setCodeCoverage(CodeCoverage $codeCoverage)
    {
        $this->codeCoverage = $codeCoverage;
    }

    /**
     * Enables or disables the error-to-exception conversion.
     *
     * @param bool $flag
     *
     * @throws PHPUnit_Framework_Exception
     *
     * @since Method available since Release 3.2.14
     */
    public function convertErrorsToExceptions($flag)
    {
        if (!is_bool($flag)) {
            throw PHPUnit_Util_InvalidArgumentHelper::factory(1, 'boolean');
        }

        $this->convertErrorsToExceptions = $flag;
    }

    /**
     * Returns the error-to-exception conversion setting.
     *
     * @return bool
     *
     * @since Method available since Release 3.4.0
     */
    public function getConvertErrorsToExceptions()
    {
        return $this->convertErrorsToExceptions;
    }

    /**
     * Enables or disables the stopping when an error occurs.
     *
     * @param bool $flag
     *
     * @throws PHPUnit_Framework_Exception
     *
     * @since Method available since Release 3.5.0
     */
    public function stopOnError($flag)
    {
        if (!is_bool($flag)) {
            throw PHPUnit_Util_InvalidArgumentHelper::factory(1, 'boolean');
        }

        $this->stopOnError = $flag;
    }

    /**
     * Enables or disables the stopping when a failure occurs.
     *
     * @param bool $flag
     *
     * @throws PHPUnit_Framework_Exception
     *
     * @since Method available since Release 3.1.0
     */
    public function stopOnFailure($flag)
    {
        if (!is_bool($flag)) {
            throw PHPUnit_Util_InvalidArgumentHelper::factory(1, 'boolean');
        }

        $this->stopOnFailure = $flag;
    }

    /**
     * Enables or disables the stopping when a warning occurs.
     *
     * @param bool $flag
     *
     * @throws PHPUnit_Framework_Exception
     *
     * @since Method available since Release 5.1.0
     */
    public function stopOnWarning($flag)
    {
        if (!is_bool($flag)) {
            throw PHPUnit_Util_InvalidArgumentHelper::factory(1, 'boolean');
        }

        $this->stopOnWarning = $flag;
    }

    /**
     * @param bool $flag
     *
     * @throws PHPUnit_Framework_Exception
     *
     * @since Method available since Release 4.0.0
     */
    public function beStrictAboutTestsThatDoNotTestAnything($flag)
    {
        if (!is_bool($flag)) {
            throw PHPUnit_Util_InvalidArgumentHelper::factory(1, 'boolean');
        }

        $this->beStrictAboutTestsThatDoNotTestAnything = $flag;
    }

    /**
     * @return bool
     *
     * @since Method available since Release 4.0.0
     */
    public function isStrictAboutTestsThatDoNotTestAnything()
    {
        return $this->beStrictAboutTestsThatDoNotTestAnything;
    }

    /**
     * @param bool $flag
     *
     * @throws PHPUnit_Framework_Exception
     *
     * @since Method available since Release 4.0.0
     */
    public function beStrictAboutOutputDuringTests($flag)
    {
        if (!is_bool($flag)) {
            throw PHPUnit_Util_InvalidArgumentHelper::factory(1, 'boolean');
        }

        $this->beStrictAboutOutputDuringTests = $flag;
    }

    /**
     * @return bool
     *
     * @since Method available since Release 4.0.0
     */
    public function isStrictAboutOutputDuringTests()
    {
        return $this->beStrictAboutOutputDuringTests;
    }

    /**
     * @param bool $flag
     *
     * @throws PHPUnit_Framework_Exception
     *
     * @since Method available since Release 5.0.0
     */
    public function beStrictAboutResourceUsageDuringSmallTests($flag)
    {
        if (!is_bool($flag)) {
            throw PHPUnit_Util_InvalidArgumentHelper::factory(1, 'boolean');
        }

        $this->beStrictAboutResourceUsageDuringSmallTests = $flag;
    }

    /**
     * @return bool
     *
     * @since Method available since Release 5.0.0
     */
    public function isStrictAboutResourceUsageDuringSmallTests()
    {
        return $this->beStrictAboutResourceUsageDuringSmallTests;
    }

    /**
     * @param bool $flag
     *
     * @throws PHPUnit_Framework_Exception
     *
     * @since Method available since Release 5.0.0
     */
    public function enforceTimeLimit($flag)
    {
        if (!is_bool($flag)) {
            throw PHPUnit_Util_InvalidArgumentHelper::factory(1, 'boolean');
        }

        $this->enforceTimeLimit = $flag;
    }

    /**
     * @return bool
     *
     * @since Method available since Release 5.0.0
     */
    public function enforcesTimeLimit()
    {
        return $this->enforceTimeLimit;
    }

    /**
     * @param bool $flag
     *
     * @throws PHPUnit_Framework_Exception
     *
     * @since Method available since Release 4.2.0
     */
    public function beStrictAboutTodoAnnotatedTests($flag)
    {
        if (!is_bool($flag)) {
            throw PHPUnit_Util_InvalidArgumentHelper::factory(1, 'boolean');
        }

        $this->beStrictAboutTodoAnnotatedTests = $flag;
    }

    /**
     * @return bool
     *
     * @since Method available since Release 4.2.0
     */
    public function isStrictAboutTodoAnnotatedTests()
    {
        return $this->beStrictAboutTodoAnnotatedTests;
    }

    /**
     * Enables or disables the stopping for risky tests.
     *
     * @param bool $flag
     *
     * @throws PHPUnit_Framework_Exception
     *
     * @since Method available since Release 4.0.0
     */
    public function stopOnRisky($flag)
    {
        if (!is_bool($flag)) {
            throw PHPUnit_Util_InvalidArgumentHelper::factory(1, 'boolean');
        }

        $this->stopOnRisky = $flag;
    }

    /**
     * Enables or disables the stopping for incomplete tests.
     *
     * @param bool $flag
     *
     * @throws PHPUnit_Framework_Exception
     *
     * @since Method available since Release 3.5.0
     */
    public function stopOnIncomplete($flag)
    {
        if (!is_bool($flag)) {
            throw PHPUnit_Util_InvalidArgumentHelper::factory(1, 'boolean');
        }

        $this->stopOnIncomplete = $flag;
    }

    /**
     * Enables or disables the stopping for skipped tests.
     *
     * @param bool $flag
     *
     * @throws PHPUnit_Framework_Exception
     *
     * @since Method available since Release 3.1.0
     */
    public function stopOnSkipped($flag)
    {
        if (!is_bool($flag)) {
            throw PHPUnit_Util_InvalidArgumentHelper::factory(1, 'boolean');
        }

        $this->stopOnSkipped = $flag;
    }

    /**
     * Returns the time spent running the tests.
     *
     * @return float
     */
    public function time()
    {
        return $this->time;
    }

    /**
     * Returns whether the entire test was successful or not.
     *
     * @return bool
     */
    public function wasSuccessful()
    {
        return empty($this->errors) && empty($this->failures) && empty($this->warnings);
    }

    /**
     * Sets the timeout for small tests.
     *
     * @param int $timeout
     *
     * @throws PHPUnit_Framework_Exception
     *
     * @since Method available since Release 3.6.0
     */
    public function setTimeoutForSmallTests($timeout)
    {
        if (!is_integer($timeout)) {
            throw PHPUnit_Util_InvalidArgumentHelper::factory(1, 'integer');
        }

        $this->timeoutForSmallTests = $timeout;
    }

    /**
     * Sets the timeout for medium tests.
     *
     * @param int $timeout
     *
     * @throws PHPUnit_Framework_Exception
     *
     * @since Method available since Release 3.6.0
     */
    public function setTimeoutForMediumTests($timeout)
    {
        if (!is_integer($timeout)) {
            throw PHPUnit_Util_InvalidArgumentHelper::factory(1, 'integer');
        }

        $this->timeoutForMediumTests = $timeout;
    }

    /**
     * Sets the timeout for large tests.
     *
     * @param int $timeout
     *
     * @throws PHPUnit_Framework_Exception
     *
     * @since Method available since Release 3.6.0
     */
    public function setTimeoutForLargeTests($timeout)
    {
        if (!is_integer($timeout)) {
            throw PHPUnit_Util_InvalidArgumentHelper::factory(1, 'integer');
        }

        $this->timeoutForLargeTests = $timeout;
    }

    /**
     * Returns the set timeout for large tests.
     *
     * @return int
     */
    public function getTimeoutForLargeTests()
    {
        return $this->timeoutForLargeTests;
    }

    /**
     * @param bool $flag
     *
     * @since Method available since Release 5.4.0
     */
    public function setRegisterMockObjectsFromTestArgumentsRecursively($flag)
    {
        if (!is_bool($flag)) {
            throw PHPUnit_Util_InvalidArgumentHelper::factory(1, 'boolean');
        }

        $this->registerMockObjectsFromTestArgumentsRecursively = $flag;
    }

    /**
     * Returns the class hierarchy for a given class.
     *
     * @param string $className
     * @param bool   $asReflectionObjects
     *
     * @return array
     */
    protected function getHierarchy($className, $asReflectionObjects = false)
    {
        if ($asReflectionObjects) {
            $classes = [new ReflectionClass($className)];
        } else {
            $classes = [$className];
        }

        $done = false;

        while (!$done) {
            if ($asReflectionObjects) {
                $class = new ReflectionClass(
                    $classes[count($classes) - 1]->getName()
                );
            } else {
                $class = new ReflectionClass($classes[count($classes) - 1]);
            }

            $parent = $class->getParentClass();

            if ($parent !== false) {
                if ($asReflectionObjects) {
                    $classes[] = $parent;
                } else {
                    $classes[] = $parent->getName();
                }
            } else {
                $done = true;
            }
        }

        return $classes;
    }
}<|MERGE_RESOLUTION|>--- conflicted
+++ resolved
@@ -792,19 +792,7 @@
                     $linesToBeCovered,
                     $linesToBeUsed
                 );
-<<<<<<< HEAD
             } catch (UnintentionallyCoveredCodeException $cce) {
-                $this->addFailure(
-                    $test,
-                    new PHPUnit_Framework_UnintentionallyCoveredCodeError(
-                        'This test executed code that is not listed as code to be covered or used:' .
-                        PHP_EOL . $cce->getMessage()
-                    ),
-                    $time
-                );
-            } catch (CoveredCodeNotExecutedException $cce) {
-=======
-            } catch (PHP_CodeCoverage_UnintentionallyCoveredCodeException $cce) {
                 if (!$test->isMedium() && !$test->isLarge()) {
                     $this->addFailure(
                         $test,
@@ -815,8 +803,7 @@
                         $time
                     );
                 }
-            } catch (PHP_CodeCoverage_CoveredCodeNotExecutedException $cce) {
->>>>>>> 00dd95ff
+            } catch (CoveredCodeNotExecutedException $cce) {
                 $this->addFailure(
                     $test,
                     new PHPUnit_Framework_CoveredCodeNotExecutedException(
