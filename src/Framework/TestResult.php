<?php declare(strict_types=1);
/*
 * This file is part of PHPUnit.
 *
 * (c) Sebastian Bergmann <sebastian@phpunit.de>
 *
 * For the full copyright and license information, please view the LICENSE
 * file that was distributed with this source code.
 */
namespace PHPUnit\Framework;

use function count;
use Countable;
use Error;
use PHPUnit\Event;
use PHPUnit\Framework\TestSize\TestSize;
use PHPUnit\Metadata\Api\Groups;
use PHPUnit\Util\Printer;
use Throwable;

/**
 * @internal This class is not covered by the backward compatibility promise for PHPUnit
 */
final class TestResult implements Countable
{
    /**
     * @psalm-var array<string,array{result: mixed, size: \PHPUnit\Framework\TestSize\TestSize}>
     */
    private array $passed = [];

    /**
     * @psalm-var list<string>
     */
    private array $passedTestClasses = [];

    private bool $currentTestSuiteFailed = false;

    /**
     * @psalm-var list<TestFailure>
     */
    private array $errors = [];

    /**
     * @psalm-var list<TestFailure>
     */
    private array $failures = [];

    /**
     * @psalm-var list<TestFailure>
     */
    private array $warnings = [];

    /**
     * @psalm-var list<TestFailure>
     */
    private array $notImplemented = [];

    /**
     * @psalm-var list<TestFailure>
     */
    private array $risky = [];

    /**
     * @psalm-var list<TestFailure>
     */
    private array $skipped = [];

    /**
     * @psalm-var list<TestListener>
     */
    private array $listeners = [];

    private int $runTests = 0;

    private float $time = 0;

<<<<<<< HEAD
    private bool $convertDeprecationsToExceptions = true;
=======
    /**
     * Code Coverage information.
     *
     * @var CodeCoverage
     */
    private $codeCoverage;

    /**
     * @var bool
     */
    private $convertDeprecationsToExceptions = false;

    /**
     * @var bool
     */
    private $convertErrorsToExceptions = true;

    /**
     * @var bool
     */
    private $convertNoticesToExceptions = true;
>>>>>>> f5e7d189

    private bool $convertErrorsToExceptions = true;

    private bool $convertNoticesToExceptions = true;

    private bool $convertWarningsToExceptions = true;

    private bool $stop = false;

    private bool $stopOnError = false;

    private bool $stopOnFailure = false;

    private bool $stopOnWarning = false;

    private bool $beStrictAboutTestsThatDoNotTestAnything = true;

    private bool $beStrictAboutOutputDuringTests = false;

    private bool $enforceTimeLimit = false;

    private bool $requireCoverageMetadata = false;

    private int $timeoutForSmallTests = 1;

    private int $timeoutForMediumTests = 10;

    private int $timeoutForLargeTests = 60;

    private bool $stopOnRisky = false;

    private bool $stopOnIncomplete = false;

    private bool $stopOnSkipped = false;

    private bool $lastTestFailed = false;

    private int $defaultTimeLimit = 0;

    private bool $stopOnDefect = false;

    private bool $registerMockObjectsFromTestArgumentsRecursively = false;

    /**
     * @deprecated
     *
     * @codeCoverageIgnore
     */
    public function addListener(TestListener $listener): void
    {
        $this->listeners[] = $listener;
    }

    /**
     * @deprecated
     *
     * @codeCoverageIgnore
     */
    public function flushListeners(): void
    {
        foreach ($this->listeners as $listener) {
            if ($listener instanceof Printer) {
                $listener->flush();
            }
        }
    }

    public function addError(Test $test, Throwable $t, float $time): void
    {
        $this->recordError($test, $t);

        if ($this->stopOnError || $this->stopOnFailure) {
            $this->stop();
        }

        // @see https://github.com/sebastianbergmann/phpunit/issues/1953
        if ($t instanceof Error) {
            $t = new ExceptionWrapper($t);
        }

        foreach ($this->listeners as $listener) {
            $listener->addError($test, $t, $time);
        }

        $this->lastTestFailed = true;
        $this->time += $time;
    }

    public function addWarning(Test $test, Warning $e, float $time): void
    {
        if ($this->stopOnWarning || $this->stopOnDefect) {
            $this->stop();
        }

        $this->recordWarning($test, $e);

        foreach ($this->listeners as $listener) {
            $listener->addWarning($test, $e, $time);
        }

        $this->time += $time;
    }

    public function addFailure(Test $test, AssertionFailedError $e, float $time): void
    {
        if ($e instanceof RiskyTest) {
            $this->recordRisky($test, $e);

            $notifyMethod = 'addRiskyTest';

            if ($test instanceof TestCase) {
                $test->markAsRisky();

                Event\Facade::emitter()->testConsideredRisky(
                    $test->valueObjectForEvents(),
                    Event\Code\Throwable::from($e)
                );
            }

            if ($this->stopOnRisky || $this->stopOnDefect) {
                $this->stop();
            }
        } elseif ($e instanceof IncompleteTest) {
            $this->recordNotImplemented($test, $e);

            $notifyMethod = 'addIncompleteTest';

            if ($this->stopOnIncomplete) {
                $this->stop();
            }
        } elseif ($e instanceof SkippedTest) {
            $this->recordSkipped($test, $e);

            $notifyMethod = 'addSkippedTest';

            if ($this->stopOnSkipped) {
                $this->stop();
            }
        } else {
            $this->failures[] = new TestFailure($test, $e);
            $notifyMethod     = 'addFailure';

            if ($this->stopOnFailure || $this->stopOnDefect) {
                $this->stop();
            }
        }

        foreach ($this->listeners as $listener) {
            $listener->{$notifyMethod}($test, $e, $time);
        }

        $this->lastTestFailed = true;
        $this->time += $time;
    }

    public function startTestSuite(TestSuite $suite): void
    {
        $this->currentTestSuiteFailed = false;

        foreach ($this->listeners as $listener) {
            $listener->startTestSuite($suite);
        }
    }

    public function endTestSuite(TestSuite $suite): void
    {
        if (!$this->currentTestSuiteFailed) {
            $this->passedTestClasses[] = $suite->getName();
        }

        foreach ($this->listeners as $listener) {
            $listener->endTestSuite($suite);
        }
    }

    public function startTest(Test $test): void
    {
        $this->lastTestFailed = false;
        $this->runTests += count($test);

        foreach ($this->listeners as $listener) {
            $listener->startTest($test);
        }
    }

    public function endTest(Test $test, float $time): void
    {
        foreach ($this->listeners as $listener) {
            $listener->endTest($test, $time);
        }

        if (!$this->lastTestFailed && $test instanceof TestCase) {
            $class = $test::class;
            $key   = $class . '::' . $test->getName();
            $size  = TestSize::unknown();

            if ($class !== WarningTestCase::class) {
                $size = (new Groups)->size(
                    $class,
                    $test->getName(false)
                );
            }

            $this->passed[$key] = [
                'result' => $test->result(),
                'size'   => $size,
            ];

            $this->time += $time;
        }

        if ($this->lastTestFailed && $test instanceof TestCase) {
            $this->currentTestSuiteFailed = true;
        }
    }

    public function allHarmless(): bool
    {
        return $this->riskyCount() === 0;
    }

    public function riskyCount(): int
    {
        return count($this->risky);
    }

    public function allCompletelyImplemented(): bool
    {
        return $this->notImplementedCount() === 0;
    }

    public function notImplementedCount(): int
    {
        return count($this->notImplemented);
    }

    /**
     * @psalm-return list<TestFailure>
     */
    public function risky(): array
    {
        return $this->risky;
    }

    /**
     * @psalm-return list<TestFailure>
     */
    public function notImplemented(): array
    {
        return $this->notImplemented;
    }

    public function noneSkipped(): bool
    {
        return $this->skippedCount() === 0;
    }

    public function skippedCount(): int
    {
        return count($this->skipped);
    }

    /**
     * @psalm-return list<TestFailure>
     */
    public function skipped(): array
    {
        return $this->skipped;
    }

    public function errorCount(): int
    {
        return count($this->errors);
    }

    /**
     * @psalm-return list<TestFailure>
     */
    public function errors(): array
    {
        return $this->errors;
    }

    public function failureCount(): int
    {
        return count($this->failures);
    }

    /**
     * @psalm-return list<TestFailure>
     */
    public function failures(): array
    {
        return $this->failures;
    }

    public function warningCount(): int
    {
        return count($this->warnings);
    }

    /**
     * @psalm-return list<TestFailure>
     */
    public function warnings(): array
    {
        return $this->warnings;
    }

    /**
     * @psalm-return array<string,array{result: mixed, size: \PHPUnit\Framework\TestSize\TestSize}>
     */
    public function passed(): array
    {
        return $this->passed;
    }

    public function passedClasses(): array
    {
        return $this->passedTestClasses;
    }

    public function count(): int
    {
        return $this->runTests;
    }

    public function shouldStop(): bool
    {
        return $this->stop;
    }

    public function stop(): void
    {
        $this->stop = true;
    }

    public function convertDeprecationsToExceptions(bool $flag): void
    {
        $this->convertDeprecationsToExceptions = $flag;
    }

    public function shouldDeprecationsBeConvertedToExceptions(): bool
    {
        return $this->convertDeprecationsToExceptions;
    }

    public function convertErrorsToExceptions(bool $flag): void
    {
        $this->convertErrorsToExceptions = $flag;
    }

    public function shouldErrorsBeConvertedToExceptions(): bool
    {
        return $this->convertErrorsToExceptions;
    }

    public function convertNoticesToExceptions(bool $flag): void
    {
        $this->convertNoticesToExceptions = $flag;
    }

    public function shouldNoticeBeConvertedToExceptions(): bool
    {
        return $this->convertNoticesToExceptions;
    }

    public function convertWarningsToExceptions(bool $flag): void
    {
        $this->convertWarningsToExceptions = $flag;
    }

    public function shouldWarningsBeConvertedToExceptions(): bool
    {
        return $this->convertWarningsToExceptions;
    }

    public function stopOnError(bool $flag): void
    {
        $this->stopOnError = $flag;
    }

    public function stopOnFailure(bool $flag): void
    {
        $this->stopOnFailure = $flag;
    }

    public function stopOnWarning(bool $flag): void
    {
        $this->stopOnWarning = $flag;
    }

    public function beStrictAboutTestsThatDoNotTestAnything(bool $flag): void
    {
        $this->beStrictAboutTestsThatDoNotTestAnything = $flag;
    }

    public function isStrictAboutTestsThatDoNotTestAnything(): bool
    {
        return $this->beStrictAboutTestsThatDoNotTestAnything;
    }

    public function beStrictAboutOutputDuringTests(bool $flag): void
    {
        $this->beStrictAboutOutputDuringTests = $flag;
    }

    public function isStrictAboutOutputDuringTests(): bool
    {
        return $this->beStrictAboutOutputDuringTests;
    }

    public function enforceTimeLimit(bool $flag): void
    {
        $this->enforceTimeLimit = $flag;
    }

    public function enforcesTimeLimit(): bool
    {
        return $this->enforceTimeLimit;
    }

    public function requireCoverageMetadata(bool $flag): void
    {
        $this->requireCoverageMetadata = $flag;
    }

    public function requiresCoverageMetadata(): bool
    {
        return $this->requireCoverageMetadata;
    }

    public function stopOnRisky(bool $flag): void
    {
        $this->stopOnRisky = $flag;
    }

    public function stopOnIncomplete(bool $flag): void
    {
        $this->stopOnIncomplete = $flag;
    }

    public function stopOnSkipped(bool $flag): void
    {
        $this->stopOnSkipped = $flag;
    }

    public function stopOnDefect(bool $flag): void
    {
        $this->stopOnDefect = $flag;
    }

    public function time(): float
    {
        return $this->time;
    }

    public function wasSuccessful(): bool
    {
        return $this->wasSuccessfulIgnoringWarnings() && empty($this->warnings);
    }

    public function wasSuccessfulIgnoringWarnings(): bool
    {
        return empty($this->errors) && empty($this->failures);
    }

    public function wasSuccessfulAndNoTestIsRiskyOrSkippedOrIncomplete(): bool
    {
        return $this->wasSuccessful() && $this->allHarmless() && $this->allCompletelyImplemented() && $this->noneSkipped();
    }

    public function setDefaultTimeLimit(int $timeout): void
    {
        $this->defaultTimeLimit = $timeout;
    }

    public function defaultTimeLimit(): int
    {
        return $this->defaultTimeLimit;
    }

    public function setTimeoutForSmallTests(int $timeout): void
    {
        $this->timeoutForSmallTests = $timeout;
    }

    public function timeoutForSmallTests(): int
    {
        return $this->timeoutForSmallTests;
    }

    public function setTimeoutForMediumTests(int $timeout): void
    {
        $this->timeoutForMediumTests = $timeout;
    }

    public function timeoutForMediumTests(): int
    {
        return $this->timeoutForMediumTests;
    }

    public function setTimeoutForLargeTests(int $timeout): void
    {
        $this->timeoutForLargeTests = $timeout;
    }

    public function timeoutForLargeTests(): int
    {
        return $this->timeoutForLargeTests;
    }

    public function registerMockObjectsFromTestArgumentsRecursively(bool $flag): void
    {
        $this->registerMockObjectsFromTestArgumentsRecursively = $flag;
    }

    public function shouldMockObjectsFromTestArgumentsBeRegisteredRecursively(): bool
    {
        return $this->registerMockObjectsFromTestArgumentsRecursively;
    }

    private function recordError(Test $test, Throwable $t): void
    {
        $this->errors[] = new TestFailure($test, $t);
    }

    private function recordNotImplemented(Test $test, Throwable $t): void
    {
        $this->notImplemented[] = new TestFailure($test, $t);
    }

    private function recordRisky(Test $test, Throwable $t): void
    {
        $this->risky[] = new TestFailure($test, $t);
    }

    private function recordSkipped(Test $test, Throwable $t): void
    {
        $this->skipped[] = new TestFailure($test, $t);
    }

    private function recordWarning(Test $test, Throwable $t): void
    {
        $this->warnings[] = new TestFailure($test, $t);
    }
}<|MERGE_RESOLUTION|>--- conflicted
+++ resolved
@@ -74,31 +74,7 @@
 
     private float $time = 0;
 
-<<<<<<< HEAD
-    private bool $convertDeprecationsToExceptions = true;
-=======
-    /**
-     * Code Coverage information.
-     *
-     * @var CodeCoverage
-     */
-    private $codeCoverage;
-
-    /**
-     * @var bool
-     */
-    private $convertDeprecationsToExceptions = false;
-
-    /**
-     * @var bool
-     */
-    private $convertErrorsToExceptions = true;
-
-    /**
-     * @var bool
-     */
-    private $convertNoticesToExceptions = true;
->>>>>>> f5e7d189
+    private bool $convertDeprecationsToExceptions = false;
 
     private bool $convertErrorsToExceptions = true;
 
