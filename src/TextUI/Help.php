<?php declare(strict_types=1);
/*
 * This file is part of PHPUnit.
 *
 * (c) Sebastian Bergmann <sebastian@phpunit.de>
 *
 * For the full copyright and license information, please view the LICENSE
 * file that was distributed with this source code.
 */
namespace PHPUnit\TextUI;

use PHPUnit\Util\Color;
use SebastianBergmann\Environment\Console;

/**
 * @internal This class is not covered by the backward compatibility promise for PHPUnit
 */
final class Help
{
    private const LEFT_MARGIN = '  ';

    private const HELP_TEXT = [
<<<<<<< HEAD
        'Usage'                 => [
            ['text' => 'phpunit [options] UnitTest.php'],
=======
        'Usage' => [
            ['text' => 'phpunit [options] UnitTest [UnitTest.php]'],
>>>>>>> c946c411
            ['text' => 'phpunit [options] <directory>'],
        ],
        'Code Coverage Options' => [
            ['arg' => '--coverage-clover <file>', 'desc' => 'Generate code coverage report in Clover XML format'],
            ['arg' => '--coverage-crap4j <file>', 'desc' => 'Generate code coverage report in Crap4J XML format'],
            ['arg' => '--coverage-html <dir>', 'desc' => 'Generate code coverage report in HTML format'],
            ['arg' => '--coverage-php <file>', 'desc' => 'Export PHP_CodeCoverage object to file'],
            ['arg' => '--coverage-text=<file>', 'desc' => 'Generate code coverage report in text format [default: standard output]'],
            ['arg' => '--coverage-xml <dir>', 'desc' => 'Generate code coverage report in PHPUnit XML format'],
            ['arg' => '--whitelist <dir>', 'desc' => 'Whitelist <dir> for code coverage analysis'],
            ['arg' => '--disable-coverage-ignore', 'desc' => 'Disable annotations for ignoring code coverage'],
            ['arg' => '--no-coverage', 'desc' => 'Ignore code coverage configuration'],
            ['arg' => '--dump-xdebug-filter <file>', 'desc' => 'Generate script to set Xdebug code coverage filter'],
        ],

        'Logging Options' => [
            ['arg' => '--log-junit <file>', 'desc' => 'Log test execution in JUnit XML format to file'],
            ['arg' => '--log-teamcity <file>', 'desc' => 'Log test execution in TeamCity format to file'],
            ['arg' => '--testdox-html <file>', 'desc' => 'Write agile documentation in HTML format to file'],
            ['arg' => '--testdox-text <file>', 'desc' => 'Write agile documentation in Text format to file'],
            ['arg' => '--testdox-xml <file>', 'desc' => 'Write agile documentation in XML format to file'],
            ['arg' => '--reverse-list', 'desc' => 'Print defects in reverse order'],
        ],

        'Test Selection Options' => [
            ['arg' => '--filter <pattern>', 'desc' => 'Filter which tests to run'],
            ['arg' => '--testsuite <name>', 'desc' => 'Filter which testsuite to run'],
            ['arg' => '--group <name>', 'desc' => 'Only runs tests from the specified group(s)'],
            ['arg' => '--exclude-group <name>', 'desc' => 'Exclude tests from the specified group(s)'],
            ['arg' => '--list-groups', 'desc' => 'List available test groups'],
            ['arg' => '--list-suites', 'desc' => 'List available test suites'],
            ['arg' => '--list-tests', 'desc' => 'List available tests'],
            ['arg' => '--list-tests-xml <file>', 'desc' => 'List available tests in XML format'],
            ['arg' => '--test-suffix <suffixes>', 'desc' => 'Only search for test in files with specified suffix(es). Default: Test.php,.phpt'],
        ],

        'Test Execution Options' => [
            ['arg'    => '--dont-report-useless-tests', 'desc' => 'Do not report tests that do not test anything'],
            ['arg'    => '--strict-coverage', 'desc' => 'Be strict about @covers annotation usage'],
            ['arg'    => '--strict-global-state', 'desc' => 'Be strict about changes to global state'],
            ['arg'    => '--disallow-test-output', 'desc' => 'Be strict about output during tests'],
            ['arg'    => '--disallow-resource-usage', 'desc' => 'Be strict about resource usage during small tests'],
            ['arg'    => '--enforce-time-limit', 'desc' => 'Enforce time limit based on test size'],
            ['arg'    => '--default-time-limit=<sec>', 'desc' => 'Timeout in seconds for tests without @small, @medium or @large'],
            ['arg'    => '--disallow-todo-tests', 'desc' => 'Disallow @todo-annotated tests'],
            ['spacer' => ''],

            ['arg'    => '--process-isolation', 'desc' => 'Run each test in a separate PHP process'],
            ['arg'    => '--globals-backup', 'desc' => 'Backup and restore $GLOBALS for each test'],
            ['arg'    => '--static-backup', 'desc' => 'Backup and restore static attributes for each test'],
            ['spacer' => ''],

            ['arg'    => '--colors=<flag>', 'desc' => 'Use colors in output ("never", "auto" or "always")'],
            ['arg'    => '--columns <n>', 'desc' => 'Number of columns to use for progress output'],
            ['arg'    => '--columns max', 'desc' => 'Use maximum number of columns for progress output'],
            ['arg'    => '--stderr', 'desc' => 'Write to STDERR instead of STDOUT'],
            ['arg'    => '--stop-on-defect', 'desc' => 'Stop execution upon first not-passed test'],
            ['arg'    => '--stop-on-error', 'desc' => 'Stop execution upon first error'],
            ['arg'    => '--stop-on-failure', 'desc' => 'Stop execution upon first error or failure'],
            ['arg'    => '--stop-on-warning', 'desc' => 'Stop execution upon first warning'],
            ['arg'    => '--stop-on-risky', 'desc' => 'Stop execution upon first risky test'],
            ['arg'    => '--stop-on-skipped', 'desc' => 'Stop execution upon first skipped test'],
            ['arg'    => '--stop-on-incomplete', 'desc' => 'Stop execution upon first incomplete test'],
            ['arg'    => '--fail-on-incomplete', 'desc' => 'Treat incomplete tests as failures'],
            ['arg'    => '--fail-on-risky', 'desc' => 'Treat risky tests as failures'],
            ['arg'    => '--fail-on-skipped', 'desc' => 'Treat skipped tests as failures'],
            ['arg'    => '--fail-on-warning', 'desc' => 'Treat tests with warnings as failures'],
            ['arg'    => '-v|--verbose', 'desc' => 'Output more verbose information'],
            ['arg'    => '--debug', 'desc' => 'Display debugging information'],
            ['spacer' => ''],

            ['arg'    => '--repeat <times>', 'desc' => 'Runs the test(s) repeatedly'],
            ['arg'    => '--teamcity', 'desc' => 'Report test execution progress in TeamCity format'],
            ['arg'    => '--testdox', 'desc' => 'Report test execution progress in TestDox format'],
            ['arg'    => '--testdox-group', 'desc' => 'Only include tests from the specified group(s)'],
            ['arg'    => '--testdox-exclude-group', 'desc' => 'Exclude tests from the specified group(s)'],
            ['arg'    => '--no-interaction', 'desc' => 'Disable TestDox progress animation'],
            ['arg'    => '--printer <printer>', 'desc' => 'TestListener implementation to use'],
            ['spacer' => ''],

            ['arg' => '--order-by=<order>', 'desc' => 'Run tests in order: default|defects|duration|no-depends|random|reverse|size'],
            ['arg' => '--random-order-seed=<N>', 'desc' => 'Use a specific random seed <N> for random order'],
            ['arg' => '--cache-result', 'desc' => 'Write test results to cache file'],
            ['arg' => '--do-not-cache-result', 'desc' => 'Do not write test results to cache file'],
        ],

        'Configuration Options' => [
            ['arg' => '--prepend <file>', 'desc' => 'A PHP script that is included as early as possible'],
            ['arg' => '--bootstrap <file>', 'desc' => 'A PHP script that is included before the tests run'],
            ['arg' => '-c|--configuration <file>', 'desc' => 'Read configuration from XML file'],
            ['arg' => '--no-configuration', 'desc' => 'Ignore default configuration file (phpunit.xml)'],
            ['arg' => '--no-logging', 'desc' => 'Ignore logging configuration'],
            ['arg' => '--extensions <extensions>', 'desc' => 'A comma separated list of PHPUnit extensions to load'],
            ['arg' => '--no-extensions', 'desc' => 'Do not load PHPUnit extensions'],
            ['arg' => '--include-path <path(s)>', 'desc' => 'Prepend PHP\'s include_path with given path(s)'],
            ['arg' => '-d <key[=value]>', 'desc' => 'Sets a php.ini value'],
            ['arg' => '--generate-configuration', 'desc' => 'Generate configuration file with suggested settings'],
            ['arg' => '--cache-result-file=<file>', 'desc' => 'Specify result cache path and filename'],
        ],

        'Miscellaneous Options' => [
            ['arg' => '-h|--help', 'desc' => 'Prints this usage information'],
            ['arg' => '--version', 'desc' => 'Prints the version and exits'],
            ['arg' => '--atleast-version <min>', 'desc' => 'Checks that version is greater than min and exits'],
            ['arg' => '--check-version', 'desc' => 'Check whether PHPUnit is the latest version'],
        ],

    ];

    /**
     * @var int Number of columns required to write the longest option name to the console
     */
    private $maxArgLength = 0;

    /**
     * @var int Number of columns left for the description field after padding and option
     */
    private $maxDescLength;

    /**
     * @var bool Use color highlights for sections, options and parameters
     */
    private $hasColor = false;

    public function __construct(?int $width = null, ?bool $withColor = null)
    {
        if ($width === null) {
            $width = (new Console)->getNumberOfColumns();
        }

        if ($withColor === null) {
            $this->hasColor = (new Console)->hasColorSupport();
        } else {
            $this->hasColor = $withColor;
        }

        foreach (self::HELP_TEXT as $options) {
            foreach ($options as $option) {
                if (isset($option['arg'])) {
                    $this->maxArgLength = \max($this->maxArgLength, isset($option['arg']) ? \strlen($option['arg']) : 0);
                }
            }
        }

        $this->maxDescLength = $width - $this->maxArgLength - 4;
    }

    /**
     * Write the help file to the CLI, adapting width and colors to the console
     */
    public function writeToConsole(): void
    {
        if ($this->hasColor) {
            $this->writeWithColor();
        } else {
            $this->writePlaintext();
        }
    }

    private function writePlaintext(): void
    {
        foreach (self::HELP_TEXT as $section => $options) {
            print "$section:" . \PHP_EOL;

            if ($section !== 'Usage') {
                print \PHP_EOL;
            }

            foreach ($options as $option) {
                if (isset($option['spacer'])) {
                    print \PHP_EOL;
                }

                if (isset($option['text'])) {
                    print self::LEFT_MARGIN . $option['text'] . \PHP_EOL;
                }

                if (isset($option['arg'])) {
                    $arg = \str_pad($option['arg'], $this->maxArgLength);
                    print self::LEFT_MARGIN . $arg . ' ' . $option['desc'] . \PHP_EOL;
                }
            }

            print \PHP_EOL;
        }
    }

    private function writeWithColor(): void
    {
        foreach (self::HELP_TEXT as $section => $options) {
            print Color::colorize('fg-yellow', "$section:") . \PHP_EOL;

            foreach ($options as $option) {
                if (isset($option['spacer'])) {
                    print \PHP_EOL;
                }

                if (isset($option['text'])) {
                    print self::LEFT_MARGIN . $option['text'] . \PHP_EOL;
                }

                if (isset($option['arg'])) {
                    $arg = Color::colorize('fg-green', \str_pad($option['arg'], $this->maxArgLength));
                    $arg = \preg_replace_callback(
                        '/(<[^>]+>)/',
                        static function ($matches) {
                            return Color::colorize('fg-cyan', $matches[0]);
                        },
                        $arg
                    );
                    $desc = \explode(\PHP_EOL, \wordwrap($option['desc'], $this->maxDescLength, \PHP_EOL));

                    print self::LEFT_MARGIN . $arg . ' ' . $desc[0] . \PHP_EOL;

                    for ($i = 1; $i < \count($desc); $i++) {
                        print \str_repeat(' ', $this->maxArgLength + 3) . $desc[$i] . \PHP_EOL;
                    }
                }
            }

            print \PHP_EOL;
        }
    }
}<|MERGE_RESOLUTION|>--- conflicted
+++ resolved
@@ -20,13 +20,8 @@
     private const LEFT_MARGIN = '  ';
 
     private const HELP_TEXT = [
-<<<<<<< HEAD
-        'Usage'                 => [
+        'Usage' => [
             ['text' => 'phpunit [options] UnitTest.php'],
-=======
-        'Usage' => [
-            ['text' => 'phpunit [options] UnitTest [UnitTest.php]'],
->>>>>>> c946c411
             ['text' => 'phpunit [options] <directory>'],
         ],
         'Code Coverage Options' => [
@@ -64,7 +59,7 @@
         ],
 
         'Test Execution Options' => [
-            ['arg'    => '--dont-report-useless-tests', 'desc' => 'Do not report tests that do not test anything'],
+            ['arg' => '--dont-report-useless-tests', 'desc' => 'Do not report tests that do not test anything'],
             ['arg'    => '--strict-coverage', 'desc' => 'Be strict about @covers annotation usage'],
             ['arg'    => '--strict-global-state', 'desc' => 'Be strict about changes to global state'],
             ['arg'    => '--disallow-test-output', 'desc' => 'Be strict about output during tests'],
