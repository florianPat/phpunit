--- conflicted
+++ resolved
@@ -20,11 +20,8 @@
 use function fgets;
 use function file_get_contents;
 use function file_put_contents;
-<<<<<<< HEAD
 use function fopen;
-=======
 use function get_class;
->>>>>>> ef1b6b11
 use function getcwd;
 use function ini_get;
 use function ini_set;
