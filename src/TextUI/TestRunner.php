--- conflicted
+++ resolved
@@ -10,43 +10,23 @@
 namespace PHPUnit\TextUI;
 
 use const PHP_EOL;
-<<<<<<< HEAD
 use const PHP_SAPI;
 use const PHP_VERSION;
 use function array_diff;
 use function array_map;
-=======
-use const PHP_MAJOR_VERSION;
-use const PHP_SAPI;
-use function array_diff;
->>>>>>> 8839d8da
 use function assert;
 use function class_exists;
 use function count;
 use function dirname;
-<<<<<<< HEAD
 use function file_put_contents;
 use function htmlspecialchars;
 use function is_array;
 use function is_int;
 use function is_string;
-=======
-use function extension_loaded;
-use function file_put_contents;
-use function htmlspecialchars;
-use function ini_get;
-use function is_int;
-use function is_string;
-use function is_subclass_of;
->>>>>>> 8839d8da
 use function mt_srand;
 use function range;
 use function realpath;
 use function sprintf;
-<<<<<<< HEAD
-=======
-use function strpos;
->>>>>>> 8839d8da
 use function time;
 use PHPUnit\Framework\Exception;
 use PHPUnit\Framework\TestResult;
@@ -82,10 +62,7 @@
 use PHPUnit\Util\TestDox\TextResultPrinter;
 use PHPUnit\Util\TestDox\XmlResultPrinter;
 use PHPUnit\Util\XdebugFilterScriptGenerator;
-<<<<<<< HEAD
 use PHPUnit\Util\Xml\SchemaDetector;
-=======
->>>>>>> 8839d8da
 use ReflectionClass;
 use ReflectionException;
 use SebastianBergmann\CodeCoverage\CodeCoverage;
@@ -322,16 +299,12 @@
                     $this->printer = $arguments['printer'];
                 } elseif (is_string($arguments['printer']) && class_exists($arguments['printer'], false)) {
                     try {
-<<<<<<< HEAD
                         $reflector = new ReflectionClass($arguments['printer']);
 
                         if ($reflector->implementsInterface(ResultPrinter::class)) {
                             $this->printer = $this->createPrinter($arguments['printer'], $arguments);
                         }
 
-=======
-                        new ReflectionClass($arguments['printer']);
->>>>>>> 8839d8da
                         // @codeCoverageIgnoreStart
                     } catch (ReflectionException $e) {
                         throw new Exception(
@@ -341,13 +314,6 @@
                         );
                     }
                     // @codeCoverageIgnoreEnd
-<<<<<<< HEAD
-=======
-
-                    if (is_subclass_of($arguments['printer'], ResultPrinter::class)) {
-                        $this->printer = $this->createPrinter($arguments['printer'], $arguments);
-                    }
->>>>>>> 8839d8da
                 }
             } else {
                 $this->printer = $this->createPrinter(DefaultResultPrinter::class, $arguments);
@@ -409,19 +375,6 @@
             $result->addListener(
                 new TeamCity($arguments['teamcityLogfile'])
             );
-<<<<<<< HEAD
-=======
-
-            foreach ($arguments['configuration']->getValidationErrors() as $line => $errors) {
-                $this->write(sprintf("\n  Line %d:\n", $line));
-
-                foreach ($errors as $msg) {
-                    $this->write(sprintf("  - %s\n", $msg));
-                }
-            }
-
-            $this->write("\n  Test results may not be as expected.\n\n");
->>>>>>> 8839d8da
         }
 
         if (isset($arguments['junitLogfile'])) {
@@ -492,7 +445,6 @@
             }
         }
 
-<<<<<<< HEAD
         if ($codeCoverageReports > 0) {
             try {
                 if (isset($codeCoverageConfiguration) &&
@@ -501,17 +453,6 @@
                 } else {
                     $codeCoverageDriver = (new Selector)->forLineCoverage($this->codeCoverageFilter);
                 }
-=======
-        if (isset($arguments['noCoverage'])) {
-            $codeCoverageReports = 0;
-        }
-
-        if ($codeCoverageReports > 0 && PHP_MAJOR_VERSION < 8 && !$this->runtime->canCollectCodeCoverage()) {
-            $this->writeMessage('Error', 'No code coverage driver is available');
-
-            $codeCoverageReports = 0;
-        }
->>>>>>> 8839d8da
 
                 $codeCoverage = new CodeCoverage(
                     $codeCoverageDriver,
@@ -580,17 +521,9 @@
             }
         }
 
-<<<<<<< HEAD
         if ($arguments['verbose']) {
             if (PHP_SAPI === 'phpdbg') {
                 $this->writeMessage('Runtime', 'PHPDBG ' . PHP_VERSION);
-=======
-        if ($codeCoverageReports > 0) {
-            if (PHP_MAJOR_VERSION >= 8) {
-                $this->writeMessage('Error', 'This version of PHPUnit does not support code coverage on PHP 8');
-
-                $codeCoverageReports = 0;
->>>>>>> 8839d8da
             } else {
                 $runtime = 'PHP ' . PHP_VERSION;
 
@@ -680,11 +613,7 @@
 
             file_put_contents($arguments['xdebugFilterFile'], $script);
 
-<<<<<<< HEAD
             $this->write(sprintf('Wrote Xdebug filter script to %s ' . PHP_EOL . PHP_EOL, $arguments['xdebugFilterFile']));
-=======
-            $this->write(sprintf('Wrote Xdebug filter script to %s ' . PHP_EOL, $arguments['xdebugFilterFile']));
->>>>>>> 8839d8da
 
             exit(self::SUCCESS_EXIT);
         }
@@ -700,19 +629,8 @@
         $result->beStrictAboutTodoAnnotatedTests($arguments['disallowTodoAnnotatedTests']);
         $result->beStrictAboutResourceUsageDuringSmallTests($arguments['beStrictAboutResourceUsageDuringSmallTests']);
 
-<<<<<<< HEAD
         if ($arguments['enforceTimeLimit'] === true && !(new Invoker)->canInvokeWithTimeout()) {
             $this->writeMessage('Error', 'PHP extension pcntl is required for enforcing time limits');
-=======
-        if ($arguments['enforceTimeLimit'] === true) {
-            if (!class_exists(Invoker::class)) {
-                $this->writeMessage('Error', 'Package phpunit/php-invoker is required for enforcing time limits');
-            }
-
-            if (!extension_loaded('pcntl') || strpos(ini_get('disable_functions'), 'pcntl') !== false) {
-                $this->writeMessage('Error', 'PHP extension pcntl is required for enforcing time limits');
-            }
->>>>>>> 8839d8da
         }
 
         $result->enforceTimeLimit($arguments['enforceTimeLimit']);
@@ -962,8 +880,8 @@
     }
 
     /**
+     * @throws \PHPUnit\TextUI\XmlConfiguration\Exception
      * @throws Exception
-     * @throws \PHPUnit\TextUI\XmlConfiguration\Exception
      */
     private function handleConfiguration(array &$arguments): void
     {
@@ -1096,7 +1014,6 @@
                 $arguments['groups'] = $groupConfiguration->include()->asArrayOfStrings();
             }
 
-<<<<<<< HEAD
             if (!isset($arguments['excludeGroups']) && $groupConfiguration->hasExclude()) {
                 $arguments['excludeGroups'] = array_diff($groupConfiguration->exclude()->asArrayOfStrings(), $groupCliArgs);
             }
@@ -1112,56 +1029,6 @@
             }
 
             unset($extensionHandler);
-=======
-            if (!empty($groupConfiguration['exclude']) && !isset($arguments['excludeGroups'])) {
-                $arguments['excludeGroups'] = array_diff($groupConfiguration['exclude'], $groupCliArgs);
-            }
-
-            foreach ($arguments['configuration']->getExtensionConfiguration() as $extension) {
-                if ($extension['file'] !== '' && !class_exists($extension['class'], false)) {
-                    require_once $extension['file'];
-                }
-
-                if (!class_exists($extension['class'])) {
-                    throw new Exception(
-                        sprintf(
-                            'Class "%s" does not exist',
-                            $extension['class']
-                        )
-                    );
-                }
-
-                try {
-                    $extensionClass = new ReflectionClass($extension['class']);
-                    // @codeCoverageIgnoreStart
-                } catch (ReflectionException $e) {
-                    throw new Exception(
-                        $e->getMessage(),
-                        (int) $e->getCode(),
-                        $e
-                    );
-                }
-                // @codeCoverageIgnoreEnd
-
-                if (!$extensionClass->implementsInterface(Hook::class)) {
-                    throw new Exception(
-                        sprintf(
-                            'Class "%s" does not implement a PHPUnit\Runner\Hook interface',
-                            $extension['class']
-                        )
-                    );
-                }
-
-                if (count($extension['arguments']) === 0) {
-                    $extensionObject = $extensionClass->newInstance();
-                } else {
-                    $extensionObject = $extensionClass->newInstanceArgs(
-                        $extension['arguments']
-                    );
-                }
-
-                assert($extensionObject instanceof Hook);
->>>>>>> 8839d8da
 
             foreach ($arguments['unavailableExtensions'] as $extension) {
                 $arguments['warnings'][] = sprintf(
@@ -1170,7 +1037,6 @@
                 );
             }
 
-<<<<<<< HEAD
             $loggingConfiguration = $arguments['configurationObject']->logging();
 
             if (!isset($arguments['noLogging'])) {
@@ -1183,57 +1049,14 @@
 
                 if (!isset($arguments['teamcityLogfile']) && $loggingConfiguration->hasTeamCity()) {
                     $arguments['teamcityLogfile'] = $loggingConfiguration->teamCity()->target()->path();
-=======
-            foreach ($arguments['configuration']->getListenerConfiguration() as $listener) {
-                if ($listener['file'] !== '' && !class_exists($listener['class'], false)) {
-                    require_once $listener['file'];
-                }
-
-                if (!class_exists($listener['class'])) {
-                    throw new Exception(
-                        sprintf(
-                            'Class "%s" does not exist',
-                            $listener['class']
-                        )
-                    );
-                }
-
-                try {
-                    $listenerClass = new ReflectionClass($listener['class']);
-                    // @codeCoverageIgnoreStart
-                } catch (ReflectionException $e) {
-                    throw new Exception(
-                        $e->getMessage(),
-                        (int) $e->getCode(),
-                        $e
-                    );
->>>>>>> 8839d8da
-                }
-
-<<<<<<< HEAD
+                }
+
                 if (!isset($arguments['junitLogfile']) && $loggingConfiguration->hasJunit()) {
                     $arguments['junitLogfile'] = $loggingConfiguration->junit()->target()->path();
                 }
 
                 if (!isset($arguments['testdoxHTMLFile']) && $loggingConfiguration->hasTestDoxHtml()) {
                     $arguments['testdoxHTMLFile'] = $loggingConfiguration->testDoxHtml()->target()->path();
-=======
-                if (!$listenerClass->implementsInterface(TestListener::class)) {
-                    throw new Exception(
-                        sprintf(
-                            'Class "%s" does not implement the PHPUnit\Framework\TestListener interface',
-                            $listener['class']
-                        )
-                    );
-                }
-
-                if (count($listener['arguments']) === 0) {
-                    $listener = new $listener['class'];
-                } else {
-                    $listener = $listenerClass->newInstanceArgs(
-                        $listener['arguments']
-                    );
->>>>>>> 8839d8da
                 }
 
                 if (!isset($arguments['testdoxTextFile']) && $loggingConfiguration->hasTestDoxText()) {
@@ -1290,10 +1113,6 @@
         $arguments['groups']                                          = $arguments['groups'] ?? [];
         $arguments['noInteraction']                                   = $arguments['noInteraction'] ?? false;
         $arguments['processIsolation']                                = $arguments['processIsolation'] ?? false;
-<<<<<<< HEAD
-=======
-        $arguments['processUncoveredFilesFromWhitelist']              = $arguments['processUncoveredFilesFromWhitelist'] ?? false;
->>>>>>> 8839d8da
         $arguments['randomOrderSeed']                                 = $arguments['randomOrderSeed'] ?? time();
         $arguments['registerMockObjectsFromTestArgumentsRecursively'] = $arguments['registerMockObjectsFromTestArgumentsRecursively'] ?? false;
         $arguments['repeat']                                          = $arguments['repeat'] ?? false;
