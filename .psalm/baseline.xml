<?xml version="1.0" encoding="UTF-8"?>
<files psalm-version="4.1.1@16bfbd9224698bd738c665f33039fade2a1a3977">
  <file src="src/Framework/Assert.php">
    <ArgumentTypeCoercion occurrences="2">
      <code>$actualElement-&gt;childNodes-&gt;item($i)</code>
      <code>$expectedElement-&gt;childNodes-&gt;item($i)</code>
    </ArgumentTypeCoercion>
    <DeprecatedMethod occurrences="5">
      <code>Xml::import($actualElement)</code>
      <code>Xml::import($expectedElement)</code>
      <code>Xml::removeCharacterDataNodes($actualElement)</code>
      <code>Xml::removeCharacterDataNodes($expectedElement)</code>
    </DeprecatedMethod>
    <DocblockTypeContradiction occurrences="22">
      <code>!$actual instanceof Countable &amp;&amp; !is_iterable($actual)</code>
      <code>!$actual instanceof Countable &amp;&amp; !is_iterable($actual)</code>
      <code>!$expected instanceof Countable &amp;&amp; !is_iterable($expected)</code>
      <code>!$expected instanceof Countable &amp;&amp; !is_iterable($expected)</code>
      <code>!$haystack instanceof Countable &amp;&amp; !is_iterable($haystack)</code>
      <code>!$haystack instanceof Countable &amp;&amp; !is_iterable($haystack)</code>
      <code>$array instanceof ArrayAccess</code>
      <code>$array instanceof ArrayAccess</code>
      <code>is_array($array) || $array instanceof ArrayAccess</code>
      <code>is_array($array) || $array instanceof ArrayAccess</code>
      <code>is_int($key) || is_string($key)</code>
      <code>is_int($key) || is_string($key)</code>
      <code>is_iterable($actual)</code>
      <code>is_iterable($actual)</code>
      <code>is_iterable($expected)</code>
      <code>is_iterable($expected)</code>
      <code>is_iterable($haystack)</code>
      <code>is_iterable($haystack)</code>
      <code>is_object($object)</code>
      <code>is_object($object)</code>
      <code>is_string($key)</code>
      <code>is_string($key)</code>
    </DocblockTypeContradiction>
    <MissingParamType occurrences="82">
      <code>$actual</code>
      <code>$actual</code>
      <code>$actual</code>
      <code>$actual</code>
      <code>$actual</code>
      <code>$actual</code>
      <code>$actual</code>
      <code>$actual</code>
      <code>$actual</code>
      <code>$actual</code>
      <code>$actual</code>
      <code>$actual</code>
      <code>$actual</code>
      <code>$actual</code>
      <code>$actual</code>
      <code>$actual</code>
      <code>$actual</code>
      <code>$actual</code>
      <code>$actual</code>
      <code>$actual</code>
      <code>$actual</code>
      <code>$actual</code>
      <code>$actual</code>
      <code>$actual</code>
      <code>$actual</code>
      <code>$actual</code>
      <code>$actual</code>
      <code>$actual</code>
      <code>$actual</code>
      <code>$actual</code>
      <code>$actual</code>
      <code>$actual</code>
      <code>$actual</code>
      <code>$actual</code>
      <code>$actual</code>
      <code>$actual</code>
      <code>$actual</code>
      <code>$actual</code>
      <code>$actual</code>
      <code>$actual</code>
      <code>$actual</code>
      <code>$actual</code>
      <code>$actual</code>
      <code>$actual</code>
      <code>$actual</code>
      <code>$actual</code>
      <code>$actual</code>
      <code>$attributeName</code>
      <code>$condition</code>
      <code>$condition</code>
      <code>$condition</code>
      <code>$condition</code>
      <code>$expected</code>
      <code>$expected</code>
      <code>$expected</code>
      <code>$expected</code>
      <code>$expected</code>
      <code>$expected</code>
      <code>$expected</code>
      <code>$expected</code>
      <code>$expected</code>
      <code>$expected</code>
      <code>$expected</code>
      <code>$expected</code>
      <code>$expected</code>
      <code>$needle</code>
      <code>$needle</code>
      <code>$needle</code>
      <code>$needle</code>
      <code>$prefix</code>
      <code>$value</code>
      <code>$value</code>
      <code>$value</code>
      <code>$value</code>
      <code>$value</code>
      <code>$value</code>
      <code>$value</code>
      <code>$value</code>
      <code>$value</code>
      <code>$value</code>
      <code>$value</code>
      <code>$value</code>
    </MissingParamType>
    <MissingThrowsDocblock occurrences="37">
      <code>loadFile</code>
      <code>loadFile</code>
      <code>loadFile</code>
      <code>loadFile</code>
      <code>new IsType($type)</code>
      <code>new IsType(IsType::TYPE_ARRAY)</code>
      <code>new IsType(IsType::TYPE_ARRAY)</code>
      <code>new IsType(IsType::TYPE_BOOL)</code>
      <code>new IsType(IsType::TYPE_BOOL)</code>
      <code>new IsType(IsType::TYPE_CALLABLE)</code>
      <code>new IsType(IsType::TYPE_CALLABLE)</code>
      <code>new IsType(IsType::TYPE_CLOSED_RESOURCE)</code>
      <code>new IsType(IsType::TYPE_CLOSED_RESOURCE)</code>
      <code>new IsType(IsType::TYPE_FLOAT)</code>
      <code>new IsType(IsType::TYPE_FLOAT)</code>
      <code>new IsType(IsType::TYPE_INT)</code>
      <code>new IsType(IsType::TYPE_INT)</code>
      <code>new IsType(IsType::TYPE_ITERABLE)</code>
      <code>new IsType(IsType::TYPE_ITERABLE)</code>
      <code>new IsType(IsType::TYPE_NUMERIC)</code>
      <code>new IsType(IsType::TYPE_NUMERIC)</code>
      <code>new IsType(IsType::TYPE_OBJECT)</code>
      <code>new IsType(IsType::TYPE_OBJECT)</code>
      <code>new IsType(IsType::TYPE_RESOURCE)</code>
      <code>new IsType(IsType::TYPE_RESOURCE)</code>
      <code>new IsType(IsType::TYPE_SCALAR)</code>
      <code>new IsType(IsType::TYPE_SCALAR)</code>
      <code>new IsType(IsType::TYPE_STRING)</code>
      <code>new IsType(IsType::TYPE_STRING)</code>
      <code>new TraversableContainsOnly($className, false)</code>
      <code>new TraversableContainsOnly($type)</code>
      <code>static::assertThat($haystack, $constraint, $message)</code>
      <code>static::assertThat($haystack, $constraint, $message)</code>
    </MissingThrowsDocblock>
    <PossiblyInvalidArgument occurrences="2">
      <code>$expected</code>
      <code>$expected</code>
    </PossiblyInvalidArgument>
    <RedundantCondition occurrences="1">
      <code>assert($step['object'] instanceof TestCase)</code>
    </RedundantCondition>
  </file>
  <file src="src/Framework/Assert/Functions.php">
    <DeprecatedClass occurrences="2">
      <code>InvokedAtIndexMatcher</code>
      <code>new InvokedAtIndexMatcher($index)</code>
    </DeprecatedClass>
    <DeprecatedMethod occurrences="11">
      <code>Assert::assertDirectoryNotExists(...func_get_args())</code>
      <code>Assert::assertDirectoryNotIsReadable(...func_get_args())</code>
      <code>Assert::assertDirectoryNotIsWritable(...func_get_args())</code>
      <code>Assert::assertEqualXMLStructure(...func_get_args())</code>
      <code>Assert::assertFileNotExists(...func_get_args())</code>
      <code>Assert::assertFileNotIsReadable(...func_get_args())</code>
      <code>Assert::assertFileNotIsWritable(...func_get_args())</code>
      <code>Assert::assertNotIsReadable(...func_get_args())</code>
      <code>Assert::assertNotIsWritable(...func_get_args())</code>
      <code>Assert::assertNotRegExp(...func_get_args())</code>
      <code>Assert::assertRegExp(...func_get_args())</code>
    </DeprecatedMethod>
    <MissingParamType occurrences="85">
      <code>$actual</code>
      <code>$actual</code>
      <code>$actual</code>
      <code>$actual</code>
      <code>$actual</code>
      <code>$actual</code>
      <code>$actual</code>
      <code>$actual</code>
      <code>$actual</code>
      <code>$actual</code>
      <code>$actual</code>
      <code>$actual</code>
      <code>$actual</code>
      <code>$actual</code>
      <code>$actual</code>
      <code>$actual</code>
      <code>$actual</code>
      <code>$actual</code>
      <code>$actual</code>
      <code>$actual</code>
      <code>$actual</code>
      <code>$actual</code>
      <code>$actual</code>
      <code>$actual</code>
      <code>$actual</code>
      <code>$actual</code>
      <code>$actual</code>
      <code>$actual</code>
      <code>$actual</code>
      <code>$actual</code>
      <code>$actual</code>
      <code>$actual</code>
      <code>$actual</code>
      <code>$actual</code>
      <code>$actual</code>
      <code>$actual</code>
      <code>$actual</code>
      <code>$actual</code>
      <code>$actual</code>
      <code>$actual</code>
      <code>$actual</code>
      <code>$actual</code>
      <code>$actual</code>
      <code>$actual</code>
      <code>$actual</code>
      <code>$actual</code>
      <code>$actual</code>
      <code>$attributeName</code>
      <code>$callback</code>
      <code>$condition</code>
      <code>$condition</code>
      <code>$condition</code>
      <code>$condition</code>
      <code>$expected</code>
      <code>$expected</code>
      <code>$expected</code>
      <code>$expected</code>
      <code>$expected</code>
      <code>$expected</code>
      <code>$expected</code>
      <code>$expected</code>
      <code>$expected</code>
      <code>$expected</code>
      <code>$expected</code>
      <code>$expected</code>
      <code>$expected</code>
      <code>$key</code>
      <code>$needle</code>
      <code>$needle</code>
      <code>$needle</code>
      <code>$needle</code>
      <code>$prefix</code>
      <code>$value</code>
      <code>$value</code>
      <code>$value</code>
      <code>$value</code>
      <code>$value</code>
      <code>$value</code>
      <code>$value</code>
      <code>$value</code>
      <code>$value</code>
      <code>$value</code>
      <code>$value</code>
      <code>$value</code>
      <code>$value</code>
    </MissingParamType>
    <MissingThrowsDocblock occurrences="1">
      <code>Assert::logicalAnd(...func_get_args())</code>
    </MissingThrowsDocblock>
    <TooManyArguments occurrences="13">
      <code>Assert::anything(...func_get_args())</code>
      <code>Assert::directoryExists(...func_get_args())</code>
      <code>Assert::fileExists(...func_get_args())</code>
      <code>Assert::isEmpty(...func_get_args())</code>
      <code>Assert::isFalse(...func_get_args())</code>
      <code>Assert::isFinite(...func_get_args())</code>
      <code>Assert::isInfinite(...func_get_args())</code>
      <code>Assert::isJson(...func_get_args())</code>
      <code>Assert::isNan(...func_get_args())</code>
      <code>Assert::isNull(...func_get_args())</code>
      <code>Assert::isReadable(...func_get_args())</code>
      <code>Assert::isTrue(...func_get_args())</code>
      <code>Assert::isWritable(...func_get_args())</code>
    </TooManyArguments>
  </file>
  <file src="src/Framework/Constraint/Cardinality/Count.php">
    <MissingParamType occurrences="1">
      <code>$other</code>
    </MissingParamType>
    <MissingThrowsDocblock occurrences="1">
      <code>getCountOf</code>
    </MissingThrowsDocblock>
  </file>
  <file src="src/Framework/Constraint/Cardinality/SameSize.php">
    <MissingThrowsDocblock occurrences="1">
      <code>getCountOf</code>
    </MissingThrowsDocblock>
  </file>
  <file src="src/Framework/Constraint/Constraint.php">
    <MissingParamType occurrences="1">
      <code>$other</code>
    </MissingParamType>
    <PossiblyUnusedParam occurrences="2">
      <code>$operator</code>
      <code>$role</code>
    </PossiblyUnusedParam>
  </file>
  <file src="src/Framework/Constraint/Equality/IsEqual.php">
    <MissingParamType occurrences="2">
      <code>$other</code>
      <code>$value</code>
    </MissingParamType>
  </file>
  <file src="src/Framework/Constraint/Equality/IsEqualCanonicalizing.php">
    <MissingParamType occurrences="2">
      <code>$other</code>
      <code>$value</code>
    </MissingParamType>
  </file>
  <file src="src/Framework/Constraint/Equality/IsEqualIgnoringCase.php">
    <MissingParamType occurrences="2">
      <code>$other</code>
      <code>$value</code>
    </MissingParamType>
  </file>
  <file src="src/Framework/Constraint/Equality/IsEqualWithDelta.php">
    <MissingParamType occurrences="2">
      <code>$other</code>
      <code>$value</code>
    </MissingParamType>
  </file>
  <file src="src/Framework/Constraint/Exception/Exception.php">
    <MissingThrowsDocblock occurrences="1">
      <code>Filter::getFilteredStacktrace($other)</code>
    </MissingThrowsDocblock>
  </file>
  <file src="src/Framework/Constraint/Exception/ExceptionCode.php">
    <MoreSpecificImplementedParamType occurrences="1">
      <code>$other</code>
    </MoreSpecificImplementedParamType>
  </file>
  <file src="src/Framework/Constraint/Exception/ExceptionMessage.php">
    <MoreSpecificImplementedParamType occurrences="1">
      <code>$other</code>
    </MoreSpecificImplementedParamType>
  </file>
  <file src="src/Framework/Constraint/Exception/ExceptionMessageRegularExpression.php">
    <MoreSpecificImplementedParamType occurrences="1">
      <code>$other</code>
    </MoreSpecificImplementedParamType>
  </file>
  <file src="src/Framework/Constraint/IsAnything.php">
    <MissingParamType occurrences="1">
      <code>$other</code>
    </MissingParamType>
<<<<<<< HEAD
=======
    <MissingReturnType occurrences="1">
      <code>evaluate</code>
    </MissingReturnType>
  </file>
  <file src="src/Framework/Constraint/IsEqual.php">
    <MissingParamType occurrences="2">
      <code>$other</code>
      <code>$value</code>
    </MissingParamType>
    <MissingReturnType occurrences="1">
      <code>evaluate</code>
    </MissingReturnType>
>>>>>>> 2a9aff27
  </file>
  <file src="src/Framework/Constraint/IsIdentical.php">
    <MissingParamType occurrences="2">
      <code>$other</code>
      <code>$value</code>
    </MissingParamType>
<<<<<<< HEAD
  </file>
  <file src="src/Framework/Constraint/JsonMatchesErrorMessageProvider.php">
    <PossiblyUnusedMethod occurrences="1">
      <code>translateTypeToPrefix</code>
    </PossiblyUnusedMethod>
  </file>
  <file src="src/Framework/Constraint/Object/ClassHasAttribute.php">
    <MissingThrowsDocblock occurrences="1"/>
=======
    <MissingReturnType occurrences="1">
      <code>evaluate</code>
    </MissingReturnType>
  </file>
  <file src="src/Framework/Constraint/IsInstanceOf.php">
    <ArgumentTypeCoercion occurrences="1">
      <code>$this-&gt;className</code>
    </ArgumentTypeCoercion>
  </file>
  <file src="src/Framework/Constraint/IsJson.php">
    <PossiblyNullArgument occurrences="1">
      <code>$error</code>
    </PossiblyNullArgument>
  </file>
  <file src="src/Framework/Constraint/IsType.php">
    <InvalidReturnType occurrences="1">
      <code>bool</code>
    </InvalidReturnType>
    <RedundantCondition occurrences="1">
      <code>\is_string($resource)</code>
    </RedundantCondition>
  </file>
  <file src="src/Framework/Constraint/LogicalAnd.php">
    <DocblockTypeContradiction occurrences="1">
      <code>$constraint instanceof Constraint</code>
    </DocblockTypeContradiction>
    <MissingParamType occurrences="1">
      <code>$other</code>
    </MissingParamType>
    <MissingReturnType occurrences="1">
      <code>evaluate</code>
    </MissingReturnType>
>>>>>>> 2a9aff27
  </file>
  <file src="src/Framework/Constraint/Object/ClassHasStaticAttribute.php">
    <MissingThrowsDocblock occurrences="1"/>
  </file>
<<<<<<< HEAD
  <file src="src/Framework/Constraint/Operator/BinaryOperator.php">
    <PossiblyUnusedMethod occurrences="1">
      <code>fromConstraints</code>
    </PossiblyUnusedMethod>
    <UnsafeInstantiation occurrences="1">
      <code>new static</code>
    </UnsafeInstantiation>
=======
  <file src="src/Framework/Constraint/LogicalOr.php">
    <DocblockTypeContradiction occurrences="1">
      <code>$constraint instanceof Constraint</code>
    </DocblockTypeContradiction>
    <MissingParamType occurrences="1">
      <code>$other</code>
    </MissingParamType>
    <MissingReturnType occurrences="1">
      <code>evaluate</code>
    </MissingReturnType>
>>>>>>> 2a9aff27
  </file>
  <file src="src/Framework/Constraint/Operator/LogicalNot.php">
    <MissingThrowsDocblock occurrences="1">
      <code>evaluate</code>
<<<<<<< HEAD
    </MissingThrowsDocblock>
=======
    </MissingReturnType>
  </file>
  <file src="src/Framework/Constraint/SameSize.php">
    <PossiblyNullArgument occurrences="1">
      <code>$this-&gt;getCountOf($expected)</code>
    </PossiblyNullArgument>
>>>>>>> 2a9aff27
  </file>
  <file src="src/Framework/Constraint/Operator/Operator.php">
    <MissingParamType occurrences="1">
      <code>$constraint</code>
    </MissingParamType>
  </file>
  <file src="src/Framework/Constraint/String/IsJson.php">
    <UnusedFunctionCall occurrences="2">
      <code>json_decode</code>
      <code>json_decode</code>
    </UnusedFunctionCall>
  </file>
  <file src="src/Framework/Constraint/String/StringMatchesFormatDescription.php">
    <MissingThrowsDocblock occurrences="1">
      <code>new Differ(new UnifiedDiffOutputBuilder("--- Expected\n+++ Actual\n"))</code>
    </MissingThrowsDocblock>
  </file>
  <file src="src/Framework/Constraint/String/StringStartsWith.php">
    <MissingThrowsDocblock occurrences="1">
      <code>throw InvalidArgumentException::create(1, 'non-empty string');</code>
    </MissingThrowsDocblock>
  </file>
  <file src="src/Framework/Constraint/Traversable/TraversableContains.php">
    <MissingParamType occurrences="1">
      <code>$value</code>
    </MissingParamType>
    <MissingReturnType occurrences="1">
      <code>value</code>
    </MissingReturnType>
  </file>
  <file src="src/Framework/Constraint/Type/IsInstanceOf.php">
    <ArgumentTypeCoercion occurrences="1">
      <code>$this-&gt;className</code>
    </ArgumentTypeCoercion>
  </file>
  <file src="src/Framework/DataProviderTestSuite.php">
    <ArgumentTypeCoercion occurrences="1">
      <code>$className</code>
    </ArgumentTypeCoercion>
    <PropertyNotSetInConstructor occurrences="2">
      <code>DataProviderTestSuite</code>
      <code>DataProviderTestSuite</code>
    </PropertyNotSetInConstructor>
  </file>
  <file src="src/Framework/Exception/Exception.php">
    <MissingParamType occurrences="2">
      <code>$code</code>
      <code>$message</code>
    </MissingParamType>
    <MissingThrowsDocblock occurrences="1">
      <code>Filter::getFilteredStacktrace($this)</code>
    </MissingThrowsDocblock>
  </file>
  <file src="src/Framework/Exception/ExpectationFailedException.php">
    <PossiblyNullPropertyAssignmentValue occurrences="1">
      <code>$comparisonFailure</code>
    </PossiblyNullPropertyAssignmentValue>
  </file>
  <file src="src/Framework/ExceptionWrapper.php">
    <MissingThrowsDocblock occurrences="1">
      <code>Filter::getFilteredStacktrace($this)</code>
    </MissingThrowsDocblock>
    <PossiblyNullArgument occurrences="1">
      <code>$t-&gt;getPrevious()</code>
    </PossiblyNullArgument>
  </file>
  <file src="src/Framework/MockObject/Builder/Identity.php">
    <MissingReturnType occurrences="1">
      <code>id</code>
    </MissingReturnType>
  </file>
  <file src="src/Framework/MockObject/Builder/InvocationMocker.php">
    <MissingParamType occurrences="3">
      <code>$arguments</code>
      <code>$nextValues</code>
      <code>$value</code>
    </MissingParamType>
    <MissingThrowsDocblock occurrences="4">
      <code>new Rule\ConsecutiveParameters($arguments)</code>
      <code>new Rule\MethodName($constraint)</code>
      <code>new Rule\Parameters($arguments)</code>
      <code>registerMatcher</code>
    </MissingThrowsDocblock>
  </file>
  <file src="src/Framework/MockObject/Builder/InvocationStubber.php">
    <MissingParamType occurrences="2">
      <code>$nextValues</code>
      <code>$value</code>
    </MissingParamType>
<<<<<<< HEAD
    <PossiblyUnusedMethod occurrences="7">
      <code>willReturnArgument</code>
      <code>willReturnCallback</code>
      <code>willReturnMap</code>
      <code>willReturnOnConsecutiveCalls</code>
      <code>willReturnReference</code>
      <code>willReturnSelf</code>
      <code>willThrowException</code>
    </PossiblyUnusedMethod>
  </file>
  <file src="src/Framework/MockObject/Builder/MethodNameMatch.php">
    <PossiblyUnusedMethod occurrences="1">
      <code>method</code>
    </PossiblyUnusedMethod>
=======
>>>>>>> 2a9aff27
  </file>
  <file src="src/Framework/MockObject/Builder/ParametersMatch.php">
    <MissingParamType occurrences="1">
      <code>$arguments</code>
    </MissingParamType>
<<<<<<< HEAD
    <PossiblyUnusedMethod occurrences="3">
      <code>after</code>
      <code>with</code>
      <code>withAnyParameters</code>
    </PossiblyUnusedMethod>
=======
>>>>>>> 2a9aff27
  </file>
  <file src="src/Framework/MockObject/ConfigurableMethod.php">
    <MissingParamType occurrences="1">
      <code>$value</code>
    </MissingParamType>
  </file>
  <file src="src/Framework/MockObject/Generator.php">
    <ArgumentTypeCoercion occurrences="4">
      <code>$className</code>
      <code>$className</code>
      <code>$className</code>
      <code>$interfaceName</code>
    </ArgumentTypeCoercion>
    <DocblockTypeContradiction occurrences="1">
      <code>!is_array($methods) &amp;&amp; null !== $methods</code>
    </DocblockTypeContradiction>
    <InvalidReturnStatement occurrences="1"/>
    <InvalidReturnType occurrences="1">
      <code>MockObject&amp;RealInstanceType</code>
    </InvalidReturnType>
    <InvalidStringClass occurrences="1">
      <code>new $className</code>
    </InvalidStringClass>
    <MissingParamType occurrences="1">
      <code>$type</code>
    </MissingParamType>
    <MissingReturnType occurrences="1">
      <code>getObject</code>
    </MissingReturnType>
    <MissingThrowsDocblock occurrences="8">
      <code>generateMock</code>
      <code>generateMock</code>
      <code>new Template($filename)</code>
      <code>throw InvalidArgumentException::create(2, 'array');</code>
      <code>throw new RuntimeException($exception-&gt;getMessage());</code>
    </MissingThrowsDocblock>
    <PossiblyFalseArgument occurrences="1">
      <code>strpos($args[$i], '$')</code>
    </PossiblyFalseArgument>
  </file>
  <file src="src/Framework/MockObject/Invocation.php">
<<<<<<< HEAD
    <PossiblyUnusedMethod occurrences="1">
      <code>__construct</code>
    </PossiblyUnusedMethod>
  </file>
  <file src="src/Framework/MockObject/InvocationHandler.php">
    <MissingReturnType occurrences="1">
      <code>invoke</code>
    </MissingReturnType>
    <PossiblyUnusedMethod occurrences="7">
      <code>__construct</code>
      <code>expects</code>
      <code>hasMatchers</code>
      <code>invoke</code>
      <code>lookupMatcher</code>
      <code>matches</code>
      <code>verify</code>
    </PossiblyUnusedMethod>
=======
    <MissingClosureReturnType occurrences="1">
      <code>static function () {</code>
    </MissingClosureReturnType>
  </file>
  <file src="src/Framework/MockObject/InvocationHandler.php">
    <MissingThrowsDocblock occurrences="1">
      <code>throw $this-&gt;deferredError;</code>
    </MissingThrowsDocblock>
>>>>>>> 2a9aff27
    <PropertyNotSetInConstructor occurrences="1">
      <code>$deferredError</code>
    </PropertyNotSetInConstructor>
    <RedundantConditionGivenDocblockType occurrences="1">
      <code>$this-&gt;deferredError</code>
    </RedundantConditionGivenDocblockType>
  </file>
  <file src="src/Framework/MockObject/Matcher.php">
    <DocblockTypeContradiction occurrences="4">
      <code>$this-&gt;methodNameRule === null</code>
      <code>$this-&gt;methodNameRule === null</code>
      <code>$this-&gt;methodNameRule === null</code>
      <code>$this-&gt;parametersRule === null</code>
    </DocblockTypeContradiction>
    <MissingReturnType occurrences="1">
      <code>invoked</code>
    </MissingReturnType>
    <PropertyNotSetInConstructor occurrences="3">
      <code>$methodNameRule</code>
      <code>$parametersRule</code>
      <code>$stub</code>
    </PropertyNotSetInConstructor>
    <RedundantConditionGivenDocblockType occurrences="8">
      <code>$this-&gt;invocationRule !== null</code>
      <code>$this-&gt;methodNameRule !== null</code>
      <code>$this-&gt;methodNameRule !== null</code>
      <code>$this-&gt;parametersRule !== null</code>
      <code>$this-&gt;parametersRule !== null</code>
      <code>$this-&gt;parametersRule !== null</code>
      <code>$this-&gt;stub</code>
      <code>$this-&gt;stub !== null</code>
    </RedundantConditionGivenDocblockType>
  </file>
  <file src="src/Framework/MockObject/MockBuilder.php">
    <ArgumentTypeCoercion occurrences="4">
      <code>$this-&gt;type</code>
      <code>$this-&gt;type</code>
      <code>$this-&gt;type</code>
      <code>$this-&gt;type</code>
    </ArgumentTypeCoercion>
    <DeprecatedMethod occurrences="1">
      <code>setMethods</code>
    </DeprecatedMethod>
    <InvalidReturnStatement occurrences="3">
      <code>$object</code>
      <code>$object</code>
      <code>$object</code>
    </InvalidReturnStatement>
    <InvalidReturnType occurrences="3">
      <code>MockObject&amp;MockedType</code>
      <code>MockObject&amp;MockedType</code>
      <code>MockObject&amp;MockedType</code>
    </InvalidReturnType>
    <MissingThrowsDocblock occurrences="1">
      <code>getClassMethods</code>
    </MissingThrowsDocblock>
    <PossiblyInvalidPropertyAssignmentValue occurrences="1">
      <code>$type</code>
    </PossiblyInvalidPropertyAssignmentValue>
  </file>
  <file src="src/Framework/MockObject/MockMethod.php">
    <MissingThrowsDocblock occurrences="1">
      <code>new Template($filename)</code>
    </MissingThrowsDocblock>
<<<<<<< HEAD
    <RedundantCondition occurrences="1">
      <code>$type instanceof ReflectionUnionType</code>
    </RedundantCondition>
    <TypeDoesNotContainType occurrences="1">
      <code>$type instanceof ReflectionUnionType</code>
    </TypeDoesNotContainType>
    <UndefinedClass occurrences="3">
      <code>ReflectionUnionType</code>
      <code>ReflectionUnionType</code>
      <code>ReflectionUnionType</code>
    </UndefinedClass>
=======
    <PossiblyNullReference occurrences="1">
      <code>allowsNull</code>
    </PossiblyNullReference>
>>>>>>> 2a9aff27
  </file>
  <file src="src/Framework/MockObject/MockObject.php">
    <MissingParamType occurrences="1">
      <code>$originalObject</code>
    </MissingParamType>
  </file>
  <file src="src/Framework/MockObject/Rule/InvocationOrder.php">
    <MissingReturnType occurrences="2">
      <code>invoked</code>
      <code>invokedDo</code>
    </MissingReturnType>
  </file>
  <file src="src/Framework/MockObject/Rule/MethodName.php">
    <DocblockTypeContradiction occurrences="1">
      <code>$constraint instanceof Constraint</code>
    </DocblockTypeContradiction>
    <MissingThrowsDocblock occurrences="1">
      <code>evaluate</code>
    </MissingThrowsDocblock>
  </file>
  <file src="src/Framework/MockObject/Rule/Parameters.php">
    <DocblockTypeContradiction occurrences="1">
      <code>$this-&gt;invocation === null</code>
    </DocblockTypeContradiction>
    <PossiblyNullPropertyAssignmentValue occurrences="1">
      <code>null</code>
    </PossiblyNullPropertyAssignmentValue>
    <PropertyNotSetInConstructor occurrences="2">
      <code>$invocation</code>
      <code>$parameterVerificationResult</code>
    </PropertyNotSetInConstructor>
  </file>
  <file src="src/Framework/MockObject/Stub/ConsecutiveCalls.php">
    <MissingReturnType occurrences="1">
      <code>invoke</code>
    </MissingReturnType>
  </file>
  <file src="src/Framework/MockObject/Stub/ReturnArgument.php">
    <MissingParamType occurrences="1">
      <code>$argumentIndex</code>
    </MissingParamType>
    <MissingReturnType occurrences="1">
      <code>invoke</code>
    </MissingReturnType>
  </file>
  <file src="src/Framework/MockObject/Stub/ReturnCallback.php">
    <MissingParamType occurrences="1">
      <code>$callback</code>
    </MissingParamType>
    <MissingPropertyType occurrences="1">
      <code>$callback</code>
    </MissingPropertyType>
    <MissingReturnType occurrences="1">
      <code>invoke</code>
    </MissingReturnType>
  </file>
  <file src="src/Framework/MockObject/Stub/ReturnReference.php">
    <MissingParamType occurrences="1">
      <code>$reference</code>
    </MissingParamType>
    <MissingReturnType occurrences="1">
      <code>invoke</code>
    </MissingReturnType>
  </file>
  <file src="src/Framework/MockObject/Stub/ReturnSelf.php">
    <MissingReturnType occurrences="1">
      <code>invoke</code>
    </MissingReturnType>
  </file>
  <file src="src/Framework/MockObject/Stub/ReturnStub.php">
    <MissingParamType occurrences="1">
      <code>$value</code>
    </MissingParamType>
    <MissingReturnType occurrences="1">
      <code>invoke</code>
    </MissingReturnType>
  </file>
  <file src="src/Framework/MockObject/Stub/ReturnValueMap.php">
    <MissingReturnType occurrences="1">
      <code>invoke</code>
    </MissingReturnType>
  </file>
  <file src="src/Framework/MockObject/Stub/Stub.php">
    <MissingReturnType occurrences="1">
      <code>invoke</code>
    </MissingReturnType>
  </file>
<<<<<<< HEAD
  <file src="src/Framework/SkippedTestCase.php">
    <PossiblyUnusedMethod occurrences="1">
      <code>getMessage</code>
    </PossiblyUnusedMethod>
  </file>
=======
>>>>>>> 2a9aff27
  <file src="src/Framework/TestBuilder.php">
    <MissingParamType occurrences="1">
      <code>$data</code>
    </MissingParamType>
    <MissingReturnType occurrences="1">
      <code>buildTestWithoutData</code>
    </MissingReturnType>
    <MissingThrowsDocblock occurrences="4">
      <code>Filter::getFilteredStacktrace($t)</code>
      <code>Filter::getFilteredStacktrace($t)</code>
      <code>throw new Exception('No valid test provided.');</code>
    </MissingThrowsDocblock>
  </file>
  <file src="src/Framework/TestCase.php">
    <ArgumentTypeCoercion occurrences="1">
      <code>$this-&gt;expectedException</code>
    </ArgumentTypeCoercion>
    <DeprecatedClass occurrences="2">
      <code>InvokedAtIndexMatcher</code>
      <code>new InvokedAtIndexMatcher($index)</code>
    </DeprecatedClass>
    <DeprecatedMethod occurrences="1">
      <code>setMethods</code>
    </DeprecatedMethod>
    <DocblockTypeContradiction occurrences="6">
      <code>$this-&gt;backupStaticAttributes === null</code>
      <code>$this-&gt;mockObjectGenerator === null</code>
      <code>$this-&gt;prophet === null</code>
      <code>$this-&gt;runClassInSeparateProcess === null</code>
      <code>$this-&gt;runTestInSeparateProcess === null</code>
      <code>$this-&gt;snapshot instanceof Snapshot</code>
    </DocblockTypeContradiction>
    <InvalidArgument occurrences="1">
      <code>$header</code>
    </InvalidArgument>
    <InvalidCatch occurrences="1"/>
    <InvalidReturnStatement occurrences="2">
      <code>$mockObject</code>
      <code>get_class($mock)</code>
    </InvalidReturnStatement>
    <InvalidReturnType occurrences="2">
      <code>MockObject&amp;RealInstanceType</code>
      <code>class-string&lt;MockObject&amp;RealInstanceType&gt;</code>
    </InvalidReturnType>
    <MissingParamType occurrences="5">
      <code>$args</code>
      <code>$args</code>
      <code>$callback</code>
      <code>$result</code>
      <code>$value</code>
    </MissingParamType>
    <MissingReturnType occurrences="2">
      <code>getResult</code>
      <code>runTest</code>
    </MissingReturnType>
    <MissingThrowsDocblock occurrences="19">
      <code>cacheDirectory</code>
      <code>endTest</code>
      <code>endTest</code>
      <code>endTest</code>
      <code>generateClassFromWsdl</code>
      <code>getMock</code>
      <code>getMock</code>
      <code>getMock</code>
      <code>getMock</code>
      <code>getMock</code>
      <code>getMockForAbstractClass</code>
      <code>getMockForTrait</code>
      <code>getObjectForTrait</code>
      <code>new Differ($header)</code>
    </MissingThrowsDocblock>
    <PossiblyNullPropertyAssignmentValue occurrences="3">
      <code>$beStrictAboutChangesToGlobalState</code>
      <code>null</code>
      <code>null</code>
    </PossiblyNullPropertyAssignmentValue>
<<<<<<< HEAD
    <PossiblyUnusedMethod occurrences="72">
      <code>addToAssertionCount</code>
      <code>any</code>
      <code>assertPostConditions</code>
      <code>assertPreConditions</code>
      <code>at</code>
      <code>atLeast</code>
      <code>atLeastOnce</code>
      <code>atMost</code>
      <code>createConfiguredMock</code>
      <code>createMock</code>
      <code>createPartialMock</code>
      <code>createStub</code>
      <code>createTestProxy</code>
      <code>doesNotPerformAssertions</code>
      <code>exactly</code>
      <code>expectDeprecation</code>
      <code>expectDeprecationMessage</code>
      <code>expectDeprecationMessageMatches</code>
      <code>expectError</code>
      <code>expectErrorMessage</code>
      <code>expectErrorMessageMatches</code>
      <code>expectExceptionObject</code>
      <code>expectNotToPerformAssertions</code>
      <code>expectNotice</code>
      <code>expectNoticeMessage</code>
      <code>expectNoticeMessageMatches</code>
      <code>expectOutputRegex</code>
      <code>expectOutputString</code>
      <code>expectWarning</code>
      <code>expectWarningMessage</code>
      <code>expectWarningMessageMatches</code>
      <code>getActualOutputForAssertion</code>
      <code>getExpectedException</code>
      <code>getExpectedExceptionCode</code>
      <code>getExpectedExceptionMessage</code>
      <code>getExpectedExceptionMessageRegExp</code>
      <code>getMockClass</code>
      <code>getMockForAbstractClass</code>
      <code>getMockForTrait</code>
      <code>getMockFromWsdl</code>
      <code>getObjectForTrait</code>
      <code>getStatusMessage</code>
      <code>getTestResultObject</code>
      <code>hasFailed</code>
      <code>hasOutput</code>
      <code>hasSize</code>
      <code>iniSet</code>
      <code>isLarge</code>
      <code>isMedium</code>
      <code>isSmall</code>
      <code>never</code>
      <code>onConsecutiveCalls</code>
      <code>onNotSuccessfulTest</code>
      <code>once</code>
      <code>prophesize</code>
      <code>registerComparator</code>
      <code>returnArgument</code>
      <code>returnCallback</code>
      <code>returnSelf</code>
      <code>returnValue</code>
      <code>returnValueMap</code>
      <code>runBare</code>
      <code>setDependencyInput</code>
      <code>setInIsolation</code>
      <code>setLocale</code>
      <code>setOutputCallback</code>
      <code>setResult</code>
      <code>setUp</code>
      <code>setUpBeforeClass</code>
      <code>tearDown</code>
      <code>tearDownAfterClass</code>
      <code>throwException</code>
    </PossiblyUnusedMethod>
=======
    <PossiblyUndefinedVariable occurrences="1">
      <code>$categories</code>
    </PossiblyUndefinedVariable>
>>>>>>> 2a9aff27
    <PropertyNotSetInConstructor occurrences="10">
      <code>$backupStaticAttributes</code>
      <code>$mockObjectGenerator</code>
      <code>$outputBufferingLevel</code>
      <code>$outputExpectedRegex</code>
      <code>$outputExpectedString</code>
      <code>$prophet</code>
      <code>$result</code>
      <code>$runClassInSeparateProcess</code>
      <code>$runTestInSeparateProcess</code>
      <code>$snapshot</code>
    </PropertyNotSetInConstructor>
    <RawObjectIteration occurrences="1">
      <code>$methodProphecies</code>
    </RawObjectIteration>
    <RedundantCondition occurrences="1">
      <code>$this instanceof PhptTestCase</code>
    </RedundantCondition>
    <RedundantConditionGivenDocblockType occurrences="3">
      <code>$this-&gt;prophet !== null</code>
      <code>is_string($this-&gt;outputExpectedRegex)</code>
      <code>is_string($this-&gt;outputExpectedString)</code>
    </RedundantConditionGivenDocblockType>
<<<<<<< HEAD
    <UnusedMethod occurrences="5">
      <code>cleanupIniSettings</code>
      <code>cleanupLocaleSettings</code>
      <code>restoreGlobalState</code>
      <code>stopOutputBuffering</code>
      <code>unregisterCustomComparators</code>
    </UnusedMethod>
  </file>
  <file src="src/Framework/TestFailure.php">
    <PossiblyUnusedMethod occurrences="5">
      <code>exceptionMessage</code>
      <code>failedTest</code>
      <code>getExceptionAsString</code>
      <code>isFailure</code>
      <code>toString</code>
    </PossiblyUnusedMethod>
  </file>
  <file src="src/Framework/TestListener.php">
    <PossiblyUnusedMethod occurrences="4">
      <code>addFailure</code>
      <code>addIncompleteTest</code>
      <code>addRiskyTest</code>
      <code>addSkippedTest</code>
    </PossiblyUnusedMethod>
=======
>>>>>>> 2a9aff27
  </file>
  <file src="src/Framework/TestResult.php">
    <ArgumentTypeCoercion occurrences="1">
      <code>$test</code>
    </ArgumentTypeCoercion>
    <DeprecatedClass occurrences="4">
      <code>TestListener</code>
      <code>TestListener</code>
      <code>TestListener[]</code>
      <code>private $listeners = [];</code>
    </DeprecatedClass>
    <DeprecatedMethod occurrences="3">
      <code>addWarning</code>
      <code>endTest</code>
      <code>startTest</code>
    </DeprecatedMethod>
    <DeprecatedProperty occurrences="1">
      <code>$this-&gt;listeners</code>
    </DeprecatedProperty>
    <DocblockTypeContradiction occurrences="1">
      <code>$this-&gt;topTestSuite === null</code>
    </DocblockTypeContradiction>
    <InvalidArgument occurrences="1">
      <code>[$test, 'runBare']</code>
    </InvalidArgument>
    <MissingConstructor occurrences="2">
      <code>$codeCoverage</code>
      <code>$topTestSuite</code>
    </MissingConstructor>
    <MissingThrowsDocblock occurrences="3">
      <code>stop</code>
    </MissingThrowsDocblock>
    <PossiblyInvalidArgument occurrences="1">
      <code>$linesToBeCovered</code>
    </PossiblyInvalidArgument>
    <PossiblyUndefinedVariable occurrences="6">
      <code>$_timeout</code>
      <code>$_timeout</code>
      <code>$e</code>
      <code>$e</code>
      <code>$e</code>
      <code>$isAnyCoverageRequired</code>
    </PossiblyUndefinedVariable>
<<<<<<< HEAD
    <PossiblyUnusedMethod occurrences="7">
      <code>forcesCoversAnnotation</code>
      <code>getConvertDeprecationsToExceptions</code>
      <code>getConvertErrorsToExceptions</code>
      <code>getConvertNoticesToExceptions</code>
      <code>getConvertWarningsToExceptions</code>
      <code>removeListener</code>
      <code>topTestSuite</code>
    </PossiblyUnusedMethod>
=======
>>>>>>> 2a9aff27
    <RedundantConditionGivenDocblockType occurrences="2">
      <code>$this-&gt;codeCoverage !== null</code>
      <code>$this-&gt;codeCoverage !== null</code>
    </RedundantConditionGivenDocblockType>
    <UndefinedInterfaceMethod occurrences="16">
      <code>addToAssertionCount</code>
      <code>addToAssertionCount</code>
      <code>doesNotPerformAssertions</code>
      <code>doesNotPerformAssertions</code>
      <code>getActualOutput</code>
      <code>getAnnotations</code>
      <code>getName</code>
      <code>getNumAssertions</code>
      <code>getNumAssertions</code>
      <code>getNumAssertions</code>
      <code>getNumAssertions</code>
      <code>getSize</code>
      <code>getSize</code>
      <code>getSize</code>
      <code>hasOutput</code>
      <code>runBare</code>
    </UndefinedInterfaceMethod>
  </file>
  <file src="src/Framework/TestSuite.php">
    <ArgumentTypeCoercion occurrences="2">
      <code>$className</code>
      <code>$className</code>
    </ArgumentTypeCoercion>
    <DocblockTypeContradiction occurrences="6">
      <code>!is_string($theClass) &amp;&amp; !$theClass instanceof ReflectionClass</code>
      <code>is_string($testClass)</code>
      <code>is_string($testClass) &amp;&amp; class_exists($testClass)</code>
      <code>null === $this-&gt;backupGlobals</code>
      <code>null === $this-&gt;backupStaticAttributes</code>
      <code>null === $this-&gt;beStrictAboutChangesToGlobalState</code>
    </DocblockTypeContradiction>
    <MissingThrowsDocblock occurrences="3">
      <code>FileLoader::checkAndLoad($filename)</code>
      <code>new PhptTestCase($filename)</code>
    </MissingThrowsDocblock>
<<<<<<< HEAD
    <PossiblyUnusedMethod occurrences="1">
      <code>setGroupDetails</code>
    </PossiblyUnusedMethod>
=======
    <PossiblyUndefinedVariable occurrences="3">
      <code>$afterClassMethod</code>
      <code>$afterClassMethod</code>
      <code>$test</code>
    </PossiblyUndefinedVariable>
>>>>>>> 2a9aff27
    <PropertyNotSetInConstructor occurrences="4">
      <code>$backupGlobals</code>
      <code>$backupStaticAttributes</code>
      <code>$beStrictAboutChangesToGlobalState</code>
      <code>$iteratorFilter</code>
    </PropertyNotSetInConstructor>
    <RedundantConditionGivenDocblockType occurrences="7">
      <code>$this-&gt;iteratorFilter !== null</code>
      <code>is_bool($backupGlobals)</code>
      <code>is_bool($backupStaticAttributes)</code>
      <code>is_bool($beStrictAboutChangesToGlobalState)</code>
      <code>null === $this-&gt;backupGlobals &amp;&amp; is_bool($backupGlobals)</code>
      <code>null === $this-&gt;backupStaticAttributes &amp;&amp; is_bool($backupStaticAttributes)</code>
      <code>null === $this-&gt;beStrictAboutChangesToGlobalState &amp;&amp; is_bool($beStrictAboutChangesToGlobalState)</code>
    </RedundantConditionGivenDocblockType>
<<<<<<< HEAD
    <UnusedVariable occurrences="1">
      <code>$numTests</code>
    </UnusedVariable>
  </file>
  <file src="src/Framework/TestSuiteIterator.php">
    <PossiblyUnusedMethod occurrences="1">
      <code>getChildren</code>
    </PossiblyUnusedMethod>
  </file>
  <file src="src/Runner/BaseTestRunner.php">
    <DeprecatedClass occurrences="2">
      <code>TestSuiteLoader</code>
      <code>new StandardTestSuiteLoader</code>
    </DeprecatedClass>
=======
>>>>>>> 2a9aff27
  </file>
  <file src="src/Runner/DefaultTestResultCache.php">
    <MissingClosureReturnType occurrences="1">
      <code>static function () use ($cacheData) {</code>
    </MissingClosureReturnType>
  </file>
  <file src="src/Runner/Filter/GroupFilterIterator.php">
    <MissingReturnType occurrences="1">
      <code>doAccept</code>
    </MissingReturnType>
  </file>
  <file src="src/Runner/Filter/NameFilterIterator.php">
    <PropertyNotSetInConstructor occurrences="2">
      <code>$filterMax</code>
      <code>$filterMin</code>
    </PropertyNotSetInConstructor>
  </file>
  <file src="src/Runner/Hook/TestListenerAdapter.php">
    <DeprecatedInterface occurrences="1">
      <code>TestListenerAdapter</code>
    </DeprecatedInterface>
    <MissingConstructor occurrences="1">
      <code>$lastTestWasNotSuccessful</code>
    </MissingConstructor>
  </file>
  <file src="src/Runner/PhptTestCase.php">
    <InternalClass occurrences="2">
      <code>RawCodeCoverageData::fromXdebugWithoutPathCoverage([])</code>
      <code>RawCodeCoverageData::fromXdebugWithoutPathCoverage([])</code>
    </InternalClass>
    <InternalMethod occurrences="2">
      <code>RawCodeCoverageData::fromXdebugWithoutPathCoverage([])</code>
      <code>RawCodeCoverageData::fromXdebugWithoutPathCoverage([])</code>
    </InternalMethod>
    <MissingThrowsDocblock occurrences="3">
      <code>cacheDirectory</code>
      <code>stop</code>
    </MissingThrowsDocblock>
    <PossiblyInvalidArgument occurrences="1">
      <code>$sections['FILEEOF']</code>
    </PossiblyInvalidArgument>
<<<<<<< HEAD
    <PossiblyUnusedMethod occurrences="4">
      <code>getActualOutput</code>
      <code>getNumAssertions</code>
      <code>hasOutput</code>
      <code>usesDataProvider</code>
    </PossiblyUnusedMethod>
  </file>
  <file src="src/Runner/StandardTestSuiteLoader.php">
    <ArgumentTypeCoercion occurrences="1">
      <code>$suiteClassName</code>
    </ArgumentTypeCoercion>
    <DeprecatedInterface occurrences="1">
      <code>StandardTestSuiteLoader</code>
    </DeprecatedInterface>
    <MissingThrowsDocblock occurrences="1">
      <code>FileLoader::checkAndLoad($suiteClassFile)</code>
    </MissingThrowsDocblock>
  </file>
  <file src="src/Runner/TestSuiteLoader.php">
    <PossiblyUnusedMethod occurrences="1">
      <code>reload</code>
    </PossiblyUnusedMethod>
=======
    <PossiblyNullReference occurrences="1">
      <code>append</code>
    </PossiblyNullReference>
    <PossiblyUndefinedVariable occurrences="1">
      <code>$sectionOffset</code>
    </PossiblyUndefinedVariable>
>>>>>>> 2a9aff27
  </file>
  <file src="src/Runner/TestSuiteSorter.php">
    <MissingClosureParamType occurrences="6">
      <code>$left</code>
      <code>$left</code>
      <code>$left</code>
      <code>$right</code>
      <code>$right</code>
      <code>$right</code>
    </MissingClosureParamType>
<<<<<<< HEAD
    <PossiblyUnusedMethod occurrences="1">
      <code>getExecutionOrder</code>
    </PossiblyUnusedMethod>
=======
    <PossiblyFalseArgument occurrences="1">
      <code>\strpos($test-&gt;getName(), '::')</code>
    </PossiblyFalseArgument>
>>>>>>> 2a9aff27
    <RedundantConditionGivenDocblockType occurrences="4">
      <code>$order === self::ORDER_DURATION &amp;&amp; $this-&gt;cache !== null</code>
      <code>$orderDefects === self::ORDER_DEFECTS_FIRST &amp;&amp; $this-&gt;cache !== null</code>
      <code>$this-&gt;cache !== null</code>
      <code>$this-&gt;cache !== null</code>
    </RedundantConditionGivenDocblockType>
  </file>
<<<<<<< HEAD
  <file src="src/TextUI/CliArguments/Builder.php">
    <MissingThrowsDocblock occurrences="1"/>
  </file>
  <file src="src/TextUI/CliArguments/Configuration.php">
    <MissingReturnType occurrences="1">
      <code>columns</code>
    </MissingReturnType>
    <PossiblyUnusedMethod occurrences="1">
      <code>coverageTextShowUncoveredFiles</code>
    </PossiblyUnusedMethod>
  </file>
=======
>>>>>>> 2a9aff27
  <file src="src/TextUI/Command.php">
    <ArgumentTypeCoercion occurrences="1">
      <code>$printerClass</code>
    </ArgumentTypeCoercion>
    <DeprecatedClass occurrences="2">
      <code>?TestSuiteLoader</code>
      <code>StandardTestSuiteLoader::class</code>
    </DeprecatedClass>
    <DeprecatedMethod occurrences="6">
      <code>handleLoader</code>
      <code>handleLoader</code>
      <code>hasTestSuiteLoaderClass</code>
      <code>hasTestSuiteLoaderFile</code>
      <code>testSuiteLoaderClass</code>
      <code>testSuiteLoaderFile</code>
    </DeprecatedMethod>
    <LessSpecificReturnStatement occurrences="1">
      <code>$class-&gt;newInstance($outputStream)</code>
    </LessSpecificReturnStatement>
    <MissingThrowsDocblock occurrences="22">
      <code>argument</code>
      <code>argument</code>
      <code>atLeastVersion</code>
      <code>bootstrap</code>
      <code>cacheDirectory</code>
      <code>defaultTestSuite</code>
      <code>detect</code>
      <code>extensionsDirectory</code>
      <code>getTest</code>
      <code>handleListSuites</code>
      <code>handleListTests</code>
      <code>handleListTestsXml</code>
      <code>includePath</code>
      <code>iniSettings</code>
      <code>mapToLegacyArray</code>
      <code>printerClass</code>
      <code>run</code>
      <code>stop</code>
      <code>testSuiteLoaderClass</code>
      <code>unrecognizedOrderBy</code>
    </MissingThrowsDocblock>
    <MoreSpecificReturnType occurrences="1">
      <code>null|Printer|string</code>
    </MoreSpecificReturnType>
    <PossiblyNullArgument occurrences="4">
      <code>$suite</code>
      <code>$suite</code>
      <code>$suite</code>
      <code>$suite</code>
    </PossiblyNullArgument>
    <RedundantCondition occurrences="1">
      <code>assert(isset($arguments) &amp;&amp; $arguments instanceof Configuration)</code>
    </RedundantCondition>
    <UnresolvableInclude occurrences="3">
      <code>require $file</code>
      <code>require $loaderFile</code>
      <code>require $printerFile</code>
    </UnresolvableInclude>
    <UnsafeInstantiation occurrences="1">
      <code>new static</code>
    </UnsafeInstantiation>
  </file>
<<<<<<< HEAD
  <file src="src/TextUI/DefaultResultPrinter.php">
    <DeprecatedInterface occurrences="1">
      <code>DefaultResultPrinter</code>
    </DeprecatedInterface>
    <MissingThrowsDocblock occurrences="2">
      <code>parent::__construct($out)</code>
      <code>stop</code>
    </MissingThrowsDocblock>
    <PropertyNotSetInConstructor occurrences="2">
      <code>$maxColumn</code>
      <code>$numTestsWidth</code>
    </PropertyNotSetInConstructor>
  </file>
=======
>>>>>>> 2a9aff27
  <file src="src/TextUI/Help.php">
    <MissingClosureParamType occurrences="1">
      <code>$matches</code>
    </MissingClosureParamType>
    <PossiblyUndefinedArrayOffset occurrences="2">
      <code>$option['desc']</code>
      <code>$option['desc']</code>
    </PossiblyUndefinedArrayOffset>
  </file>
<<<<<<< HEAD
=======
  <file src="src/TextUI/ResultPrinter.php">
    <DeprecatedInterface occurrences="1">
      <code>ResultPrinter</code>
    </DeprecatedInterface>
    <PropertyNotSetInConstructor occurrences="4">
      <code>$maxColumn</code>
      <code>$numTestsWidth</code>
      <code>ResultPrinter</code>
      <code>ResultPrinter</code>
    </PropertyNotSetInConstructor>
  </file>
>>>>>>> 2a9aff27
  <file src="src/TextUI/TestRunner.php">
    <DeprecatedClass occurrences="5">
      <code>TestSuiteLoader</code>
      <code>TestSuiteLoader</code>
      <code>TestSuiteLoader</code>
      <code>new StandardTestSuiteLoader</code>
      <code>new XdebugFilterScriptGenerator</code>
    </DeprecatedClass>
    <DeprecatedMethod occurrences="9">
      <code>addListener</code>
      <code>addListener</code>
      <code>addListener</code>
      <code>addListener</code>
      <code>addListener</code>
      <code>addListener</code>
      <code>addListener</code>
      <code>addListener</code>
      <code>flushListeners</code>
    </DeprecatedMethod>
    <DocblockTypeContradiction occurrences="2">
      <code>$this-&gt;loader === null</code>
      <code>$this-&gt;printer === null</code>
    </DocblockTypeContradiction>
    <InvalidArgument occurrences="6">
      <code>$e</code>
      <code>$e</code>
      <code>$e</code>
      <code>$e</code>
      <code>$e</code>
      <code>$e</code>
    </InvalidArgument>
    <InvalidStringClass occurrences="1"/>
    <MissingThrowsDocblock occurrences="11">
      <code>addFilter</code>
      <code>addFilter</code>
      <code>addFilter</code>
      <code>addFilter</code>
      <code>addFilter</code>
      <code>detect</code>
      <code>new Printer($arguments['coverageText'])</code>
      <code>reorderTestsInSuite</code>
      <code>run</code>
      <code>stop</code>
      <code>stop</code>
    </MissingThrowsDocblock>
    <PossiblyNullPropertyAssignmentValue occurrences="1">
      <code>$loader</code>
    </PossiblyNullPropertyAssignmentValue>
<<<<<<< HEAD
=======
    <PossiblyUndefinedVariable occurrences="2">
      <code>$whitelistFromConfigurationFile</code>
      <code>$whitelistFromOption</code>
    </PossiblyUndefinedVariable>
>>>>>>> 2a9aff27
    <PropertyNotSetInConstructor occurrences="1">
      <code>$printer</code>
    </PropertyNotSetInConstructor>
    <RedundantCondition occurrences="3">
      <code>assert($arguments['configurationObject'] instanceof Configuration)</code>
      <code>assert($arguments['configurationObject'] instanceof Configuration)</code>
      <code>assert($this-&gt;printer instanceof CliTestDoxPrinter)</code>
    </RedundantCondition>
    <RedundantConditionGivenDocblockType occurrences="1">
      <code>$this-&gt;printer !== null</code>
    </RedundantConditionGivenDocblockType>
    <UnusedVariable occurrences="2">
      <code>$step</code>
      <code>$tooFewColumnsRequested</code>
    </UnusedVariable>
  </file>
  <file src="src/TextUI/XmlConfiguration/CodeCoverage/CodeCoverage.php">
    <PossiblyUnusedMethod occurrences="8">
      <code>clover</code>
      <code>cobertura</code>
      <code>crap4j</code>
      <code>html</code>
      <code>pathCoverage</code>
      <code>php</code>
      <code>text</code>
      <code>xml</code>
    </PossiblyUnusedMethod>
  </file>
  <file src="src/TextUI/XmlConfiguration/CodeCoverage/Filter/Directory.php">
    <PossiblyUnusedMethod occurrences="1">
      <code>group</code>
    </PossiblyUnusedMethod>
  </file>
  <file src="src/TextUI/XmlConfiguration/CodeCoverage/Filter/DirectoryCollectionIterator.php">
    <PropertyNotSetInConstructor occurrences="1">
      <code>$position</code>
    </PropertyNotSetInConstructor>
  </file>
  <file src="src/TextUI/XmlConfiguration/CodeCoverage/Report/Clover.php">
    <PossiblyUnusedMethod occurrences="1">
      <code>target</code>
    </PossiblyUnusedMethod>
  </file>
  <file src="src/TextUI/XmlConfiguration/CodeCoverage/Report/Cobertura.php">
    <PossiblyUnusedMethod occurrences="1">
      <code>target</code>
    </PossiblyUnusedMethod>
  </file>
  <file src="src/TextUI/XmlConfiguration/CodeCoverage/Report/Crap4j.php">
    <PossiblyUnusedMethod occurrences="2">
      <code>target</code>
      <code>threshold</code>
    </PossiblyUnusedMethod>
  </file>
  <file src="src/TextUI/XmlConfiguration/CodeCoverage/Report/Html.php">
    <PossiblyUnusedMethod occurrences="3">
      <code>highLowerBound</code>
      <code>lowUpperBound</code>
      <code>target</code>
    </PossiblyUnusedMethod>
  </file>
  <file src="src/TextUI/XmlConfiguration/CodeCoverage/Report/Php.php">
    <PossiblyUnusedMethod occurrences="1">
      <code>target</code>
    </PossiblyUnusedMethod>
  </file>
  <file src="src/TextUI/XmlConfiguration/CodeCoverage/Report/Text.php">
    <PossiblyUnusedMethod occurrences="3">
      <code>showOnlySummary</code>
      <code>showUncoveredFiles</code>
      <code>target</code>
    </PossiblyUnusedMethod>
  </file>
  <file src="src/TextUI/XmlConfiguration/CodeCoverage/Report/Xml.php">
    <PossiblyUnusedMethod occurrences="1">
      <code>target</code>
    </PossiblyUnusedMethod>
  </file>
  <file src="src/TextUI/XmlConfiguration/Configuration.php">
    <PossiblyUnusedMethod occurrences="5">
      <code>extensions</code>
      <code>groups</code>
      <code>listeners</code>
      <code>logging</code>
      <code>testdoxGroups</code>
    </PossiblyUnusedMethod>
  </file>
  <file src="src/TextUI/XmlConfiguration/Filesystem/DirectoryCollectionIterator.php">
    <PropertyNotSetInConstructor occurrences="1">
      <code>$position</code>
    </PropertyNotSetInConstructor>
  </file>
  <file src="src/TextUI/XmlConfiguration/Filesystem/FileCollection.php">
    <PossiblyUnusedMethod occurrences="1">
      <code>isEmpty</code>
    </PossiblyUnusedMethod>
  </file>
  <file src="src/TextUI/XmlConfiguration/Filesystem/FileCollectionIterator.php">
    <PropertyNotSetInConstructor occurrences="1">
      <code>$position</code>
    </PropertyNotSetInConstructor>
  </file>
  <file src="src/TextUI/XmlConfiguration/Group/GroupCollection.php">
    <PossiblyUnusedMethod occurrences="1">
      <code>asArrayOfStrings</code>
    </PossiblyUnusedMethod>
  </file>
  <file src="src/TextUI/XmlConfiguration/Group/GroupCollectionIterator.php">
    <PropertyNotSetInConstructor occurrences="1">
      <code>$position</code>
    </PropertyNotSetInConstructor>
  </file>
  <file src="src/TextUI/XmlConfiguration/Group/Groups.php">
    <PossiblyUnusedMethod occurrences="4">
      <code>exclude</code>
      <code>hasExclude</code>
      <code>hasInclude</code>
      <code>include</code>
    </PossiblyUnusedMethod>
  </file>
  <file src="src/TextUI/XmlConfiguration/Loader.php">
    <DeprecatedMethod occurrences="1">
      <code>legacyCodeCoverage</code>
    </DeprecatedMethod>
    <RedundantConditionGivenDocblockType occurrences="2">
      <code>assert($directoryNode instanceof DOMElement)</code>
      <code>assert($fileNode instanceof DOMElement)</code>
    </RedundantConditionGivenDocblockType>
  </file>
  <file src="src/TextUI/XmlConfiguration/Logging/Junit.php">
    <PossiblyUnusedMethod occurrences="1">
      <code>target</code>
    </PossiblyUnusedMethod>
  </file>
  <file src="src/TextUI/XmlConfiguration/Logging/Logging.php">
    <MissingThrowsDocblock occurrences="6">
      <code>throw new Exception('Logger "JUnit XML" is not configured');</code>
      <code>throw new Exception('Logger "Team City" is not configured');</code>
      <code>throw new Exception('Logger "TestDox HTML" is not configured');</code>
      <code>throw new Exception('Logger "TestDox Text" is not configured');</code>
      <code>throw new Exception('Logger "TestDox XML" is not configured');</code>
      <code>throw new Exception('Logger "Text" is not configured');</code>
    </MissingThrowsDocblock>
    <PossiblyUnusedMethod occurrences="12">
      <code>hasJunit</code>
      <code>hasTeamCity</code>
      <code>hasTestDoxHtml</code>
      <code>hasTestDoxText</code>
      <code>hasTestDoxXml</code>
      <code>hasText</code>
      <code>junit</code>
      <code>teamCity</code>
      <code>testDoxHtml</code>
      <code>testDoxText</code>
      <code>testDoxXml</code>
      <code>text</code>
    </PossiblyUnusedMethod>
  </file>
  <file src="src/TextUI/XmlConfiguration/Logging/TeamCity.php">
    <PossiblyUnusedMethod occurrences="1">
      <code>target</code>
    </PossiblyUnusedMethod>
  </file>
  <file src="src/TextUI/XmlConfiguration/Logging/TestDox/Html.php">
    <PossiblyUnusedMethod occurrences="1">
      <code>target</code>
    </PossiblyUnusedMethod>
  </file>
  <file src="src/TextUI/XmlConfiguration/Logging/TestDox/Text.php">
    <PossiblyUnusedMethod occurrences="1">
      <code>target</code>
    </PossiblyUnusedMethod>
  </file>
  <file src="src/TextUI/XmlConfiguration/Logging/TestDox/Xml.php">
    <PossiblyUnusedMethod occurrences="1">
      <code>target</code>
    </PossiblyUnusedMethod>
  </file>
  <file src="src/TextUI/XmlConfiguration/Logging/Text.php">
    <PossiblyUnusedMethod occurrences="1">
      <code>target</code>
    </PossiblyUnusedMethod>
  </file>
  <file src="src/TextUI/XmlConfiguration/Migration/Migrations/CoverageCloverToReport.php">
    <PossiblyNullReference occurrences="1">
      <code>createElement</code>
    </PossiblyNullReference>
  </file>
  <file src="src/TextUI/XmlConfiguration/Migration/Migrations/CoverageCrap4jToReport.php">
    <PossiblyNullReference occurrences="1">
      <code>createElement</code>
    </PossiblyNullReference>
  </file>
  <file src="src/TextUI/XmlConfiguration/Migration/Migrations/CoverageHtmlToReport.php">
    <PossiblyNullReference occurrences="1">
      <code>createElement</code>
    </PossiblyNullReference>
  </file>
  <file src="src/TextUI/XmlConfiguration/Migration/Migrations/CoveragePhpToReport.php">
    <PossiblyNullReference occurrences="1">
      <code>createElement</code>
    </PossiblyNullReference>
  </file>
  <file src="src/TextUI/XmlConfiguration/Migration/Migrations/CoverageTextToReport.php">
    <PossiblyNullReference occurrences="1">
      <code>createElement</code>
    </PossiblyNullReference>
  </file>
  <file src="src/TextUI/XmlConfiguration/Migration/Migrations/CoverageXmlToReport.php">
    <PossiblyNullReference occurrences="1">
      <code>createElement</code>
    </PossiblyNullReference>
  </file>
  <file src="src/TextUI/XmlConfiguration/Migration/Migrations/LogToReportMigration.php">
    <PossiblyNullReference occurrences="1">
      <code>removeChild</code>
    </PossiblyNullReference>
  </file>
  <file src="src/TextUI/XmlConfiguration/Migration/Migrations/Migration.php">
    <PossiblyUnusedMethod occurrences="1">
      <code>migrate</code>
    </PossiblyUnusedMethod>
  </file>
  <file src="src/TextUI/XmlConfiguration/Migration/Migrations/RemoveEmptyFilter.php">
    <PossiblyNullReference occurrences="2">
      <code>removeChild</code>
      <code>removeChild</code>
    </PossiblyNullReference>
  </file>
  <file src="src/TextUI/XmlConfiguration/PHP/Constant.php">
    <MissingParamType occurrences="1">
      <code>$value</code>
    </MissingParamType>
    <MissingReturnType occurrences="1">
      <code>value</code>
    </MissingReturnType>
  </file>
  <file src="src/TextUI/XmlConfiguration/PHP/ConstantCollectionIterator.php">
    <PropertyNotSetInConstructor occurrences="1">
      <code>$position</code>
    </PropertyNotSetInConstructor>
  </file>
  <file src="src/TextUI/XmlConfiguration/PHP/IniSettingCollectionIterator.php">
    <PropertyNotSetInConstructor occurrences="1">
      <code>$position</code>
    </PropertyNotSetInConstructor>
  </file>
  <file src="src/TextUI/XmlConfiguration/PHP/Variable.php">
    <MissingParamType occurrences="1">
      <code>$value</code>
    </MissingParamType>
    <MissingReturnType occurrences="1">
      <code>value</code>
    </MissingReturnType>
  </file>
  <file src="src/TextUI/XmlConfiguration/PHP/VariableCollectionIterator.php">
    <PropertyNotSetInConstructor occurrences="1">
      <code>$position</code>
    </PropertyNotSetInConstructor>
  </file>
  <file src="src/TextUI/XmlConfiguration/PHPUnit/ExtensionCollectionIterator.php">
    <PropertyNotSetInConstructor occurrences="1">
      <code>$position</code>
    </PropertyNotSetInConstructor>
  </file>
  <file src="src/TextUI/XmlConfiguration/PHPUnit/ExtensionHandler.php">
    <DeprecatedClass occurrences="1">
      <code>TestListener</code>
    </DeprecatedClass>
    <MissingThrowsDocblock occurrences="4">
      <code>ensureClassExists</code>
    </MissingThrowsDocblock>
    <UnresolvableInclude occurrences="1">
      <code>require_once $extension-&gt;sourceFile()</code>
    </UnresolvableInclude>
<<<<<<< HEAD
  </file>
  <file src="src/TextUI/XmlConfiguration/PHPUnit/PHPUnit.php">
    <DeprecatedMethod occurrences="2">
      <code>hasTestSuiteLoaderClass</code>
      <code>hasTestSuiteLoaderFile</code>
    </DeprecatedMethod>
    <DeprecatedProperty occurrences="2">
      <code>$this-&gt;testSuiteLoaderClass</code>
      <code>$this-&gt;testSuiteLoaderFile</code>
    </DeprecatedProperty>
    <MissingParamType occurrences="1">
      <code>$columns</code>
    </MissingParamType>
    <MissingReturnType occurrences="1">
      <code>columns</code>
    </MissingReturnType>
    <PossiblyUnusedMethod occurrences="42">
      <code>backupGlobals</code>
      <code>backupStaticAttributes</code>
      <code>beStrictAboutChangesToGlobalState</code>
      <code>beStrictAboutCoversAnnotation</code>
      <code>beStrictAboutOutputDuringTests</code>
      <code>beStrictAboutResourceUsageDuringSmallTests</code>
      <code>beStrictAboutTestsThatDoNotTestAnything</code>
      <code>beStrictAboutTodoAnnotatedTests</code>
      <code>cacheResult</code>
      <code>cacheResultFile</code>
      <code>colors</code>
      <code>conflictBetweenPrinterClassAndTestdox</code>
      <code>convertDeprecationsToExceptions</code>
      <code>convertErrorsToExceptions</code>
      <code>convertNoticesToExceptions</code>
      <code>convertWarningsToExceptions</code>
      <code>defaultTimeLimit</code>
      <code>defectsFirst</code>
      <code>enforceTimeLimit</code>
      <code>executionOrder</code>
      <code>failOnEmptyTestSuite</code>
      <code>failOnIncomplete</code>
      <code>failOnRisky</code>
      <code>failOnSkipped</code>
      <code>failOnWarning</code>
      <code>forceCoversAnnotation</code>
      <code>noInteraction</code>
      <code>processIsolation</code>
      <code>registerMockObjectsFromTestArgumentsRecursively</code>
      <code>resolveDependencies</code>
      <code>reverseDefectList</code>
      <code>stopOnDefect</code>
      <code>stopOnError</code>
      <code>stopOnFailure</code>
      <code>stopOnIncomplete</code>
      <code>stopOnRisky</code>
      <code>stopOnSkipped</code>
      <code>stopOnWarning</code>
      <code>timeoutForLargeTests</code>
      <code>timeoutForMediumTests</code>
      <code>timeoutForSmallTests</code>
      <code>verbose</code>
    </PossiblyUnusedMethod>
  </file>
  <file src="src/TextUI/XmlConfiguration/TestSuite/TestDirectoryCollection.php">
    <PossiblyUnusedMethod occurrences="1">
      <code>isEmpty</code>
    </PossiblyUnusedMethod>
  </file>
  <file src="src/TextUI/XmlConfiguration/TestSuite/TestDirectoryCollectionIterator.php">
    <PropertyNotSetInConstructor occurrences="1">
      <code>$position</code>
    </PropertyNotSetInConstructor>
  </file>
  <file src="src/TextUI/XmlConfiguration/TestSuite/TestFileCollection.php">
    <PossiblyUnusedMethod occurrences="1">
      <code>isEmpty</code>
    </PossiblyUnusedMethod>
  </file>
  <file src="src/TextUI/XmlConfiguration/TestSuite/TestFileCollectionIterator.php">
    <PropertyNotSetInConstructor occurrences="1">
      <code>$position</code>
    </PropertyNotSetInConstructor>
  </file>
  <file src="src/TextUI/XmlConfiguration/TestSuite/TestSuiteCollection.php">
    <PossiblyUnusedMethod occurrences="1">
      <code>isEmpty</code>
    </PossiblyUnusedMethod>
  </file>
  <file src="src/TextUI/XmlConfiguration/TestSuite/TestSuiteCollectionIterator.php">
    <PropertyNotSetInConstructor occurrences="1">
      <code>$position</code>
    </PropertyNotSetInConstructor>
  </file>
  <file src="src/TextUI/XmlConfiguration/TestSuite/TestSuiteMapper.php">
    <MissingThrowsDocblock occurrences="1">
      <code>new TestSuiteObject</code>
    </MissingThrowsDocblock>
=======
    <UnsafeInstantiation occurrences="1"/>
>>>>>>> 2a9aff27
  </file>
  <file src="src/Util/Annotation/DocBlock.php">
    <MissingThrowsDocblock occurrences="1">
      <code>throw new SkippedTestError;</code>
    </MissingThrowsDocblock>
  </file>
  <file src="src/Util/Blacklist.php">
<<<<<<< HEAD
    <UnusedClass occurrences="1">
      <code>Blacklist</code>
    </UnusedClass>
=======
    <DocblockTypeContradiction occurrences="1">
      <code>self::$directories === null</code>
    </DocblockTypeContradiction>
    <UndefinedClass occurrences="1">
      <code>Invoker</code>
    </UndefinedClass>
>>>>>>> 2a9aff27
  </file>
  <file src="src/Util/Color.php">
    <MissingClosureParamType occurrences="2">
      <code>$matches</code>
      <code>$matches</code>
    </MissingClosureParamType>
  </file>
<<<<<<< HEAD
=======
  <file src="src/Util/Configuration.php">
    <ArgumentTypeCoercion occurrences="4">
      <code>$extension</code>
      <code>$listener</code>
      <code>$testSuiteNode</code>
      <code>$testSuiteNodes-&gt;item(0)</code>
    </ArgumentTypeCoercion>
    <PossiblyNullReference occurrences="2">
      <code>getAttribute</code>
      <code>getAttribute</code>
    </PossiblyNullReference>
    <RedundantConditionGivenDocblockType occurrences="2">
      <code>\assert($directoryNode instanceof DOMElement)</code>
      <code>\assert($fileNode instanceof DOMElement)</code>
    </RedundantConditionGivenDocblockType>
    <UndefinedMethod occurrences="7">
      <code>getAttribute</code>
      <code>getAttribute</code>
      <code>getAttribute</code>
      <code>getAttribute</code>
      <code>getAttribute</code>
      <code>hasAttribute</code>
      <code>hasAttribute</code>
    </UndefinedMethod>
  </file>
>>>>>>> 2a9aff27
  <file src="src/Util/ErrorHandler.php">
    <InvalidArgument occurrences="1"/>
    <MissingClosureParamType occurrences="2">
      <code>$errorNumber</code>
      <code>$errorString</code>
    </MissingClosureParamType>
    <MissingReturnType occurrences="1">
      <code>invokeIgnoringWarnings</code>
    </MissingReturnType>
  </file>
  <file src="src/Util/ExcludeList.php">
    <DocblockTypeContradiction occurrences="1">
      <code>self::$directories === null</code>
    </DocblockTypeContradiction>
    <MissingThrowsDocblock occurrences="1"/>
  </file>
  <file src="src/Util/FileLoader.php">
    <UnresolvableInclude occurrences="1">
      <code>include_once $filename</code>
    </UnresolvableInclude>
  </file>
  <file src="src/Util/GlobalState.php">
    <MissingParamType occurrences="1">
      <code>$variable</code>
    </MissingParamType>
    <PossiblyInvalidIterator occurrences="1">
      <code>$constants['user']</code>
    </PossiblyInvalidIterator>
  </file>
  <file src="src/Util/Json.php">
    <MissingParamType occurrences="1">
      <code>$json</code>
    </MissingParamType>
  </file>
  <file src="src/Util/Log/JUnit.php">
    <ArgumentTypeCoercion occurrences="1">
      <code>$suite-&gt;getName()</code>
    </ArgumentTypeCoercion>
    <DeprecatedInterface occurrences="1">
      <code>JUnit</code>
    </DeprecatedInterface>
    <DocblockTypeContradiction occurrences="2">
      <code>$this-&gt;currentTestCase === null</code>
      <code>$this-&gt;currentTestCase === null</code>
    </DocblockTypeContradiction>
    <InvalidPropertyAssignmentValue occurrences="1">
      <code>$this-&gt;testSuiteTimes</code>
    </InvalidPropertyAssignmentValue>
    <MissingThrowsDocblock occurrences="4">
      <code>Filter::getFilteredStacktrace($t)</code>
      <code>parent::__construct($out)</code>
    </MissingThrowsDocblock>
    <PossiblyNullPropertyAssignmentValue occurrences="1">
      <code>null</code>
    </PossiblyNullPropertyAssignmentValue>
    <PropertyNotSetInConstructor occurrences="1">
      <code>$currentTestCase</code>
    </PropertyNotSetInConstructor>
    <UndefinedInterfaceMethod occurrences="2">
      <code>getName</code>
      <code>getName</code>
    </UndefinedInterfaceMethod>
<<<<<<< HEAD
    <UnusedVariable occurrences="2">
      <code>$usesDataprovider</code>
      <code>$usesDataprovider</code>
    </UnusedVariable>
=======
>>>>>>> 2a9aff27
  </file>
  <file src="src/Util/Log/TeamCity.php">
    <ArgumentTypeCoercion occurrences="1">
      <code>$className</code>
    </ArgumentTypeCoercion>
    <DeprecatedInterface occurrences="1">
      <code>TeamCity</code>
    </DeprecatedInterface>
    <DocblockTypeContradiction occurrences="2">
      <code>$actualString === null</code>
      <code>$expectedString === null</code>
    </DocblockTypeContradiction>
    <MissingParamType occurrences="1">
      <code>$value</code>
    </MissingParamType>
    <MissingThrowsDocblock occurrences="2">
      <code>Filter::getFilteredStacktrace($t)</code>
    </MissingThrowsDocblock>
    <PropertyNotSetInConstructor occurrences="4">
      <code>$flowId</code>
      <code>$startedTestName</code>
      <code>TeamCity</code>
      <code>TeamCity</code>
    </PropertyNotSetInConstructor>
    <RedundantCondition occurrences="1">
      <code>$previous-&gt;getPrevious()</code>
    </RedundantCondition>
    <UndefinedInterfaceMethod occurrences="7">
      <code>getName</code>
      <code>getName</code>
      <code>getName</code>
      <code>getName</code>
      <code>getName</code>
      <code>getName</code>
      <code>getName</code>
    </UndefinedInterfaceMethod>
  </file>
  <file src="src/Util/Metadata/Group.php">
    <InvalidPropertyAssignmentValue occurrences="1">
      <code>$enabled</code>
    </InvalidPropertyAssignmentValue>
    <InvalidReturnStatement occurrences="1">
      <code>$this-&gt;groupName</code>
    </InvalidReturnStatement>
    <InvalidReturnType occurrences="1">
      <code>bool</code>
    </InvalidReturnType>
  </file>
  <file src="src/Util/Metadata/MetadataCollection.php">
    <InvalidArgument occurrences="1"/>
  </file>
  <file src="src/Util/PHP/AbstractPhpProcess.php">
    <ArgumentTypeCoercion occurrences="2">
      <code>$this-&gt;getException($failures[0])</code>
      <code>$this-&gt;getException($warnings[0])</code>
    </ArgumentTypeCoercion>
    <InvalidArgument occurrences="1"/>
    <LessSpecificReturnStatement occurrences="1">
      <code>$exception</code>
    </LessSpecificReturnStatement>
    <MissingClosureParamType occurrences="4">
      <code>$errfile</code>
      <code>$errline</code>
      <code>$errno</code>
      <code>$errstr</code>
    </MissingClosureParamType>
    <MoreSpecificReturnType occurrences="1">
      <code>Exception</code>
    </MoreSpecificReturnType>
    <PossiblyFalseOperand occurrences="1">
      <code>strrpos($key, "\0")</code>
    </PossiblyFalseOperand>
    <PossiblyNullArgument occurrences="1">
      <code>$childResult-&gt;getCodeCoverage()</code>
    </PossiblyNullArgument>
    <PossiblyNullReference occurrences="1">
      <code>merge</code>
    </PossiblyNullReference>
    <UndefinedInterfaceMethod occurrences="2">
      <code>addToAssertionCount</code>
      <code>setResult</code>
    </UndefinedInterfaceMethod>
  </file>
  <file src="src/Util/PHP/DefaultPhpProcess.php">
    <PropertyNotSetInConstructor occurrences="1">
      <code>$tempFile</code>
    </PropertyNotSetInConstructor>
  </file>
  <file src="src/Util/PHP/WindowsPhpProcess.php">
    <PropertyNotSetInConstructor occurrences="1">
      <code>WindowsPhpProcess</code>
    </PropertyNotSetInConstructor>
  </file>
  <file src="src/Util/Printer.php">
<<<<<<< HEAD
    <PropertyNotSetInConstructor occurrences="1">
      <code>$stream</code>
=======
    <InvalidArgument occurrences="1">
      <code>$out[1]</code>
    </InvalidArgument>
    <InvalidScalarArgument occurrences="1">
      <code>$out[1]</code>
    </InvalidScalarArgument>
    <PossiblyInvalidPropertyAssignmentValue occurrences="1">
      <code>$out</code>
    </PossiblyInvalidPropertyAssignmentValue>
    <PropertyNotSetInConstructor occurrences="2">
      <code>$out</code>
      <code>$outTarget</code>
>>>>>>> 2a9aff27
    </PropertyNotSetInConstructor>
    <RedundantConditionGivenDocblockType occurrences="2">
      <code>$this-&gt;stream</code>
      <code>$this-&gt;stream</code>
    </RedundantConditionGivenDocblockType>
  </file>
  <file src="src/Util/Test.php">
    <MissingReturnType occurrences="1">
      <code>sanitizeVersionNumber</code>
    </MissingReturnType>
    <MissingThrowsDocblock occurrences="5">
      <code>forClassName</code>
      <code>forMethod</code>
      <code>forMethod</code>
      <code>requirements</code>
      <code>requirements</code>
    </MissingThrowsDocblock>
  </file>
  <file src="src/Util/TestDox/CliTestDoxPrinter.php">
    <DeprecatedInterface occurrences="1">
      <code>CliTestDoxPrinter</code>
    </DeprecatedInterface>
    <MissingThrowsDocblock occurrences="2">
      <code>\PHPUnit\Util\Filter::getFilteredStacktrace($t)</code>
      <code>stop</code>
    </MissingThrowsDocblock>
    <PossiblyInvalidArrayOffset occurrences="6">
      <code>$prefix['default']</code>
      <code>$prefix['diff']</code>
      <code>$prefix['last']</code>
      <code>$prefix['message']</code>
      <code>$prefix['start']</code>
      <code>$prefix['trace']</code>
    </PossiblyInvalidArrayOffset>
    <PossiblyUnusedMethod occurrences="1">
      <code>__construct</code>
    </PossiblyUnusedMethod>
    <PropertyNotSetInConstructor occurrences="2">
      <code>CliTestDoxPrinter</code>
      <code>CliTestDoxPrinter</code>
    </PropertyNotSetInConstructor>
  </file>
  <file src="src/Util/TestDox/HtmlResultPrinter.php">
    <DeprecatedInterface occurrences="1">
      <code>HtmlResultPrinter</code>
    </DeprecatedInterface>
    <PossiblyNullArgument occurrences="1">
      <code>$this-&gt;currentTestClassPrettified</code>
    </PossiblyNullArgument>
    <PropertyNotSetInConstructor occurrences="1">
      <code>HtmlResultPrinter</code>
    </PropertyNotSetInConstructor>
  </file>
  <file src="src/Util/TestDox/NamePrettifier.php">
    <InvalidCast occurrences="1">
      <code>$value</code>
    </InvalidCast>
    <MissingThrowsDocblock occurrences="1"/>
    <RedundantConditionGivenDocblockType occurrences="1">
      <code>is_string($value)</code>
    </RedundantConditionGivenDocblockType>
  </file>
  <file src="src/Util/TestDox/ResultPrinter.php">
    <DeprecatedInterface occurrences="1">
      <code>ResultPrinter</code>
    </DeprecatedInterface>
<<<<<<< HEAD
    <MissingThrowsDocblock occurrences="1">
      <code>parent::__construct($out)</code>
    </MissingThrowsDocblock>
    <PossiblyUnusedProperty occurrences="1">
      <code>$successful</code>
    </PossiblyUnusedProperty>
    <PropertyNotSetInConstructor occurrences="1">
=======
    <MissingParamType occurrences="1">
      <code>$name</code>
    </MissingParamType>
    <PropertyNotSetInConstructor occurrences="3">
>>>>>>> 2a9aff27
      <code>$testStatus</code>
    </PropertyNotSetInConstructor>
  </file>
  <file src="src/Util/TestDox/TestDoxPrinter.php">
    <DeprecatedInterface occurrences="1">
      <code>TestDoxPrinter</code>
    </DeprecatedInterface>
    <MissingThrowsDocblock occurrences="1">
      <code>\PHPUnit\Util\Filter::getFilteredStacktrace($t)</code>
    </MissingThrowsDocblock>
    <PropertyNotSetInConstructor occurrences="2">
      <code>TestDoxPrinter</code>
      <code>TestDoxPrinter</code>
    </PropertyNotSetInConstructor>
    <UndefinedInterfaceMethod occurrences="1">
      <code>getName</code>
    </UndefinedInterfaceMethod>
  </file>
  <file src="src/Util/TestDox/TextResultPrinter.php">
    <DeprecatedInterface occurrences="1">
      <code>TextResultPrinter</code>
    </DeprecatedInterface>
    <PropertyNotSetInConstructor occurrences="1">
      <code>TextResultPrinter</code>
    </PropertyNotSetInConstructor>
  </file>
  <file src="src/Util/TestDox/XmlResultPrinter.php">
    <DeprecatedInterface occurrences="1">
      <code>XmlResultPrinter</code>
    </DeprecatedInterface>
    <MissingThrowsDocblock occurrences="2">
      <code>parent::__construct($out)</code>
    </MissingThrowsDocblock>
  </file>
  <file src="src/Util/TextTestListRenderer.php">
    <ArgumentTypeCoercion occurrences="1">
      <code>$suite-&gt;getIterator()</code>
    </ArgumentTypeCoercion>
  </file>
  <file src="src/Util/VersionComparisonOperator.php">
    <MissingThrowsDocblock occurrences="1">
      <code>ensureOperatorIsValid</code>
    </MissingThrowsDocblock>
<<<<<<< HEAD
    <UnusedMethodCall occurrences="1">
      <code>ensureOperatorIsValid</code>
    </UnusedMethodCall>
=======
>>>>>>> 2a9aff27
  </file>
  <file src="src/Util/Xml.php">
    <ArgumentTypeCoercion occurrences="1">
      <code>$item</code>
    </ArgumentTypeCoercion>
    <InvalidStringClass occurrences="1">
      <code>new $className</code>
    </InvalidStringClass>
    <LessSpecificReturnStatement occurrences="1">
      <code>(new DOMDocument)-&gt;importNode($element, true)</code>
    </LessSpecificReturnStatement>
    <MissingReturnType occurrences="1">
      <code>xmlToVariable</code>
    </MissingReturnType>
    <MissingThrowsDocblock occurrences="1"/>
    <MoreSpecificReturnType occurrences="1">
      <code>DOMElement</code>
    </MoreSpecificReturnType>
  </file>
  <file src="src/Util/XmlTestListRenderer.php">
    <ArgumentTypeCoercion occurrences="1">
      <code>$suite-&gt;getIterator()</code>
    </ArgumentTypeCoercion>
  </file>
</files><|MERGE_RESOLUTION|>--- conflicted
+++ resolved
@@ -303,10 +303,6 @@
     <MissingParamType occurrences="1">
       <code>$other</code>
     </MissingParamType>
-    <PossiblyUnusedParam occurrences="2">
-      <code>$operator</code>
-      <code>$role</code>
-    </PossiblyUnusedParam>
   </file>
   <file src="src/Framework/Constraint/Equality/IsEqual.php">
     <MissingParamType occurrences="2">
@@ -356,119 +352,33 @@
     <MissingParamType occurrences="1">
       <code>$other</code>
     </MissingParamType>
-<<<<<<< HEAD
-=======
-    <MissingReturnType occurrences="1">
-      <code>evaluate</code>
-    </MissingReturnType>
-  </file>
-  <file src="src/Framework/Constraint/IsEqual.php">
-    <MissingParamType occurrences="2">
-      <code>$other</code>
-      <code>$value</code>
-    </MissingParamType>
-    <MissingReturnType occurrences="1">
-      <code>evaluate</code>
-    </MissingReturnType>
->>>>>>> 2a9aff27
   </file>
   <file src="src/Framework/Constraint/IsIdentical.php">
     <MissingParamType occurrences="2">
       <code>$other</code>
       <code>$value</code>
     </MissingParamType>
-<<<<<<< HEAD
-  </file>
-  <file src="src/Framework/Constraint/JsonMatchesErrorMessageProvider.php">
-    <PossiblyUnusedMethod occurrences="1">
-      <code>translateTypeToPrefix</code>
-    </PossiblyUnusedMethod>
   </file>
   <file src="src/Framework/Constraint/Object/ClassHasAttribute.php">
     <MissingThrowsDocblock occurrences="1"/>
-=======
-    <MissingReturnType occurrences="1">
-      <code>evaluate</code>
-    </MissingReturnType>
-  </file>
-  <file src="src/Framework/Constraint/IsInstanceOf.php">
-    <ArgumentTypeCoercion occurrences="1">
-      <code>$this-&gt;className</code>
-    </ArgumentTypeCoercion>
-  </file>
-  <file src="src/Framework/Constraint/IsJson.php">
-    <PossiblyNullArgument occurrences="1">
-      <code>$error</code>
-    </PossiblyNullArgument>
-  </file>
-  <file src="src/Framework/Constraint/IsType.php">
-    <InvalidReturnType occurrences="1">
-      <code>bool</code>
-    </InvalidReturnType>
-    <RedundantCondition occurrences="1">
-      <code>\is_string($resource)</code>
-    </RedundantCondition>
-  </file>
-  <file src="src/Framework/Constraint/LogicalAnd.php">
-    <DocblockTypeContradiction occurrences="1">
-      <code>$constraint instanceof Constraint</code>
-    </DocblockTypeContradiction>
-    <MissingParamType occurrences="1">
-      <code>$other</code>
-    </MissingParamType>
-    <MissingReturnType occurrences="1">
-      <code>evaluate</code>
-    </MissingReturnType>
->>>>>>> 2a9aff27
   </file>
   <file src="src/Framework/Constraint/Object/ClassHasStaticAttribute.php">
     <MissingThrowsDocblock occurrences="1"/>
   </file>
-<<<<<<< HEAD
   <file src="src/Framework/Constraint/Operator/BinaryOperator.php">
-    <PossiblyUnusedMethod occurrences="1">
-      <code>fromConstraints</code>
-    </PossiblyUnusedMethod>
     <UnsafeInstantiation occurrences="1">
       <code>new static</code>
     </UnsafeInstantiation>
-=======
-  <file src="src/Framework/Constraint/LogicalOr.php">
-    <DocblockTypeContradiction occurrences="1">
-      <code>$constraint instanceof Constraint</code>
-    </DocblockTypeContradiction>
-    <MissingParamType occurrences="1">
-      <code>$other</code>
-    </MissingParamType>
-    <MissingReturnType occurrences="1">
+  </file>
+  <file src="src/Framework/Constraint/Operator/LogicalNot.php">
+    <MissingThrowsDocblock occurrences="1">
       <code>evaluate</code>
-    </MissingReturnType>
->>>>>>> 2a9aff27
-  </file>
-  <file src="src/Framework/Constraint/Operator/LogicalNot.php">
-    <MissingThrowsDocblock occurrences="1">
-      <code>evaluate</code>
-<<<<<<< HEAD
-    </MissingThrowsDocblock>
-=======
-    </MissingReturnType>
-  </file>
-  <file src="src/Framework/Constraint/SameSize.php">
-    <PossiblyNullArgument occurrences="1">
-      <code>$this-&gt;getCountOf($expected)</code>
-    </PossiblyNullArgument>
->>>>>>> 2a9aff27
+    </MissingThrowsDocblock>
   </file>
   <file src="src/Framework/Constraint/Operator/Operator.php">
     <MissingParamType occurrences="1">
       <code>$constraint</code>
     </MissingParamType>
-  </file>
-  <file src="src/Framework/Constraint/String/IsJson.php">
-    <UnusedFunctionCall occurrences="2">
-      <code>json_decode</code>
-      <code>json_decode</code>
-    </UnusedFunctionCall>
   </file>
   <file src="src/Framework/Constraint/String/StringMatchesFormatDescription.php">
     <MissingThrowsDocblock occurrences="1">
@@ -547,36 +457,11 @@
       <code>$nextValues</code>
       <code>$value</code>
     </MissingParamType>
-<<<<<<< HEAD
-    <PossiblyUnusedMethod occurrences="7">
-      <code>willReturnArgument</code>
-      <code>willReturnCallback</code>
-      <code>willReturnMap</code>
-      <code>willReturnOnConsecutiveCalls</code>
-      <code>willReturnReference</code>
-      <code>willReturnSelf</code>
-      <code>willThrowException</code>
-    </PossiblyUnusedMethod>
-  </file>
-  <file src="src/Framework/MockObject/Builder/MethodNameMatch.php">
-    <PossiblyUnusedMethod occurrences="1">
-      <code>method</code>
-    </PossiblyUnusedMethod>
-=======
->>>>>>> 2a9aff27
   </file>
   <file src="src/Framework/MockObject/Builder/ParametersMatch.php">
     <MissingParamType occurrences="1">
       <code>$arguments</code>
     </MissingParamType>
-<<<<<<< HEAD
-    <PossiblyUnusedMethod occurrences="3">
-      <code>after</code>
-      <code>with</code>
-      <code>withAnyParameters</code>
-    </PossiblyUnusedMethod>
-=======
->>>>>>> 2a9aff27
   </file>
   <file src="src/Framework/MockObject/ConfigurableMethod.php">
     <MissingParamType occurrences="1">
@@ -617,35 +502,10 @@
       <code>strpos($args[$i], '$')</code>
     </PossiblyFalseArgument>
   </file>
-  <file src="src/Framework/MockObject/Invocation.php">
-<<<<<<< HEAD
-    <PossiblyUnusedMethod occurrences="1">
-      <code>__construct</code>
-    </PossiblyUnusedMethod>
-  </file>
   <file src="src/Framework/MockObject/InvocationHandler.php">
     <MissingReturnType occurrences="1">
       <code>invoke</code>
     </MissingReturnType>
-    <PossiblyUnusedMethod occurrences="7">
-      <code>__construct</code>
-      <code>expects</code>
-      <code>hasMatchers</code>
-      <code>invoke</code>
-      <code>lookupMatcher</code>
-      <code>matches</code>
-      <code>verify</code>
-    </PossiblyUnusedMethod>
-=======
-    <MissingClosureReturnType occurrences="1">
-      <code>static function () {</code>
-    </MissingClosureReturnType>
-  </file>
-  <file src="src/Framework/MockObject/InvocationHandler.php">
-    <MissingThrowsDocblock occurrences="1">
-      <code>throw $this-&gt;deferredError;</code>
-    </MissingThrowsDocblock>
->>>>>>> 2a9aff27
     <PropertyNotSetInConstructor occurrences="1">
       <code>$deferredError</code>
     </PropertyNotSetInConstructor>
@@ -710,7 +570,6 @@
     <MissingThrowsDocblock occurrences="1">
       <code>new Template($filename)</code>
     </MissingThrowsDocblock>
-<<<<<<< HEAD
     <RedundantCondition occurrences="1">
       <code>$type instanceof ReflectionUnionType</code>
     </RedundantCondition>
@@ -722,11 +581,6 @@
       <code>ReflectionUnionType</code>
       <code>ReflectionUnionType</code>
     </UndefinedClass>
-=======
-    <PossiblyNullReference occurrences="1">
-      <code>allowsNull</code>
-    </PossiblyNullReference>
->>>>>>> 2a9aff27
   </file>
   <file src="src/Framework/MockObject/MockObject.php">
     <MissingParamType occurrences="1">
@@ -814,14 +668,6 @@
       <code>invoke</code>
     </MissingReturnType>
   </file>
-<<<<<<< HEAD
-  <file src="src/Framework/SkippedTestCase.php">
-    <PossiblyUnusedMethod occurrences="1">
-      <code>getMessage</code>
-    </PossiblyUnusedMethod>
-  </file>
-=======
->>>>>>> 2a9aff27
   <file src="src/Framework/TestBuilder.php">
     <MissingParamType occurrences="1">
       <code>$data</code>
@@ -898,86 +744,6 @@
       <code>null</code>
       <code>null</code>
     </PossiblyNullPropertyAssignmentValue>
-<<<<<<< HEAD
-    <PossiblyUnusedMethod occurrences="72">
-      <code>addToAssertionCount</code>
-      <code>any</code>
-      <code>assertPostConditions</code>
-      <code>assertPreConditions</code>
-      <code>at</code>
-      <code>atLeast</code>
-      <code>atLeastOnce</code>
-      <code>atMost</code>
-      <code>createConfiguredMock</code>
-      <code>createMock</code>
-      <code>createPartialMock</code>
-      <code>createStub</code>
-      <code>createTestProxy</code>
-      <code>doesNotPerformAssertions</code>
-      <code>exactly</code>
-      <code>expectDeprecation</code>
-      <code>expectDeprecationMessage</code>
-      <code>expectDeprecationMessageMatches</code>
-      <code>expectError</code>
-      <code>expectErrorMessage</code>
-      <code>expectErrorMessageMatches</code>
-      <code>expectExceptionObject</code>
-      <code>expectNotToPerformAssertions</code>
-      <code>expectNotice</code>
-      <code>expectNoticeMessage</code>
-      <code>expectNoticeMessageMatches</code>
-      <code>expectOutputRegex</code>
-      <code>expectOutputString</code>
-      <code>expectWarning</code>
-      <code>expectWarningMessage</code>
-      <code>expectWarningMessageMatches</code>
-      <code>getActualOutputForAssertion</code>
-      <code>getExpectedException</code>
-      <code>getExpectedExceptionCode</code>
-      <code>getExpectedExceptionMessage</code>
-      <code>getExpectedExceptionMessageRegExp</code>
-      <code>getMockClass</code>
-      <code>getMockForAbstractClass</code>
-      <code>getMockForTrait</code>
-      <code>getMockFromWsdl</code>
-      <code>getObjectForTrait</code>
-      <code>getStatusMessage</code>
-      <code>getTestResultObject</code>
-      <code>hasFailed</code>
-      <code>hasOutput</code>
-      <code>hasSize</code>
-      <code>iniSet</code>
-      <code>isLarge</code>
-      <code>isMedium</code>
-      <code>isSmall</code>
-      <code>never</code>
-      <code>onConsecutiveCalls</code>
-      <code>onNotSuccessfulTest</code>
-      <code>once</code>
-      <code>prophesize</code>
-      <code>registerComparator</code>
-      <code>returnArgument</code>
-      <code>returnCallback</code>
-      <code>returnSelf</code>
-      <code>returnValue</code>
-      <code>returnValueMap</code>
-      <code>runBare</code>
-      <code>setDependencyInput</code>
-      <code>setInIsolation</code>
-      <code>setLocale</code>
-      <code>setOutputCallback</code>
-      <code>setResult</code>
-      <code>setUp</code>
-      <code>setUpBeforeClass</code>
-      <code>tearDown</code>
-      <code>tearDownAfterClass</code>
-      <code>throwException</code>
-    </PossiblyUnusedMethod>
-=======
-    <PossiblyUndefinedVariable occurrences="1">
-      <code>$categories</code>
-    </PossiblyUndefinedVariable>
->>>>>>> 2a9aff27
     <PropertyNotSetInConstructor occurrences="10">
       <code>$backupStaticAttributes</code>
       <code>$mockObjectGenerator</code>
@@ -1001,33 +767,6 @@
       <code>is_string($this-&gt;outputExpectedRegex)</code>
       <code>is_string($this-&gt;outputExpectedString)</code>
     </RedundantConditionGivenDocblockType>
-<<<<<<< HEAD
-    <UnusedMethod occurrences="5">
-      <code>cleanupIniSettings</code>
-      <code>cleanupLocaleSettings</code>
-      <code>restoreGlobalState</code>
-      <code>stopOutputBuffering</code>
-      <code>unregisterCustomComparators</code>
-    </UnusedMethod>
-  </file>
-  <file src="src/Framework/TestFailure.php">
-    <PossiblyUnusedMethod occurrences="5">
-      <code>exceptionMessage</code>
-      <code>failedTest</code>
-      <code>getExceptionAsString</code>
-      <code>isFailure</code>
-      <code>toString</code>
-    </PossiblyUnusedMethod>
-  </file>
-  <file src="src/Framework/TestListener.php">
-    <PossiblyUnusedMethod occurrences="4">
-      <code>addFailure</code>
-      <code>addIncompleteTest</code>
-      <code>addRiskyTest</code>
-      <code>addSkippedTest</code>
-    </PossiblyUnusedMethod>
-=======
->>>>>>> 2a9aff27
   </file>
   <file src="src/Framework/TestResult.php">
     <ArgumentTypeCoercion occurrences="1">
@@ -1071,18 +810,6 @@
       <code>$e</code>
       <code>$isAnyCoverageRequired</code>
     </PossiblyUndefinedVariable>
-<<<<<<< HEAD
-    <PossiblyUnusedMethod occurrences="7">
-      <code>forcesCoversAnnotation</code>
-      <code>getConvertDeprecationsToExceptions</code>
-      <code>getConvertErrorsToExceptions</code>
-      <code>getConvertNoticesToExceptions</code>
-      <code>getConvertWarningsToExceptions</code>
-      <code>removeListener</code>
-      <code>topTestSuite</code>
-    </PossiblyUnusedMethod>
-=======
->>>>>>> 2a9aff27
     <RedundantConditionGivenDocblockType occurrences="2">
       <code>$this-&gt;codeCoverage !== null</code>
       <code>$this-&gt;codeCoverage !== null</code>
@@ -1123,17 +850,6 @@
       <code>FileLoader::checkAndLoad($filename)</code>
       <code>new PhptTestCase($filename)</code>
     </MissingThrowsDocblock>
-<<<<<<< HEAD
-    <PossiblyUnusedMethod occurrences="1">
-      <code>setGroupDetails</code>
-    </PossiblyUnusedMethod>
-=======
-    <PossiblyUndefinedVariable occurrences="3">
-      <code>$afterClassMethod</code>
-      <code>$afterClassMethod</code>
-      <code>$test</code>
-    </PossiblyUndefinedVariable>
->>>>>>> 2a9aff27
     <PropertyNotSetInConstructor occurrences="4">
       <code>$backupGlobals</code>
       <code>$backupStaticAttributes</code>
@@ -1149,23 +865,12 @@
       <code>null === $this-&gt;backupStaticAttributes &amp;&amp; is_bool($backupStaticAttributes)</code>
       <code>null === $this-&gt;beStrictAboutChangesToGlobalState &amp;&amp; is_bool($beStrictAboutChangesToGlobalState)</code>
     </RedundantConditionGivenDocblockType>
-<<<<<<< HEAD
-    <UnusedVariable occurrences="1">
-      <code>$numTests</code>
-    </UnusedVariable>
-  </file>
-  <file src="src/Framework/TestSuiteIterator.php">
-    <PossiblyUnusedMethod occurrences="1">
-      <code>getChildren</code>
-    </PossiblyUnusedMethod>
   </file>
   <file src="src/Runner/BaseTestRunner.php">
     <DeprecatedClass occurrences="2">
       <code>TestSuiteLoader</code>
       <code>new StandardTestSuiteLoader</code>
     </DeprecatedClass>
-=======
->>>>>>> 2a9aff27
   </file>
   <file src="src/Runner/DefaultTestResultCache.php">
     <MissingClosureReturnType occurrences="1">
@@ -1207,37 +912,14 @@
     <PossiblyInvalidArgument occurrences="1">
       <code>$sections['FILEEOF']</code>
     </PossiblyInvalidArgument>
-<<<<<<< HEAD
-    <PossiblyUnusedMethod occurrences="4">
-      <code>getActualOutput</code>
-      <code>getNumAssertions</code>
-      <code>hasOutput</code>
-      <code>usesDataProvider</code>
-    </PossiblyUnusedMethod>
   </file>
   <file src="src/Runner/StandardTestSuiteLoader.php">
-    <ArgumentTypeCoercion occurrences="1">
-      <code>$suiteClassName</code>
-    </ArgumentTypeCoercion>
     <DeprecatedInterface occurrences="1">
       <code>StandardTestSuiteLoader</code>
     </DeprecatedInterface>
     <MissingThrowsDocblock occurrences="1">
       <code>FileLoader::checkAndLoad($suiteClassFile)</code>
     </MissingThrowsDocblock>
-  </file>
-  <file src="src/Runner/TestSuiteLoader.php">
-    <PossiblyUnusedMethod occurrences="1">
-      <code>reload</code>
-    </PossiblyUnusedMethod>
-=======
-    <PossiblyNullReference occurrences="1">
-      <code>append</code>
-    </PossiblyNullReference>
-    <PossiblyUndefinedVariable occurrences="1">
-      <code>$sectionOffset</code>
-    </PossiblyUndefinedVariable>
->>>>>>> 2a9aff27
   </file>
   <file src="src/Runner/TestSuiteSorter.php">
     <MissingClosureParamType occurrences="6">
@@ -1248,15 +930,6 @@
       <code>$right</code>
       <code>$right</code>
     </MissingClosureParamType>
-<<<<<<< HEAD
-    <PossiblyUnusedMethod occurrences="1">
-      <code>getExecutionOrder</code>
-    </PossiblyUnusedMethod>
-=======
-    <PossiblyFalseArgument occurrences="1">
-      <code>\strpos($test-&gt;getName(), '::')</code>
-    </PossiblyFalseArgument>
->>>>>>> 2a9aff27
     <RedundantConditionGivenDocblockType occurrences="4">
       <code>$order === self::ORDER_DURATION &amp;&amp; $this-&gt;cache !== null</code>
       <code>$orderDefects === self::ORDER_DEFECTS_FIRST &amp;&amp; $this-&gt;cache !== null</code>
@@ -1264,7 +937,6 @@
       <code>$this-&gt;cache !== null</code>
     </RedundantConditionGivenDocblockType>
   </file>
-<<<<<<< HEAD
   <file src="src/TextUI/CliArguments/Builder.php">
     <MissingThrowsDocblock occurrences="1"/>
   </file>
@@ -1272,12 +944,7 @@
     <MissingReturnType occurrences="1">
       <code>columns</code>
     </MissingReturnType>
-    <PossiblyUnusedMethod occurrences="1">
-      <code>coverageTextShowUncoveredFiles</code>
-    </PossiblyUnusedMethod>
-  </file>
-=======
->>>>>>> 2a9aff27
+  </file>
   <file src="src/TextUI/Command.php">
     <ArgumentTypeCoercion occurrences="1">
       <code>$printerClass</code>
@@ -1340,7 +1007,6 @@
       <code>new static</code>
     </UnsafeInstantiation>
   </file>
-<<<<<<< HEAD
   <file src="src/TextUI/DefaultResultPrinter.php">
     <DeprecatedInterface occurrences="1">
       <code>DefaultResultPrinter</code>
@@ -1354,8 +1020,6 @@
       <code>$numTestsWidth</code>
     </PropertyNotSetInConstructor>
   </file>
-=======
->>>>>>> 2a9aff27
   <file src="src/TextUI/Help.php">
     <MissingClosureParamType occurrences="1">
       <code>$matches</code>
@@ -1365,20 +1029,6 @@
       <code>$option['desc']</code>
     </PossiblyUndefinedArrayOffset>
   </file>
-<<<<<<< HEAD
-=======
-  <file src="src/TextUI/ResultPrinter.php">
-    <DeprecatedInterface occurrences="1">
-      <code>ResultPrinter</code>
-    </DeprecatedInterface>
-    <PropertyNotSetInConstructor occurrences="4">
-      <code>$maxColumn</code>
-      <code>$numTestsWidth</code>
-      <code>ResultPrinter</code>
-      <code>ResultPrinter</code>
-    </PropertyNotSetInConstructor>
-  </file>
->>>>>>> 2a9aff27
   <file src="src/TextUI/TestRunner.php">
     <DeprecatedClass occurrences="5">
       <code>TestSuiteLoader</code>
@@ -1427,13 +1077,6 @@
     <PossiblyNullPropertyAssignmentValue occurrences="1">
       <code>$loader</code>
     </PossiblyNullPropertyAssignmentValue>
-<<<<<<< HEAD
-=======
-    <PossiblyUndefinedVariable occurrences="2">
-      <code>$whitelistFromConfigurationFile</code>
-      <code>$whitelistFromOption</code>
-    </PossiblyUndefinedVariable>
->>>>>>> 2a9aff27
     <PropertyNotSetInConstructor occurrences="1">
       <code>$printer</code>
     </PropertyNotSetInConstructor>
@@ -1445,114 +1088,26 @@
     <RedundantConditionGivenDocblockType occurrences="1">
       <code>$this-&gt;printer !== null</code>
     </RedundantConditionGivenDocblockType>
-    <UnusedVariable occurrences="2">
-      <code>$step</code>
-      <code>$tooFewColumnsRequested</code>
-    </UnusedVariable>
-  </file>
-  <file src="src/TextUI/XmlConfiguration/CodeCoverage/CodeCoverage.php">
-    <PossiblyUnusedMethod occurrences="8">
-      <code>clover</code>
-      <code>cobertura</code>
-      <code>crap4j</code>
-      <code>html</code>
-      <code>pathCoverage</code>
-      <code>php</code>
-      <code>text</code>
-      <code>xml</code>
-    </PossiblyUnusedMethod>
-  </file>
-  <file src="src/TextUI/XmlConfiguration/CodeCoverage/Filter/Directory.php">
-    <PossiblyUnusedMethod occurrences="1">
-      <code>group</code>
-    </PossiblyUnusedMethod>
   </file>
   <file src="src/TextUI/XmlConfiguration/CodeCoverage/Filter/DirectoryCollectionIterator.php">
     <PropertyNotSetInConstructor occurrences="1">
       <code>$position</code>
     </PropertyNotSetInConstructor>
   </file>
-  <file src="src/TextUI/XmlConfiguration/CodeCoverage/Report/Clover.php">
-    <PossiblyUnusedMethod occurrences="1">
-      <code>target</code>
-    </PossiblyUnusedMethod>
-  </file>
-  <file src="src/TextUI/XmlConfiguration/CodeCoverage/Report/Cobertura.php">
-    <PossiblyUnusedMethod occurrences="1">
-      <code>target</code>
-    </PossiblyUnusedMethod>
-  </file>
-  <file src="src/TextUI/XmlConfiguration/CodeCoverage/Report/Crap4j.php">
-    <PossiblyUnusedMethod occurrences="2">
-      <code>target</code>
-      <code>threshold</code>
-    </PossiblyUnusedMethod>
-  </file>
-  <file src="src/TextUI/XmlConfiguration/CodeCoverage/Report/Html.php">
-    <PossiblyUnusedMethod occurrences="3">
-      <code>highLowerBound</code>
-      <code>lowUpperBound</code>
-      <code>target</code>
-    </PossiblyUnusedMethod>
-  </file>
-  <file src="src/TextUI/XmlConfiguration/CodeCoverage/Report/Php.php">
-    <PossiblyUnusedMethod occurrences="1">
-      <code>target</code>
-    </PossiblyUnusedMethod>
-  </file>
-  <file src="src/TextUI/XmlConfiguration/CodeCoverage/Report/Text.php">
-    <PossiblyUnusedMethod occurrences="3">
-      <code>showOnlySummary</code>
-      <code>showUncoveredFiles</code>
-      <code>target</code>
-    </PossiblyUnusedMethod>
-  </file>
-  <file src="src/TextUI/XmlConfiguration/CodeCoverage/Report/Xml.php">
-    <PossiblyUnusedMethod occurrences="1">
-      <code>target</code>
-    </PossiblyUnusedMethod>
-  </file>
-  <file src="src/TextUI/XmlConfiguration/Configuration.php">
-    <PossiblyUnusedMethod occurrences="5">
-      <code>extensions</code>
-      <code>groups</code>
-      <code>listeners</code>
-      <code>logging</code>
-      <code>testdoxGroups</code>
-    </PossiblyUnusedMethod>
-  </file>
   <file src="src/TextUI/XmlConfiguration/Filesystem/DirectoryCollectionIterator.php">
     <PropertyNotSetInConstructor occurrences="1">
       <code>$position</code>
     </PropertyNotSetInConstructor>
   </file>
-  <file src="src/TextUI/XmlConfiguration/Filesystem/FileCollection.php">
-    <PossiblyUnusedMethod occurrences="1">
-      <code>isEmpty</code>
-    </PossiblyUnusedMethod>
-  </file>
   <file src="src/TextUI/XmlConfiguration/Filesystem/FileCollectionIterator.php">
     <PropertyNotSetInConstructor occurrences="1">
       <code>$position</code>
     </PropertyNotSetInConstructor>
   </file>
-  <file src="src/TextUI/XmlConfiguration/Group/GroupCollection.php">
-    <PossiblyUnusedMethod occurrences="1">
-      <code>asArrayOfStrings</code>
-    </PossiblyUnusedMethod>
-  </file>
   <file src="src/TextUI/XmlConfiguration/Group/GroupCollectionIterator.php">
     <PropertyNotSetInConstructor occurrences="1">
       <code>$position</code>
     </PropertyNotSetInConstructor>
-  </file>
-  <file src="src/TextUI/XmlConfiguration/Group/Groups.php">
-    <PossiblyUnusedMethod occurrences="4">
-      <code>exclude</code>
-      <code>hasExclude</code>
-      <code>hasInclude</code>
-      <code>include</code>
-    </PossiblyUnusedMethod>
   </file>
   <file src="src/TextUI/XmlConfiguration/Loader.php">
     <DeprecatedMethod occurrences="1">
@@ -1563,11 +1118,6 @@
       <code>assert($fileNode instanceof DOMElement)</code>
     </RedundantConditionGivenDocblockType>
   </file>
-  <file src="src/TextUI/XmlConfiguration/Logging/Junit.php">
-    <PossiblyUnusedMethod occurrences="1">
-      <code>target</code>
-    </PossiblyUnusedMethod>
-  </file>
   <file src="src/TextUI/XmlConfiguration/Logging/Logging.php">
     <MissingThrowsDocblock occurrences="6">
       <code>throw new Exception('Logger "JUnit XML" is not configured');</code>
@@ -1577,45 +1127,6 @@
       <code>throw new Exception('Logger "TestDox XML" is not configured');</code>
       <code>throw new Exception('Logger "Text" is not configured');</code>
     </MissingThrowsDocblock>
-    <PossiblyUnusedMethod occurrences="12">
-      <code>hasJunit</code>
-      <code>hasTeamCity</code>
-      <code>hasTestDoxHtml</code>
-      <code>hasTestDoxText</code>
-      <code>hasTestDoxXml</code>
-      <code>hasText</code>
-      <code>junit</code>
-      <code>teamCity</code>
-      <code>testDoxHtml</code>
-      <code>testDoxText</code>
-      <code>testDoxXml</code>
-      <code>text</code>
-    </PossiblyUnusedMethod>
-  </file>
-  <file src="src/TextUI/XmlConfiguration/Logging/TeamCity.php">
-    <PossiblyUnusedMethod occurrences="1">
-      <code>target</code>
-    </PossiblyUnusedMethod>
-  </file>
-  <file src="src/TextUI/XmlConfiguration/Logging/TestDox/Html.php">
-    <PossiblyUnusedMethod occurrences="1">
-      <code>target</code>
-    </PossiblyUnusedMethod>
-  </file>
-  <file src="src/TextUI/XmlConfiguration/Logging/TestDox/Text.php">
-    <PossiblyUnusedMethod occurrences="1">
-      <code>target</code>
-    </PossiblyUnusedMethod>
-  </file>
-  <file src="src/TextUI/XmlConfiguration/Logging/TestDox/Xml.php">
-    <PossiblyUnusedMethod occurrences="1">
-      <code>target</code>
-    </PossiblyUnusedMethod>
-  </file>
-  <file src="src/TextUI/XmlConfiguration/Logging/Text.php">
-    <PossiblyUnusedMethod occurrences="1">
-      <code>target</code>
-    </PossiblyUnusedMethod>
   </file>
   <file src="src/TextUI/XmlConfiguration/Migration/Migrations/CoverageCloverToReport.php">
     <PossiblyNullReference occurrences="1">
@@ -1651,11 +1162,6 @@
     <PossiblyNullReference occurrences="1">
       <code>removeChild</code>
     </PossiblyNullReference>
-  </file>
-  <file src="src/TextUI/XmlConfiguration/Migration/Migrations/Migration.php">
-    <PossiblyUnusedMethod occurrences="1">
-      <code>migrate</code>
-    </PossiblyUnusedMethod>
   </file>
   <file src="src/TextUI/XmlConfiguration/Migration/Migrations/RemoveEmptyFilter.php">
     <PossiblyNullReference occurrences="2">
@@ -1709,7 +1215,6 @@
     <UnresolvableInclude occurrences="1">
       <code>require_once $extension-&gt;sourceFile()</code>
     </UnresolvableInclude>
-<<<<<<< HEAD
   </file>
   <file src="src/TextUI/XmlConfiguration/PHPUnit/PHPUnit.php">
     <DeprecatedMethod occurrences="2">
@@ -1726,76 +1231,17 @@
     <MissingReturnType occurrences="1">
       <code>columns</code>
     </MissingReturnType>
-    <PossiblyUnusedMethod occurrences="42">
-      <code>backupGlobals</code>
-      <code>backupStaticAttributes</code>
-      <code>beStrictAboutChangesToGlobalState</code>
-      <code>beStrictAboutCoversAnnotation</code>
-      <code>beStrictAboutOutputDuringTests</code>
-      <code>beStrictAboutResourceUsageDuringSmallTests</code>
-      <code>beStrictAboutTestsThatDoNotTestAnything</code>
-      <code>beStrictAboutTodoAnnotatedTests</code>
-      <code>cacheResult</code>
-      <code>cacheResultFile</code>
-      <code>colors</code>
-      <code>conflictBetweenPrinterClassAndTestdox</code>
-      <code>convertDeprecationsToExceptions</code>
-      <code>convertErrorsToExceptions</code>
-      <code>convertNoticesToExceptions</code>
-      <code>convertWarningsToExceptions</code>
-      <code>defaultTimeLimit</code>
-      <code>defectsFirst</code>
-      <code>enforceTimeLimit</code>
-      <code>executionOrder</code>
-      <code>failOnEmptyTestSuite</code>
-      <code>failOnIncomplete</code>
-      <code>failOnRisky</code>
-      <code>failOnSkipped</code>
-      <code>failOnWarning</code>
-      <code>forceCoversAnnotation</code>
-      <code>noInteraction</code>
-      <code>processIsolation</code>
-      <code>registerMockObjectsFromTestArgumentsRecursively</code>
-      <code>resolveDependencies</code>
-      <code>reverseDefectList</code>
-      <code>stopOnDefect</code>
-      <code>stopOnError</code>
-      <code>stopOnFailure</code>
-      <code>stopOnIncomplete</code>
-      <code>stopOnRisky</code>
-      <code>stopOnSkipped</code>
-      <code>stopOnWarning</code>
-      <code>timeoutForLargeTests</code>
-      <code>timeoutForMediumTests</code>
-      <code>timeoutForSmallTests</code>
-      <code>verbose</code>
-    </PossiblyUnusedMethod>
-  </file>
-  <file src="src/TextUI/XmlConfiguration/TestSuite/TestDirectoryCollection.php">
-    <PossiblyUnusedMethod occurrences="1">
-      <code>isEmpty</code>
-    </PossiblyUnusedMethod>
   </file>
   <file src="src/TextUI/XmlConfiguration/TestSuite/TestDirectoryCollectionIterator.php">
     <PropertyNotSetInConstructor occurrences="1">
       <code>$position</code>
     </PropertyNotSetInConstructor>
   </file>
-  <file src="src/TextUI/XmlConfiguration/TestSuite/TestFileCollection.php">
-    <PossiblyUnusedMethod occurrences="1">
-      <code>isEmpty</code>
-    </PossiblyUnusedMethod>
-  </file>
   <file src="src/TextUI/XmlConfiguration/TestSuite/TestFileCollectionIterator.php">
     <PropertyNotSetInConstructor occurrences="1">
       <code>$position</code>
     </PropertyNotSetInConstructor>
   </file>
-  <file src="src/TextUI/XmlConfiguration/TestSuite/TestSuiteCollection.php">
-    <PossiblyUnusedMethod occurrences="1">
-      <code>isEmpty</code>
-    </PossiblyUnusedMethod>
-  </file>
   <file src="src/TextUI/XmlConfiguration/TestSuite/TestSuiteCollectionIterator.php">
     <PropertyNotSetInConstructor occurrences="1">
       <code>$position</code>
@@ -1805,28 +1251,11 @@
     <MissingThrowsDocblock occurrences="1">
       <code>new TestSuiteObject</code>
     </MissingThrowsDocblock>
-=======
-    <UnsafeInstantiation occurrences="1"/>
->>>>>>> 2a9aff27
   </file>
   <file src="src/Util/Annotation/DocBlock.php">
     <MissingThrowsDocblock occurrences="1">
       <code>throw new SkippedTestError;</code>
     </MissingThrowsDocblock>
-  </file>
-  <file src="src/Util/Blacklist.php">
-<<<<<<< HEAD
-    <UnusedClass occurrences="1">
-      <code>Blacklist</code>
-    </UnusedClass>
-=======
-    <DocblockTypeContradiction occurrences="1">
-      <code>self::$directories === null</code>
-    </DocblockTypeContradiction>
-    <UndefinedClass occurrences="1">
-      <code>Invoker</code>
-    </UndefinedClass>
->>>>>>> 2a9aff27
   </file>
   <file src="src/Util/Color.php">
     <MissingClosureParamType occurrences="2">
@@ -1834,34 +1263,6 @@
       <code>$matches</code>
     </MissingClosureParamType>
   </file>
-<<<<<<< HEAD
-=======
-  <file src="src/Util/Configuration.php">
-    <ArgumentTypeCoercion occurrences="4">
-      <code>$extension</code>
-      <code>$listener</code>
-      <code>$testSuiteNode</code>
-      <code>$testSuiteNodes-&gt;item(0)</code>
-    </ArgumentTypeCoercion>
-    <PossiblyNullReference occurrences="2">
-      <code>getAttribute</code>
-      <code>getAttribute</code>
-    </PossiblyNullReference>
-    <RedundantConditionGivenDocblockType occurrences="2">
-      <code>\assert($directoryNode instanceof DOMElement)</code>
-      <code>\assert($fileNode instanceof DOMElement)</code>
-    </RedundantConditionGivenDocblockType>
-    <UndefinedMethod occurrences="7">
-      <code>getAttribute</code>
-      <code>getAttribute</code>
-      <code>getAttribute</code>
-      <code>getAttribute</code>
-      <code>getAttribute</code>
-      <code>hasAttribute</code>
-      <code>hasAttribute</code>
-    </UndefinedMethod>
-  </file>
->>>>>>> 2a9aff27
   <file src="src/Util/ErrorHandler.php">
     <InvalidArgument occurrences="1"/>
     <MissingClosureParamType occurrences="2">
@@ -1924,13 +1325,6 @@
       <code>getName</code>
       <code>getName</code>
     </UndefinedInterfaceMethod>
-<<<<<<< HEAD
-    <UnusedVariable occurrences="2">
-      <code>$usesDataprovider</code>
-      <code>$usesDataprovider</code>
-    </UnusedVariable>
-=======
->>>>>>> 2a9aff27
   </file>
   <file src="src/Util/Log/TeamCity.php">
     <ArgumentTypeCoercion occurrences="1">
@@ -2025,23 +1419,8 @@
     </PropertyNotSetInConstructor>
   </file>
   <file src="src/Util/Printer.php">
-<<<<<<< HEAD
     <PropertyNotSetInConstructor occurrences="1">
       <code>$stream</code>
-=======
-    <InvalidArgument occurrences="1">
-      <code>$out[1]</code>
-    </InvalidArgument>
-    <InvalidScalarArgument occurrences="1">
-      <code>$out[1]</code>
-    </InvalidScalarArgument>
-    <PossiblyInvalidPropertyAssignmentValue occurrences="1">
-      <code>$out</code>
-    </PossiblyInvalidPropertyAssignmentValue>
-    <PropertyNotSetInConstructor occurrences="2">
-      <code>$out</code>
-      <code>$outTarget</code>
->>>>>>> 2a9aff27
     </PropertyNotSetInConstructor>
     <RedundantConditionGivenDocblockType occurrences="2">
       <code>$this-&gt;stream</code>
@@ -2076,9 +1455,6 @@
       <code>$prefix['start']</code>
       <code>$prefix['trace']</code>
     </PossiblyInvalidArrayOffset>
-    <PossiblyUnusedMethod occurrences="1">
-      <code>__construct</code>
-    </PossiblyUnusedMethod>
     <PropertyNotSetInConstructor occurrences="2">
       <code>CliTestDoxPrinter</code>
       <code>CliTestDoxPrinter</code>
@@ -2108,20 +1484,10 @@
     <DeprecatedInterface occurrences="1">
       <code>ResultPrinter</code>
     </DeprecatedInterface>
-<<<<<<< HEAD
     <MissingThrowsDocblock occurrences="1">
       <code>parent::__construct($out)</code>
     </MissingThrowsDocblock>
-    <PossiblyUnusedProperty occurrences="1">
-      <code>$successful</code>
-    </PossiblyUnusedProperty>
-    <PropertyNotSetInConstructor occurrences="1">
-=======
-    <MissingParamType occurrences="1">
-      <code>$name</code>
-    </MissingParamType>
-    <PropertyNotSetInConstructor occurrences="3">
->>>>>>> 2a9aff27
+    <PropertyNotSetInConstructor occurrences="1">
       <code>$testStatus</code>
     </PropertyNotSetInConstructor>
   </file>
@@ -2165,12 +1531,6 @@
     <MissingThrowsDocblock occurrences="1">
       <code>ensureOperatorIsValid</code>
     </MissingThrowsDocblock>
-<<<<<<< HEAD
-    <UnusedMethodCall occurrences="1">
-      <code>ensureOperatorIsValid</code>
-    </UnusedMethodCall>
-=======
->>>>>>> 2a9aff27
   </file>
   <file src="src/Util/Xml.php">
     <ArgumentTypeCoercion occurrences="1">
