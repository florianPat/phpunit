--- conflicted
+++ resolved
@@ -218,18 +218,10 @@
       <code>$this-&gt;name</code>
       <code>$this-&gt;name</code>
     </ArgumentTypeCoercion>
-    <MissingTemplateParam occurrences="1">
-      <code>IteratorAggregate</code>
-    </MissingTemplateParam>
     <UnsafeInstantiation occurrences="2">
       <code>new static($class-&gt;getName())</code>
       <code>new static($name)</code>
     </UnsafeInstantiation>
-  </file>
-  <file src="src/Framework/TestSuiteIterator.php">
-    <MissingTemplateParam occurrences="1">
-      <code>RecursiveIterator</code>
-    </MissingTemplateParam>
   </file>
   <file src="src/Logging/JUnit/JunitXmlLogger.php">
     <InvalidPropertyAssignmentValue occurrences="1">
@@ -330,7 +322,6 @@
       <code>$className</code>
       <code>$className</code>
     </ArgumentTypeCoercion>
-<<<<<<< HEAD
   </file>
   <file src="src/Metadata/MetadataCollection.php">
     <MissingTemplateParam occurrences="1">
@@ -352,45 +343,6 @@
       <code>explode('::', $value)</code>
       <code>trim($tmp[0])</code>
     </ArgumentTypeCoercion>
-=======
-    <DocblockTypeContradiction occurrences="5">
-      <code>!is_string($theClass) &amp;&amp; !$theClass instanceof ReflectionClass</code>
-      <code>is_string($testClass)</code>
-      <code>null === $this-&gt;backupGlobals</code>
-      <code>null === $this-&gt;backupStaticAttributes</code>
-      <code>null === $this-&gt;beStrictAboutChangesToGlobalState</code>
-    </DocblockTypeContradiction>
-    <MissingThrowsDocblock occurrences="3">
-      <code>FileLoader::checkAndLoad($filename)</code>
-      <code>new PhptTestCase($filename)</code>
-    </MissingThrowsDocblock>
-    <PossiblyInvalidClone occurrences="1">
-      <code>clone $test</code>
-    </PossiblyInvalidClone>
-    <PropertyNotSetInConstructor occurrences="4">
-      <code>$backupGlobals</code>
-      <code>$backupStaticAttributes</code>
-      <code>$beStrictAboutChangesToGlobalState</code>
-      <code>$iteratorFilter</code>
-    </PropertyNotSetInConstructor>
-    <RedundantCastGivenDocblockType occurrences="1">
-      <code>(string) $key</code>
-    </RedundantCastGivenDocblockType>
-    <RedundantConditionGivenDocblockType occurrences="7">
-      <code>$this-&gt;iteratorFilter !== null</code>
-      <code>is_bool($backupGlobals)</code>
-      <code>is_bool($backupStaticAttributes)</code>
-      <code>is_bool($beStrictAboutChangesToGlobalState)</code>
-      <code>null === $this-&gt;backupGlobals &amp;&amp; is_bool($backupGlobals)</code>
-      <code>null === $this-&gt;backupStaticAttributes &amp;&amp; is_bool($backupStaticAttributes)</code>
-      <code>null === $this-&gt;beStrictAboutChangesToGlobalState &amp;&amp; is_bool($beStrictAboutChangesToGlobalState)</code>
-    </RedundantConditionGivenDocblockType>
-  </file>
-  <file src="src/Framework/WarningTestCase.php">
-    <NonInvariantDocblockPropertyType occurrences="1">
-      <code>$backupGlobals</code>
-    </NonInvariantDocblockPropertyType>
->>>>>>> c5d35426
   </file>
   <file src="src/Metadata/Version/Requirement.php">
     <ArgumentTypeCoercion occurrences="1">
@@ -495,24 +447,15 @@
       <code>assert($xmlConfiguration instanceof LoadedFromFileConfiguration)</code>
     </RedundantCondition>
   </file>
-<<<<<<< HEAD
   <file src="src/TextUI/Configuration/Xml/CodeCoverage/CodeCoverage.php">
     <DeprecatedMethod occurrences="1">
       <code>hasCacheDirectory</code>
     </DeprecatedMethod>
   </file>
-  <file src="src/TextUI/Configuration/Xml/CodeCoverage/Filter/DirectoryCollection.php">
-    <MissingTemplateParam occurrences="1">
-      <code>IteratorAggregate</code>
-    </MissingTemplateParam>
-  </file>
   <file src="src/TextUI/Configuration/Xml/CodeCoverage/Filter/DirectoryCollectionIterator.php">
     <InvalidNullableReturnType occurrences="1">
       <code>int</code>
     </InvalidNullableReturnType>
-    <MissingTemplateParam occurrences="1">
-      <code>Iterator</code>
-    </MissingTemplateParam>
     <NullableReturnStatement occurrences="1">
       <code>$this-&gt;position</code>
     </NullableReturnStatement>
@@ -520,18 +463,10 @@
       <code>$this-&gt;directories</code>
     </PossiblyNullArrayOffset>
   </file>
-  <file src="src/TextUI/Configuration/Xml/Filesystem/DirectoryCollection.php">
-    <MissingTemplateParam occurrences="1">
-      <code>IteratorAggregate</code>
-    </MissingTemplateParam>
-  </file>
   <file src="src/TextUI/Configuration/Xml/Filesystem/DirectoryCollectionIterator.php">
     <InvalidNullableReturnType occurrences="1">
       <code>int</code>
     </InvalidNullableReturnType>
-    <MissingTemplateParam occurrences="1">
-      <code>Iterator</code>
-    </MissingTemplateParam>
     <NullableReturnStatement occurrences="1">
       <code>$this-&gt;position</code>
     </NullableReturnStatement>
@@ -539,18 +474,10 @@
       <code>$this-&gt;directories</code>
     </PossiblyNullArrayOffset>
   </file>
-  <file src="src/TextUI/Configuration/Xml/Filesystem/FileCollection.php">
-    <MissingTemplateParam occurrences="1">
-      <code>IteratorAggregate</code>
-    </MissingTemplateParam>
-  </file>
   <file src="src/TextUI/Configuration/Xml/Filesystem/FileCollectionIterator.php">
     <InvalidNullableReturnType occurrences="1">
       <code>int</code>
     </InvalidNullableReturnType>
-    <MissingTemplateParam occurrences="1">
-      <code>Iterator</code>
-    </MissingTemplateParam>
     <NullableReturnStatement occurrences="1">
       <code>$this-&gt;position</code>
     </NullableReturnStatement>
@@ -558,18 +485,10 @@
       <code>$this-&gt;files</code>
     </PossiblyNullArrayOffset>
   </file>
-  <file src="src/TextUI/Configuration/Xml/Group/GroupCollection.php">
-    <MissingTemplateParam occurrences="1">
-      <code>IteratorAggregate</code>
-    </MissingTemplateParam>
-  </file>
   <file src="src/TextUI/Configuration/Xml/Group/GroupCollectionIterator.php">
     <InvalidNullableReturnType occurrences="1">
       <code>int</code>
     </InvalidNullableReturnType>
-    <MissingTemplateParam occurrences="1">
-      <code>Iterator</code>
-    </MissingTemplateParam>
     <NullableReturnStatement occurrences="1">
       <code>$this-&gt;position</code>
     </NullableReturnStatement>
@@ -583,82 +502,6 @@
       <code>$directoryNode-&gt;getAttribute('phpVersionOperator')</code>
       <code>$fileNode-&gt;getAttribute('phpVersionOperator')</code>
     </ArgumentTypeCoercion>
-=======
-  <file src="src/TextUI/XmlConfiguration/CodeCoverage/Filter/DirectoryCollectionIterator.php">
-    <PropertyNotSetInConstructor occurrences="1">
-      <code>$position</code>
-    </PropertyNotSetInConstructor>
-  </file>
-  <file src="src/TextUI/XmlConfiguration/Filesystem/DirectoryCollectionIterator.php">
-    <PropertyNotSetInConstructor occurrences="1">
-      <code>$position</code>
-    </PropertyNotSetInConstructor>
-  </file>
-  <file src="src/TextUI/XmlConfiguration/Filesystem/FileCollectionIterator.php">
-    <PropertyNotSetInConstructor occurrences="1">
-      <code>$position</code>
-    </PropertyNotSetInConstructor>
-  </file>
-  <file src="src/TextUI/XmlConfiguration/Group/GroupCollectionIterator.php">
-    <PropertyNotSetInConstructor occurrences="1">
-      <code>$position</code>
-    </PropertyNotSetInConstructor>
-  </file>
-  <file src="src/TextUI/XmlConfiguration/Loader.php">
-    <DeprecatedMethod occurrences="1">
-      <code>legacyCodeCoverage</code>
-    </DeprecatedMethod>
-    <RawObjectIteration occurrences="13">
-      <code>$testSuiteNodes</code>
-      <code>$xpath-&gt;query($query)</code>
-      <code>$xpath-&gt;query($query)</code>
-      <code>$xpath-&gt;query($root . '/exclude/group')</code>
-      <code>$xpath-&gt;query($root . '/include/group')</code>
-      <code>$xpath-&gt;query('extensions/extension')</code>
-      <code>$xpath-&gt;query('listeners/listener')</code>
-      <code>$xpath-&gt;query('logging/log')</code>
-      <code>$xpath-&gt;query('logging/log')</code>
-      <code>$xpath-&gt;query('php/' . $array)</code>
-      <code>$xpath-&gt;query('php/const')</code>
-      <code>$xpath-&gt;query('php/includePath')</code>
-      <code>$xpath-&gt;query('php/ini')</code>
-    </RawObjectIteration>
-    <RedundantCast occurrences="33">
-      <code>(string) $argument-&gt;textContent</code>
-      <code>(string) $const-&gt;getAttribute('name')</code>
-      <code>(string) $const-&gt;getAttribute('value')</code>
-      <code>(string) $directoryNode-&gt;getAttribute('group')</code>
-      <code>(string) $directoryNode-&gt;getAttribute('phpVersion')</code>
-      <code>(string) $directoryNode-&gt;getAttribute('phpVersionOperator')</code>
-      <code>(string) $directoryNode-&gt;getAttribute('prefix')</code>
-      <code>(string) $directoryNode-&gt;getAttribute('prefix')</code>
-      <code>(string) $directoryNode-&gt;getAttribute('suffix')</code>
-      <code>(string) $directoryNode-&gt;getAttribute('suffix')</code>
-      <code>(string) $directoryNode-&gt;textContent</code>
-      <code>(string) $directoryNode-&gt;textContent</code>
-      <code>(string) $document-&gt;documentElement-&gt;getAttribute('columns')</code>
-      <code>(string) $element-&gt;getAttribute($attribute)</code>
-      <code>(string) $element-&gt;getAttribute($attribute)</code>
-      <code>(string) $element-&gt;getAttribute($attribute)</code>
-      <code>(string) $element-&gt;getAttribute('addUncoveredFilesFromWhitelist')</code>
-      <code>(string) $element-&gt;getAttribute('class')</code>
-      <code>(string) $element-&gt;getAttribute('file')</code>
-      <code>(string) $element-&gt;getAttribute('name')</code>
-      <code>(string) $element-&gt;getAttribute('processUncoveredFilesFromWhitelist')</code>
-      <code>(string) $excludeNode-&gt;textContent</code>
-      <code>(string) $fileNode-&gt;getAttribute('phpVersion')</code>
-      <code>(string) $fileNode-&gt;getAttribute('phpVersionOperator')</code>
-      <code>(string) $fileNode-&gt;textContent</code>
-      <code>(string) $ini-&gt;getAttribute('name')</code>
-      <code>(string) $ini-&gt;getAttribute('value')</code>
-      <code>(string) $log-&gt;getAttribute('target')</code>
-      <code>(string) $log-&gt;getAttribute('target')</code>
-      <code>(string) $log-&gt;getAttribute('type')</code>
-      <code>(string) $log-&gt;getAttribute('type')</code>
-      <code>(string) $var-&gt;getAttribute('name')</code>
-      <code>(string) $var-&gt;getAttribute('value')</code>
-    </RedundantCast>
->>>>>>> c5d35426
     <RedundantConditionGivenDocblockType occurrences="2">
       <code>assert($directoryNode instanceof DOMElement)</code>
       <code>assert($fileNode instanceof DOMElement)</code>
@@ -705,76 +548,48 @@
       <code>removeChild</code>
     </PossiblyNullReference>
   </file>
-<<<<<<< HEAD
-  <file src="src/TextUI/Configuration/Xml/PHP/ConstantCollection.php">
+  <file src="src/TextUI/Configuration/Xml/PHP/ConstantCollectionIterator.php">
+    <InvalidNullableReturnType occurrences="1">
+      <code>int</code>
+    </InvalidNullableReturnType>
+    <NullableReturnStatement occurrences="1">
+      <code>$this-&gt;position</code>
+    </NullableReturnStatement>
+    <PossiblyNullArrayOffset occurrences="1">
+      <code>$this-&gt;constants</code>
+    </PossiblyNullArrayOffset>
+  </file>
+  <file src="src/TextUI/Configuration/Xml/PHP/IniSettingCollectionIterator.php">
+    <InvalidNullableReturnType occurrences="1">
+      <code>int</code>
+    </InvalidNullableReturnType>
+    <NullableReturnStatement occurrences="1">
+      <code>$this-&gt;position</code>
+    </NullableReturnStatement>
+    <PossiblyNullArrayOffset occurrences="1">
+      <code>$this-&gt;iniSettings</code>
+    </PossiblyNullArrayOffset>
+  </file>
+  <file src="src/TextUI/Configuration/Xml/PHP/VariableCollectionIterator.php">
+    <InvalidNullableReturnType occurrences="1">
+      <code>int</code>
+    </InvalidNullableReturnType>
+    <NullableReturnStatement occurrences="1">
+      <code>$this-&gt;position</code>
+    </NullableReturnStatement>
+    <PossiblyNullArrayOffset occurrences="1">
+      <code>$this-&gt;variables</code>
+    </PossiblyNullArrayOffset>
+  </file>
+  <file src="src/TextUI/Configuration/Xml/PHPUnit/ExtensionBootstrapCollection.php">
     <MissingTemplateParam occurrences="1">
       <code>IteratorAggregate</code>
     </MissingTemplateParam>
   </file>
-  <file src="src/TextUI/Configuration/Xml/PHP/ConstantCollectionIterator.php">
-    <InvalidNullableReturnType occurrences="1">
-      <code>int</code>
-    </InvalidNullableReturnType>
-    <MissingTemplateParam occurrences="1">
-      <code>Iterator</code>
-    </MissingTemplateParam>
-    <NullableReturnStatement occurrences="1">
-      <code>$this-&gt;position</code>
-    </NullableReturnStatement>
-    <PossiblyNullArrayOffset occurrences="1">
-      <code>$this-&gt;constants</code>
-    </PossiblyNullArrayOffset>
-  </file>
-  <file src="src/TextUI/Configuration/Xml/PHP/IniSettingCollection.php">
-    <MissingTemplateParam occurrences="1">
-      <code>IteratorAggregate</code>
-    </MissingTemplateParam>
-  </file>
-  <file src="src/TextUI/Configuration/Xml/PHP/IniSettingCollectionIterator.php">
-    <InvalidNullableReturnType occurrences="1">
-      <code>int</code>
-    </InvalidNullableReturnType>
-    <MissingTemplateParam occurrences="1">
-      <code>Iterator</code>
-    </MissingTemplateParam>
-    <NullableReturnStatement occurrences="1">
-      <code>$this-&gt;position</code>
-    </NullableReturnStatement>
-    <PossiblyNullArrayOffset occurrences="1">
-      <code>$this-&gt;iniSettings</code>
-    </PossiblyNullArrayOffset>
-  </file>
-  <file src="src/TextUI/Configuration/Xml/PHP/VariableCollection.php">
-    <MissingTemplateParam occurrences="1">
-      <code>IteratorAggregate</code>
-    </MissingTemplateParam>
-  </file>
-  <file src="src/TextUI/Configuration/Xml/PHP/VariableCollectionIterator.php">
-    <InvalidNullableReturnType occurrences="1">
-      <code>int</code>
-    </InvalidNullableReturnType>
-    <MissingTemplateParam occurrences="1">
-      <code>Iterator</code>
-    </MissingTemplateParam>
-    <NullableReturnStatement occurrences="1">
-      <code>$this-&gt;position</code>
-    </NullableReturnStatement>
-    <PossiblyNullArrayOffset occurrences="1">
-      <code>$this-&gt;variables</code>
-    </PossiblyNullArrayOffset>
-  </file>
-  <file src="src/TextUI/Configuration/Xml/PHPUnit/ExtensionBootstrapCollection.php">
-    <MissingTemplateParam occurrences="1">
-      <code>IteratorAggregate</code>
-    </MissingTemplateParam>
-  </file>
   <file src="src/TextUI/Configuration/Xml/PHPUnit/ExtensionBootstrapCollectionIterator.php">
     <InvalidNullableReturnType occurrences="1">
       <code>int</code>
     </InvalidNullableReturnType>
-    <MissingTemplateParam occurrences="1">
-      <code>Iterator</code>
-    </MissingTemplateParam>
     <NullableReturnStatement occurrences="1">
       <code>$this-&gt;position</code>
     </NullableReturnStatement>
@@ -787,18 +602,10 @@
       <code>hasCacheResultFile</code>
     </DeprecatedMethod>
   </file>
-  <file src="src/TextUI/Configuration/Xml/TestSuite/TestDirectoryCollection.php">
-    <MissingTemplateParam occurrences="1">
-      <code>IteratorAggregate</code>
-    </MissingTemplateParam>
-  </file>
   <file src="src/TextUI/Configuration/Xml/TestSuite/TestDirectoryCollectionIterator.php">
     <InvalidNullableReturnType occurrences="1">
       <code>int</code>
     </InvalidNullableReturnType>
-    <MissingTemplateParam occurrences="1">
-      <code>Iterator</code>
-    </MissingTemplateParam>
     <NullableReturnStatement occurrences="1">
       <code>$this-&gt;position</code>
     </NullableReturnStatement>
@@ -806,18 +613,10 @@
       <code>$this-&gt;directories</code>
     </PossiblyNullArrayOffset>
   </file>
-  <file src="src/TextUI/Configuration/Xml/TestSuite/TestFileCollection.php">
-    <MissingTemplateParam occurrences="1">
-      <code>IteratorAggregate</code>
-    </MissingTemplateParam>
-  </file>
   <file src="src/TextUI/Configuration/Xml/TestSuite/TestFileCollectionIterator.php">
     <InvalidNullableReturnType occurrences="1">
       <code>int</code>
     </InvalidNullableReturnType>
-    <MissingTemplateParam occurrences="1">
-      <code>Iterator</code>
-    </MissingTemplateParam>
     <NullableReturnStatement occurrences="1">
       <code>$this-&gt;position</code>
     </NullableReturnStatement>
@@ -825,106 +624,16 @@
       <code>$this-&gt;files</code>
     </PossiblyNullArrayOffset>
   </file>
-  <file src="src/TextUI/Configuration/Xml/TestSuite/TestSuiteCollection.php">
-    <MissingTemplateParam occurrences="1">
-      <code>IteratorAggregate</code>
-    </MissingTemplateParam>
-  </file>
   <file src="src/TextUI/Configuration/Xml/TestSuite/TestSuiteCollectionIterator.php">
     <InvalidNullableReturnType occurrences="1">
       <code>int</code>
     </InvalidNullableReturnType>
-    <MissingTemplateParam occurrences="1">
-      <code>Iterator</code>
-    </MissingTemplateParam>
     <NullableReturnStatement occurrences="1">
       <code>$this-&gt;position</code>
     </NullableReturnStatement>
     <PossiblyNullArrayOffset occurrences="1">
       <code>$this-&gt;testSuites</code>
     </PossiblyNullArrayOffset>
-=======
-  <file src="src/TextUI/XmlConfiguration/PHP/Constant.php">
-    <MissingParamType occurrences="1">
-      <code>$value</code>
-    </MissingParamType>
-    <MissingReturnType occurrences="1">
-      <code>value</code>
-    </MissingReturnType>
-  </file>
-  <file src="src/TextUI/XmlConfiguration/PHP/ConstantCollectionIterator.php">
-    <PropertyNotSetInConstructor occurrences="1">
-      <code>$position</code>
-    </PropertyNotSetInConstructor>
-  </file>
-  <file src="src/TextUI/XmlConfiguration/PHP/IniSettingCollectionIterator.php">
-    <PropertyNotSetInConstructor occurrences="1">
-      <code>$position</code>
-    </PropertyNotSetInConstructor>
-  </file>
-  <file src="src/TextUI/XmlConfiguration/PHP/Variable.php">
-    <MissingParamType occurrences="1">
-      <code>$value</code>
-    </MissingParamType>
-    <MissingReturnType occurrences="1">
-      <code>value</code>
-    </MissingReturnType>
-  </file>
-  <file src="src/TextUI/XmlConfiguration/PHP/VariableCollectionIterator.php">
-    <PropertyNotSetInConstructor occurrences="1">
-      <code>$position</code>
-    </PropertyNotSetInConstructor>
-  </file>
-  <file src="src/TextUI/XmlConfiguration/PHPUnit/ExtensionCollectionIterator.php">
-    <PropertyNotSetInConstructor occurrences="1">
-      <code>$position</code>
-    </PropertyNotSetInConstructor>
-  </file>
-  <file src="src/TextUI/XmlConfiguration/PHPUnit/PHPUnit.php">
-    <DeprecatedMethod occurrences="2">
-      <code>hasTestSuiteLoaderClass</code>
-      <code>hasTestSuiteLoaderFile</code>
-    </DeprecatedMethod>
-    <DeprecatedProperty occurrences="6">
-      <code>$this-&gt;testSuiteLoaderClass</code>
-      <code>$this-&gt;testSuiteLoaderClass</code>
-      <code>$this-&gt;testSuiteLoaderClass</code>
-      <code>$this-&gt;testSuiteLoaderFile</code>
-      <code>$this-&gt;testSuiteLoaderFile</code>
-      <code>$this-&gt;testSuiteLoaderFile</code>
-    </DeprecatedProperty>
-    <MissingParamType occurrences="1">
-      <code>$columns</code>
-    </MissingParamType>
-    <MissingReturnType occurrences="1">
-      <code>columns</code>
-    </MissingReturnType>
-    <RedundantCastGivenDocblockType occurrences="8">
-      <code>(string) $this-&gt;bootstrap</code>
-      <code>(string) $this-&gt;cacheResultFile</code>
-      <code>(string) $this-&gt;defaultTestSuite</code>
-      <code>(string) $this-&gt;extensionsDirectory</code>
-      <code>(string) $this-&gt;printerClass</code>
-      <code>(string) $this-&gt;printerFile</code>
-      <code>(string) $this-&gt;testSuiteLoaderClass</code>
-      <code>(string) $this-&gt;testSuiteLoaderFile</code>
-    </RedundantCastGivenDocblockType>
-  </file>
-  <file src="src/TextUI/XmlConfiguration/TestSuite/TestDirectoryCollectionIterator.php">
-    <PropertyNotSetInConstructor occurrences="1">
-      <code>$position</code>
-    </PropertyNotSetInConstructor>
-  </file>
-  <file src="src/TextUI/XmlConfiguration/TestSuite/TestFileCollectionIterator.php">
-    <PropertyNotSetInConstructor occurrences="1">
-      <code>$position</code>
-    </PropertyNotSetInConstructor>
-  </file>
-  <file src="src/TextUI/XmlConfiguration/TestSuite/TestSuiteCollectionIterator.php">
-    <PropertyNotSetInConstructor occurrences="1">
-      <code>$position</code>
-    </PropertyNotSetInConstructor>
->>>>>>> c5d35426
   </file>
   <file src="src/TextUI/Help.php">
     <PossiblyUndefinedArrayOffset occurrences="2">
@@ -976,16 +685,4 @@
       <code>$operator</code>
     </NoValue>
   </file>
-<<<<<<< HEAD
-  <file src="src/Util/Xml/SnapshotNodeList.php">
-    <MissingTemplateParam occurrences="1">
-      <code>IteratorAggregate</code>
-    </MissingTemplateParam>
-=======
-  <file src="src/Util/XmlTestListRenderer.php">
-    <ArgumentTypeCoercion occurrences="1">
-      <code>$suite-&gt;getIterator()</code>
-    </ArgumentTypeCoercion>
->>>>>>> c5d35426
-  </file>
 </files>