<?xml version="1.0" encoding="UTF-8"?>
<<<<<<< HEAD
<files psalm-version="5.5.0@b63061a27f2683ec0f3509012bb22daab3b65b61">
  <file src="src/Event/Dispatcher/DirectDispatcher.php">
    <UndefinedInterfaceMethod>
      <code>notify</code>
    </UndefinedInterfaceMethod>
  </file>
  <file src="src/Event/Events/Test/HookMethod/AfterLastTestMethodFinished.php">
    <PropertyTypeCoercion>
      <code>$calledMethods</code>
    </PropertyTypeCoercion>
  </file>
  <file src="src/Event/Events/Test/HookMethod/AfterTestMethodFinished.php">
    <PropertyTypeCoercion>
      <code>$calledMethods</code>
    </PropertyTypeCoercion>
  </file>
  <file src="src/Event/Events/Test/HookMethod/BeforeFirstTestMethodFinished.php">
    <PropertyTypeCoercion>
      <code>$calledMethods</code>
    </PropertyTypeCoercion>
  </file>
  <file src="src/Event/Events/Test/HookMethod/BeforeTestMethodFinished.php">
    <PropertyTypeCoercion>
      <code>$calledMethods</code>
    </PropertyTypeCoercion>
  </file>
  <file src="src/Event/Events/Test/HookMethod/PostConditionFinished.php">
    <PropertyTypeCoercion>
      <code>$calledMethods</code>
    </PropertyTypeCoercion>
  </file>
  <file src="src/Event/Events/Test/HookMethod/PreConditionFinished.php">
    <PropertyTypeCoercion>
      <code>$calledMethods</code>
    </PropertyTypeCoercion>
  </file>
  <file src="src/Event/Events/Test/TestDouble/MockObjectFromWsdlCreated.php">
    <PropertyTypeCoercion>
      <code>$methods</code>
    </PropertyTypeCoercion>
  </file>
  <file src="src/Event/Events/Test/TestDouble/PartialMockObjectCreated.php">
    <PropertyTypeCoercion>
      <code>$methodNames</code>
    </PropertyTypeCoercion>
  </file>
  <file src="src/Event/Facade.php">
=======
<files psalm-version="5.6.0@e784128902dfe01d489c4123d69918a9f3c1eac5">
  <file src="src/Framework/Assert.php">
>>>>>>> aa658d69
    <ArgumentTypeCoercion>
      <code>$eventClass . 'Subscriber'</code>
    </ArgumentTypeCoercion>
    <PossiblyNullReference>
      <code>flush</code>
    </PossiblyNullReference>
  </file>
  <file src="src/Event/Value/Runtime/PHP.php">
    <ImpureFunctionCall>
      <code>get_loaded_extensions</code>
    </ImpureFunctionCall>
  </file>
  <file src="src/Event/Value/Telemetry/HRTime.php">
    <ImpureMethodCall>
      <code>fromSecondsAndNanoseconds</code>
    </ImpureMethodCall>
  </file>
  <file src="src/Event/Value/Telemetry/MemoryUsage.php">
    <ImpureMethodCall>
      <code>fromBytes</code>
    </ImpureMethodCall>
  </file>
  <file src="src/Event/Value/Test/TestCollection.php">
    <PropertyTypeCoercion>
      <code>$tests</code>
    </PropertyTypeCoercion>
  </file>
  <file src="src/Event/Value/Test/TestData/TestDataCollection.php">
    <ArgumentTypeCoercion>
      <code>$data</code>
    </ArgumentTypeCoercion>
    <PropertyTypeCoercion>
      <code>$data</code>
    </PropertyTypeCoercion>
  </file>
  <file src="src/Event/Value/Test/TestMethod.php">
    <ImpureMethodCall>
      <code>dataFromDataProvider</code>
      <code>dataFromDataProvider</code>
      <code>hasDataFromDataProvider</code>
      <code>hasDataFromDataProvider</code>
    </ImpureMethodCall>
  </file>
  <file src="src/Event/Value/TestSuite/TestSuite.php">
    <ArgumentTypeCoercion>
      <code>$className</code>
      <code>$testSuite-&gt;getName()</code>
      <code>$testSuite-&gt;getName()</code>
      <code>$testSuite-&gt;getName()</code>
    </ArgumentTypeCoercion>
  </file>
  <file src="src/Event/Value/TestSuite/TestSuiteForTestMethodWithDataProvider.php">
    <PropertyTypeCoercion>
      <code>$className</code>
    </PropertyTypeCoercion>
  </file>
  <file src="src/Framework/Assert/Functions.php">
    <TooManyArguments>
      <code>Assert::anything(...func_get_args())</code>
      <code>Assert::directoryExists(...func_get_args())</code>
      <code>Assert::fileExists(...func_get_args())</code>
      <code>Assert::isEmpty(...func_get_args())</code>
      <code>Assert::isFalse(...func_get_args())</code>
      <code>Assert::isFinite(...func_get_args())</code>
      <code>Assert::isInfinite(...func_get_args())</code>
      <code>Assert::isJson(...func_get_args())</code>
      <code>Assert::isList(...func_get_args())</code>
      <code>Assert::isNan(...func_get_args())</code>
      <code>Assert::isNull(...func_get_args())</code>
      <code>Assert::isReadable(...func_get_args())</code>
      <code>Assert::isTrue(...func_get_args())</code>
      <code>Assert::isWritable(...func_get_args())</code>
    </TooManyArguments>
  </file>
  <file src="src/Framework/Constraint/Cardinality/Count.php">
    <PossiblyInvalidArgument>
      <code>$e-&gt;getCode()</code>
    </PossiblyInvalidArgument>
  </file>
  <file src="src/Framework/Constraint/ObjectEquals.php">
    <MissingThrowsDocblock>
      <code>getMethod</code>
    </MissingThrowsDocblock>
  </file>
  <file src="src/Framework/Constraint/Operator/BinaryOperator.php">
    <PropertyTypeCoercion>
      <code>array_map(
            fn ($constraint): Constraint =&gt; $this-&gt;checkConstraint($constraint),
            $constraints
        )</code>
    </PropertyTypeCoercion>
  </file>
  <file src="src/Framework/Constraint/Operator/LogicalXor.php">
    <InvalidArgument>
      <code>bool</code>
    </InvalidArgument>
  </file>
  <file src="src/Framework/Constraint/Type/IsInstanceOf.php">
    <ArgumentTypeCoercion>
      <code>$this-&gt;className</code>
    </ArgumentTypeCoercion>
  </file>
  <file src="src/Framework/DataProviderTestSuite.php">
    <ArgumentTypeCoercion>
      <code>$className</code>
    </ArgumentTypeCoercion>
    <LessSpecificReturnStatement>
      <code>$this-&gt;providedTests</code>
    </LessSpecificReturnStatement>
    <MoreSpecificReturnType>
      <code>list&lt;ExecutionOrderDependency&gt;</code>
    </MoreSpecificReturnType>
  </file>
  <file src="src/Framework/MockObject/Builder/InvocationMocker.php">
    <PropertyTypeCoercion>
      <code>$configurableMethods</code>
    </PropertyTypeCoercion>
  </file>
  <file src="src/Framework/MockObject/Generator.php">
    <ArgumentTypeCoercion>
      <code>$className</code>
      <code>$className</code>
      <code>$interfaceName</code>
      <code>$methods</code>
      <code>$type</code>
    </ArgumentTypeCoercion>
    <InvalidReturnStatement>
      <code>$this-&gt;getMock(
                $originalClassName,
                $methods,
                $arguments,
                $mockClassName,
                $callOriginalConstructor,
                $callOriginalClone,
                $callAutoload,
                $cloneArguments
            )</code>
    </InvalidReturnStatement>
    <InvalidReturnType>
      <code>MockObject&amp;RealInstanceType</code>
    </InvalidReturnType>
    <MissingThrowsDocblock>
      <code>getMethod</code>
    </MissingThrowsDocblock>
    <PossiblyNullArgument>
      <code>$client-&gt;__getFunctions()</code>
    </PossiblyNullArgument>
  </file>
  <file src="src/Framework/MockObject/Invocation.php">
    <InvalidArgument>
      <code>$types</code>
    </InvalidArgument>
  </file>
  <file src="src/Framework/MockObject/Matcher.php">
    <InvalidNullableReturnType>
      <code>MethodName</code>
    </InvalidNullableReturnType>
    <NullableReturnStatement>
      <code>$this-&gt;methodNameRule</code>
    </NullableReturnStatement>
  </file>
  <file src="src/Framework/MockObject/MockBuilder.php">
    <ArgumentTypeCoercion>
      <code>$this-&gt;type</code>
      <code>$this-&gt;type</code>
      <code>$this-&gt;type</code>
      <code>$this-&gt;type</code>
    </ArgumentTypeCoercion>
    <InvalidReturnStatement>
      <code>$object</code>
      <code>$object</code>
      <code>$object</code>
    </InvalidReturnStatement>
    <InvalidReturnType>
      <code>MockObject&amp;MockedType</code>
      <code>MockObject&amp;MockedType</code>
      <code>MockObject&amp;MockedType</code>
    </InvalidReturnType>
  </file>
  <file src="src/Framework/MockObject/MockMethod.php">
    <InvalidArgument>
      <code>[
                'arguments_decl'     =&gt; $this-&gt;argumentsForDeclaration,
                'arguments_call'     =&gt; $this-&gt;argumentsForCall,
                'return_declaration' =&gt; !empty($this-&gt;returnType-&gt;asString()) ? (': ' . $this-&gt;returnType-&gt;asString()) : '',
                'return_type'        =&gt; $this-&gt;returnType-&gt;asString(),
                'arguments_count'    =&gt; !empty($this-&gt;argumentsForCall) ? substr_count($this-&gt;argumentsForCall, ',') + 1 : 0,
                'class_name'         =&gt; $this-&gt;className,
                'method_name'        =&gt; $this-&gt;methodName,
                'modifier'           =&gt; $this-&gt;modifier,
                'reference'          =&gt; $this-&gt;reference,
                'clone_arguments'    =&gt; $this-&gt;cloneArguments ? 'true' : 'false',
                'deprecation'        =&gt; $deprecation,
            ]</code>
    </InvalidArgument>
    <PossiblyFalseOperand>
      <code>strpos($parameterAsString, '&lt;optional&gt; ')</code>
    </PossiblyFalseOperand>
  </file>
  <file src="src/Framework/MockObject/Rule/Parameters.php">
    <PropertyNotSetInConstructor>
      <code>$parameterVerificationResult</code>
    </PropertyNotSetInConstructor>
  </file>
  <file src="src/Framework/MockObject/Stub/ReturnCallback.php">
    <PossiblyInvalidOperand>
      <code>$this-&gt;callback</code>
    </PossiblyInvalidOperand>
  </file>
  <file src="src/Framework/TestBuilder.php">
    <LessSpecificReturnStatement>
      <code>$test</code>
    </LessSpecificReturnStatement>
    <MoreSpecificReturnType>
      <code>Test</code>
    </MoreSpecificReturnType>
  </file>
  <file src="src/Framework/TestCase.php">
    <ArgumentTypeCoercion>
      <code>$mockClassName</code>
      <code>$originalClassName</code>
      <code>$this-&gt;expectedException</code>
    </ArgumentTypeCoercion>
    <InvalidReturnStatement>
      <code>$mockObject</code>
    </InvalidReturnStatement>
    <InvalidReturnType>
      <code>MockObject&amp;RealInstanceType</code>
    </InvalidReturnType>
    <MissingThrowsDocblock>
      <code>getMethod</code>
    </MissingThrowsDocblock>
    <PropertyNotSetInConstructor>
      <code>$outputBufferingLevel</code>
    </PropertyNotSetInConstructor>
    <PropertyTypeCoercion>
      <code>$backupGlobalsExcludeList</code>
      <code>$groups</code>
    </PropertyTypeCoercion>
  </file>
  <file src="src/Framework/TestRunner.php">
    <InvalidArgument>
      <code>$var</code>
    </InvalidArgument>
    <MissingThrowsDocblock>
      <code>bootstrap</code>
    </MissingThrowsDocblock>
  </file>
  <file src="src/Framework/TestSuite.php">
    <ArgumentTypeCoercion>
      <code>$this-&gt;name</code>
      <code>$this-&gt;name</code>
      <code>$this-&gt;name</code>
    </ArgumentTypeCoercion>
    <LessSpecificReturnStatement>
      <code>$this-&gt;providedTests</code>
      <code>$this-&gt;requiredTests</code>
    </LessSpecificReturnStatement>
    <MoreSpecificReturnType>
      <code>list&lt;ExecutionOrderDependency&gt;</code>
      <code>list&lt;ExecutionOrderDependency&gt;</code>
    </MoreSpecificReturnType>
  </file>
  <file src="src/Logging/JUnit/JunitXmlLogger.php">
    <InvalidPropertyAssignmentValue>
      <code>$this-&gt;testSuiteTimes</code>
    </InvalidPropertyAssignmentValue>
    <RedundantCondition>
      <code>assert($test instanceof TestMethod)</code>
    </RedundantCondition>
  </file>
  <file src="src/Logging/TeamCity/TeamCityLogger.php">
    <MissingThrowsDocblock>
      <code>comparisonFailure</code>
      <code>comparisonFailure</code>
    </MissingThrowsDocblock>
    <PropertyNotSetInConstructor>
      <code>$flowId</code>
    </PropertyNotSetInConstructor>
    <RedundantCondition>
      <code>assert($test instanceof TestMethod)</code>
      <code>assert($testSuite instanceof TestSuiteForTestClass)</code>
      <code>assert($testSuite instanceof TestSuiteForTestMethodWithDataProvider)</code>
      <code>assert($testSuite instanceof TestSuiteForTestMethodWithDataProvider)</code>
    </RedundantCondition>
  </file>
  <file src="src/Logging/TestDox/NamePrettifier.php">
    <InvalidCast>
      <code>$value</code>
    </InvalidCast>
  </file>
  <file src="src/Logging/TestDox/TestMethod/TestResultCollection.php">
    <PropertyTypeCoercion>
      <code>$testResults</code>
    </PropertyTypeCoercion>
  </file>
  <file src="src/Logging/TestDox/TestMethod/TestResultCollector.php">
    <PossiblyNullArgument>
      <code>$this-&gt;status</code>
      <code>$this-&gt;time</code>
    </PossiblyNullArgument>
    <RedundantCondition>
      <code>assert($test instanceof TestMethod)</code>
    </RedundantCondition>
  </file>
  <file src="src/Metadata/Api/CodeCoverage.php">
    <RedundantCondition>
      <code>$metadata instanceof CoversFunction</code>
      <code>$metadata instanceof UsesFunction</code>
      <code>assert($metadata instanceof Covers)</code>
      <code>assert($metadata instanceof Uses)</code>
    </RedundantCondition>
    <UndefinedMethod>
      <code>className</code>
      <code>className</code>
    </UndefinedMethod>
  </file>
  <file src="src/Metadata/Api/DataProvider.php">
    <PossiblyInvalidArgument>
      <code>$e-&gt;getCode()</code>
    </PossiblyInvalidArgument>
  </file>
  <file src="src/Metadata/Api/Dependencies.php">
    <RedundantCondition>
      <code>assert($metadata instanceof DependsOnClass)</code>
      <code>assert($metadata instanceof DependsOnMethod)</code>
    </RedundantCondition>
  </file>
  <file src="src/Metadata/Api/Groups.php">
    <LessSpecificReturnStatement>
      <code>array_unique($groups)</code>
      <code>array_unique($groups)</code>
    </LessSpecificReturnStatement>
    <MoreSpecificReturnType>
      <code>list&lt;string&gt;</code>
    </MoreSpecificReturnType>
    <RedundantCondition>
      <code>$metadata instanceof CoversFunction</code>
      <code>$metadata instanceof UsesFunction</code>
      <code>assert($metadata instanceof Covers)</code>
      <code>assert($metadata instanceof Uses)</code>
    </RedundantCondition>
  </file>
  <file src="src/Metadata/Api/Requirements.php">
    <RedundantCondition>
      <code>assert($metadata instanceof RequiresFunction)</code>
      <code>assert($metadata instanceof RequiresMethod)</code>
      <code>assert($metadata instanceof RequiresOperatingSystem)</code>
      <code>assert($metadata instanceof RequiresOperatingSystemFamily)</code>
      <code>assert($metadata instanceof RequiresPhp)</code>
      <code>assert($metadata instanceof RequiresPhpExtension)</code>
      <code>assert($metadata instanceof RequiresPhpunit)</code>
      <code>assert($metadata instanceof RequiresSetting)</code>
    </RedundantCondition>
  </file>
  <file src="src/Metadata/Metadata.php">
    <ArgumentTypeCoercion>
      <code>$className</code>
      <code>$className</code>
    </ArgumentTypeCoercion>
  </file>
  <file src="src/Metadata/MetadataCollection.php">
    <PropertyTypeCoercion>
      <code>$metadata</code>
    </PropertyTypeCoercion>
  </file>
  <file src="src/Metadata/Parser/Annotation/DocBlock.php">
    <MoreSpecificReturnType>
      <code>array{
     *   __OFFSET: array&lt;string, int&gt;&amp;array{__FILE: string},
     *   setting?: array&lt;string, string&gt;,
     *   extension_versions?: array&lt;string, array{version: string, operator: string}&gt;
     * }&amp;array&lt;
     *   string,
     *   string|array{version: string, operator: string}|array{constraint: string}|array&lt;int|string, string&gt;
     * &gt;</code>
    </MoreSpecificReturnType>
  </file>
  <file src="src/Metadata/Parser/AnnotationParser.php">
    <ArgumentTypeCoercion>
      <code>$className</code>
      <code>$className</code>
      <code>$className</code>
      <code>$pieces[0]</code>
      <code>$pieces[0]</code>
      <code>explode('::', $value)</code>
      <code>trim($tmp[0])</code>
    </ArgumentTypeCoercion>
  </file>
  <file src="src/Metadata/Version/Requirement.php">
    <ArgumentTypeCoercion>
      <code>!empty($matches['operator']) ? $matches['operator'] : '&gt;='</code>
    </ArgumentTypeCoercion>
  </file>
  <file src="src/Runner/CodeCoverage.php">
    <InvalidNullableReturnType>
      <code>Driver</code>
      <code>\SebastianBergmann\CodeCoverage\CodeCoverage</code>
    </InvalidNullableReturnType>
    <MissingThrowsDocblock>
      <code>coverageCacheDirectory</code>
      <code>coverageClover</code>
      <code>coverageCobertura</code>
      <code>coverageCrap4j</code>
      <code>coverageHtml</code>
      <code>coverageHtmlCustomCssFile</code>
      <code>coveragePhp</code>
      <code>coverageText</code>
      <code>coverageText</code>
      <code>coverageXml</code>
      <code>self::codeCoverageGenerationFailed($printer, $e)</code>
      <code>self::codeCoverageGenerationFailed($printer, $e)</code>
      <code>self::codeCoverageGenerationFailed($printer, $e)</code>
      <code>self::codeCoverageGenerationFailed($printer, $e)</code>
      <code>self::codeCoverageGenerationFailed($printer, $e)</code>
      <code>self::codeCoverageGenerationFailed($printer, $e)</code>
      <code>self::codeCoverageGenerationSucceeded($printer)</code>
      <code>self::codeCoverageGenerationSucceeded($printer)</code>
      <code>self::codeCoverageGenerationSucceeded($printer)</code>
      <code>self::codeCoverageGenerationSucceeded($printer)</code>
      <code>self::codeCoverageGenerationSucceeded($printer)</code>
      <code>self::codeCoverageGenerationSucceeded($printer)</code>
    </MissingThrowsDocblock>
    <NullableReturnStatement>
      <code>self::$driver</code>
      <code>self::$instance</code>
    </NullableReturnStatement>
    <PossiblyNullReference>
      <code>start</code>
      <code>stop</code>
    </PossiblyNullReference>
  </file>
  <file src="src/Runner/Filter/GroupFilterIterator.php">
    <MissingTemplateParam>
      <code>GroupFilterIterator</code>
    </MissingTemplateParam>
    <PropertyTypeCoercion>
      <code>$this-&gt;groupTests</code>
    </PropertyTypeCoercion>
  </file>
  <file src="src/Runner/Filter/NameFilterIterator.php">
    <MissingTemplateParam>
      <code>NameFilterIterator</code>
    </MissingTemplateParam>
    <PossiblyNullArgument>
      <code>$this-&gt;filter</code>
    </PossiblyNullArgument>
  </file>
  <file src="src/Runner/PhptTestCase.php">
    <InternalClass>
      <code>RawCodeCoverageData::fromXdebugWithoutPathCoverage([])</code>
      <code>RawCodeCoverageData::fromXdebugWithoutPathCoverage([])</code>
    </InternalClass>
    <InternalMethod>
      <code>RawCodeCoverageData::fromXdebugWithoutPathCoverage([])</code>
      <code>RawCodeCoverageData::fromXdebugWithoutPathCoverage([])</code>
    </InternalMethod>
    <MissingThrowsDocblock>
      <code>bootstrap</code>
    </MissingThrowsDocblock>
    <PossiblyInvalidArgument>
      <code>$sections['FILEEOF']</code>
    </PossiblyInvalidArgument>
    <PossiblyUndefinedArrayOffset>
      <code>$setting[1]</code>
    </PossiblyUndefinedArrayOffset>
  </file>
  <file src="src/Runner/TestResult/Collector.php">
    <RedundantCondition>
      <code>assert($testSuite instanceof TestSuiteForTestClass)</code>
    </RedundantCondition>
  </file>
  <file src="src/Runner/TestSuiteLoader.php">
    <UnresolvableInclude>
      <code>include_once $suiteClassFile</code>
    </UnresolvableInclude>
  </file>
  <file src="src/Runner/TestSuiteSorter.php">
    <ArgumentTypeCoercion>
      <code>$tests</code>
      <code>$this-&gt;randomize($suite-&gt;tests())</code>
      <code>$this-&gt;resolveDependencies($tests)</code>
      <code>$this-&gt;reverse($suite-&gt;tests())</code>
      <code>$this-&gt;sortByDuration($suite-&gt;tests())</code>
      <code>$this-&gt;sortBySize($suite-&gt;tests())</code>
      <code>$this-&gt;sortDefectsFirst($suite-&gt;tests())</code>
    </ArgumentTypeCoercion>
    <RedundantCondition>
      <code>$order === self::ORDER_DURATION &amp;&amp; $this-&gt;cache !== null</code>
      <code>$orderDefects === self::ORDER_DEFECTS_FIRST &amp;&amp; $this-&gt;cache !== null</code>
      <code>$this-&gt;cache !== null</code>
      <code>$this-&gt;cache !== null</code>
    </RedundantCondition>
  </file>
  <file src="src/TextUI/Application.php">
    <InternalMethod>
      <code>nameAndVersion</code>
    </InternalMethod>
    <MissingThrowsDocblock>
      <code>DefaultPrinter::from(
                    $configuration-&gt;logfileTeamcity()
                )</code>
      <code>DefaultPrinter::from(
                    $configuration-&gt;logfileTeamcity()
                )</code>
      <code>EventFacade::registerTracer(
                new EventLogger(
                    $configuration-&gt;logEventsText(),
                    false
                )
            )</code>
      <code>EventFacade::registerTracer(
                new EventLogger(
                    $configuration-&gt;logEventsVerboseText(),
                    true
                )
            )</code>
      <code>OutputFacade::printerFor($configuration-&gt;logfileJunit())</code>
      <code>OutputFacade::printerFor($configuration-&gt;logfileJunit())</code>
      <code>atLeastVersion</code>
      <code>build</code>
      <code>configurationFile</code>
      <code>listTestsXml</code>
      <code>logEventsText</code>
      <code>logEventsText</code>
      <code>logEventsText</code>
      <code>logEventsVerboseText</code>
      <code>logEventsVerboseText</code>
      <code>logEventsVerboseText</code>
      <code>logfileJunit</code>
      <code>logfileTeamcity</code>
      <code>new JunitXmlLogger(
                OutputFacade::printerFor($configuration-&gt;logfileJunit()),
            )</code>
      <code>new JunitXmlLogger(
                OutputFacade::printerFor($configuration-&gt;logfileJunit()),
            )</code>
      <code>new ResultCacheHandler($cache)</code>
      <code>new ResultCacheHandler($cache)</code>
      <code>new TeamCityLogger(
                DefaultPrinter::from(
                    $configuration-&gt;logfileTeamcity()
                )
            )</code>
      <code>new TeamCityLogger(
                DefaultPrinter::from(
                    $configuration-&gt;logfileTeamcity()
                )
            )</code>
      <code>new TestDoxResultCollector</code>
      <code>new TestDoxResultCollector</code>
    </MissingThrowsDocblock>
    <UnresolvableInclude>
      <code>include_once $filename</code>
    </UnresolvableInclude>
  </file>
  <file src="src/TextUI/Configuration/Builder.php">
    <MissingThrowsDocblock>
      <code>Registry::init(
                $cliConfiguration,
                $xmlConfiguration
            )</code>
    </MissingThrowsDocblock>
  </file>
  <file src="src/TextUI/Configuration/Cli/Builder.php">
    <ArgumentTypeCoercion>
      <code>$parameters</code>
    </ArgumentTypeCoercion>
  </file>
  <file src="src/TextUI/Configuration/Cli/Configuration.php">
    <InvalidNullableReturnType>
      <code>bool</code>
      <code>string</code>
    </InvalidNullableReturnType>
    <NullableReturnStatement>
      <code>$this-&gt;excludeTestSuite</code>
      <code>$this-&gt;teamCityPrinter</code>
    </NullableReturnStatement>
  </file>
  <file src="src/TextUI/Configuration/Cli/XmlConfigurationFileFinder.php">
    <MissingThrowsDocblock>
      <code>configurationFile</code>
      <code>configurationFile</code>
      <code>configurationFile</code>
    </MissingThrowsDocblock>
  </file>
  <file src="src/TextUI/Configuration/Configuration.php">
    <LessSpecificReturnStatement>
      <code>$this-&gt;testsCovering</code>
      <code>$this-&gt;testsUsing</code>
    </LessSpecificReturnStatement>
    <MoreSpecificReturnType>
      <code>list&lt;string&gt;</code>
      <code>list&lt;string&gt;</code>
    </MoreSpecificReturnType>
    <PossiblyInvalidPropertyAssignmentValue>
      <code>$columns</code>
    </PossiblyInvalidPropertyAssignmentValue>
  </file>
  <file src="src/TextUI/Configuration/Merger.php">
    <DeprecatedMethod>
      <code>cacheDirectory</code>
      <code>cacheResultFile</code>
      <code>hasCacheDirectory</code>
      <code>hasCacheResultFile</code>
    </DeprecatedMethod>
    <MissingThrowsDocblock>
      <code>detect</code>
    </MissingThrowsDocblock>
    <PossiblyUndefinedArrayOffset>
      <code>$_SERVER['PHP_SELF']</code>
    </PossiblyUndefinedArrayOffset>
    <RedundantCondition>
      <code>assert($xmlConfiguration instanceof LoadedFromFileConfiguration)</code>
    </RedundantCondition>
  </file>
  <file src="src/TextUI/Configuration/TestSuiteBuilder.php">
    <MissingThrowsDocblock>
      <code>\PHPUnit\Event\TestSuite\TestSuite::fromTestSuite($testSuite)</code>
      <code>cliArgument</code>
      <code>cliArgument</code>
    </MissingThrowsDocblock>
  </file>
  <file src="src/TextUI/Configuration/Value/ConstantCollection.php">
    <PropertyTypeCoercion>
      <code>$constants</code>
    </PropertyTypeCoercion>
  </file>
  <file src="src/TextUI/Configuration/Value/DirectoryCollection.php">
    <PropertyTypeCoercion>
      <code>$directories</code>
    </PropertyTypeCoercion>
  </file>
  <file src="src/TextUI/Configuration/Value/ExtensionBootstrapCollection.php">
    <PropertyTypeCoercion>
      <code>$extensionBootstraps</code>
    </PropertyTypeCoercion>
  </file>
  <file src="src/TextUI/Configuration/Value/FileCollection.php">
    <PropertyTypeCoercion>
      <code>$files</code>
    </PropertyTypeCoercion>
  </file>
  <file src="src/TextUI/Configuration/Value/FilterDirectoryCollection.php">
    <PropertyTypeCoercion>
      <code>$directories</code>
    </PropertyTypeCoercion>
  </file>
  <file src="src/TextUI/Configuration/Value/GroupCollection.php">
    <PropertyTypeCoercion>
      <code>$groups</code>
    </PropertyTypeCoercion>
  </file>
  <file src="src/TextUI/Configuration/Value/IniSettingCollection.php">
    <PropertyTypeCoercion>
      <code>$iniSettings</code>
    </PropertyTypeCoercion>
  </file>
  <file src="src/TextUI/Configuration/Value/TestDirectoryCollection.php">
    <PropertyTypeCoercion>
      <code>$directories</code>
    </PropertyTypeCoercion>
  </file>
  <file src="src/TextUI/Configuration/Value/TestFileCollection.php">
    <PropertyTypeCoercion>
      <code>$files</code>
    </PropertyTypeCoercion>
  </file>
  <file src="src/TextUI/Configuration/Value/TestSuiteCollection.php">
    <PropertyTypeCoercion>
      <code>$testSuites</code>
    </PropertyTypeCoercion>
  </file>
  <file src="src/TextUI/Configuration/Value/VariableCollection.php">
    <PropertyTypeCoercion>
      <code>$variables</code>
    </PropertyTypeCoercion>
  </file>
  <file src="src/TextUI/Configuration/Xml/CodeCoverage/CodeCoverage.php">
    <DeprecatedMethod>
      <code>hasCacheDirectory</code>
    </DeprecatedMethod>
  </file>
  <file src="src/TextUI/Configuration/Xml/Loader.php">
    <ArgumentTypeCoercion>
      <code>$bootstrap-&gt;getAttribute('class')</code>
      <code>$directoryNode-&gt;getAttribute('phpVersionOperator')</code>
      <code>$fileNode-&gt;getAttribute('phpVersionOperator')</code>
    </ArgumentTypeCoercion>
    <RedundantConditionGivenDocblockType>
      <code>assert($directoryNode instanceof DOMElement)</code>
      <code>assert($fileNode instanceof DOMElement)</code>
    </RedundantConditionGivenDocblockType>
  </file>
  <file src="src/TextUI/Configuration/Xml/Migration/Migrations/CoverageCloverToReport.php">
    <PossiblyNullReference>
      <code>createElement</code>
    </PossiblyNullReference>
  </file>
  <file src="src/TextUI/Configuration/Xml/Migration/Migrations/CoverageCrap4jToReport.php">
    <PossiblyNullReference>
      <code>createElement</code>
    </PossiblyNullReference>
  </file>
  <file src="src/TextUI/Configuration/Xml/Migration/Migrations/CoverageHtmlToReport.php">
    <PossiblyNullReference>
      <code>createElement</code>
    </PossiblyNullReference>
  </file>
  <file src="src/TextUI/Configuration/Xml/Migration/Migrations/CoveragePhpToReport.php">
    <PossiblyNullReference>
      <code>createElement</code>
    </PossiblyNullReference>
  </file>
  <file src="src/TextUI/Configuration/Xml/Migration/Migrations/CoverageTextToReport.php">
    <PossiblyNullReference>
      <code>createElement</code>
    </PossiblyNullReference>
  </file>
  <file src="src/TextUI/Configuration/Xml/Migration/Migrations/CoverageXmlToReport.php">
    <PossiblyNullReference>
      <code>createElement</code>
    </PossiblyNullReference>
  </file>
  <file src="src/TextUI/Configuration/Xml/Migration/Migrations/LogToReportMigration.php">
    <PossiblyNullReference>
      <code>removeChild</code>
    </PossiblyNullReference>
  </file>
  <file src="src/TextUI/Configuration/Xml/Migration/Migrations/RemoveEmptyFilter.php">
    <PossiblyNullReference>
      <code>removeChild</code>
      <code>removeChild</code>
    </PossiblyNullReference>
  </file>
  <file src="src/TextUI/Configuration/Xml/PHPUnit.php">
    <DeprecatedMethod>
      <code>hasCacheResultFile</code>
    </DeprecatedMethod>
  </file>
  <file src="src/TextUI/Help.php">
    <PossiblyUndefinedArrayOffset>
      <code>$option['desc']</code>
      <code>$option['desc']</code>
    </PossiblyUndefinedArrayOffset>
  </file>
  <file src="src/TextUI/Output/Default/ResultPrinter.php">
    <RedundantCondition>
      <code>assert($test instanceof TestMethod)</code>
      <code>assert($test instanceof TestMethod)</code>
    </RedundantCondition>
  </file>
  <file src="src/TextUI/Output/Facade.php">
    <InvalidNullableReturnType>
      <code>Printer</code>
    </InvalidNullableReturnType>
    <MissingThrowsDocblock>
      <code>DefaultPrinter::standardError()</code>
      <code>DefaultPrinter::standardError()</code>
      <code>DefaultPrinter::standardOutput()</code>
      <code>DefaultPrinter::standardOutput()</code>
      <code>DefaultPrinter::standardOutput()</code>
      <code>DefaultPrinter::standardOutput()</code>
      <code>new DefaultProgressPrinter(
                self::$printer,
                $configuration-&gt;colors(),
                $configuration-&gt;columns()
            )</code>
      <code>new DefaultProgressPrinter(
                self::$printer,
                $configuration-&gt;colors(),
                $configuration-&gt;columns()
            )</code>
      <code>new TeamCityLogger(DefaultPrinter::standardOutput())</code>
      <code>new TeamCityLogger(DefaultPrinter::standardOutput())</code>
      <code>resourceUsageSinceStartOfRequest</code>
    </MissingThrowsDocblock>
    <NullableReturnStatement>
      <code>self::$printer</code>
    </NullableReturnStatement>
    <PossiblyNullArgument>
      <code>self::$printer</code>
    </PossiblyNullArgument>
    <PossiblyNullReference>
      <code>print</code>
      <code>print</code>
    </PossiblyNullReference>
  </file>
  <file src="src/TextUI/Output/Printer/DefaultPrinter.php">
    <PossiblyInvalidArgument>
      <code>$this-&gt;stream</code>
      <code>$this-&gt;stream</code>
    </PossiblyInvalidArgument>
  </file>
  <file src="src/Util/PHP/DefaultPhpProcess.php">
    <DocblockTypeContradiction>
      <code>is_array($envVar)</code>
    </DocblockTypeContradiction>
    <RedundantCondition>
      <code>$_SERVER</code>
    </RedundantCondition>
    <TypeDoesNotContainNull>
      <code>[]</code>
    </TypeDoesNotContainNull>
  </file>
  <file src="src/Util/Reflection.php">
    <ArgumentTypeCoercion>
      <code>$filter</code>
    </ArgumentTypeCoercion>
  </file>
  <file src="src/Util/VersionComparisonOperator.php">
    <DocblockTypeContradiction>
      <code>in_array($operator, ['&lt;', 'lt', '&lt;=', 'le', '&gt;', 'gt', '&gt;=', 'ge', '==', '=', 'eq', '!=', '&lt;&gt;', 'ne'], true)</code>
    </DocblockTypeContradiction>
    <NoValue>
      <code>$operator</code>
    </NoValue>
  </file>
</files><|MERGE_RESOLUTION|>--- conflicted
+++ resolved
@@ -1,6 +1,5 @@
 <?xml version="1.0" encoding="UTF-8"?>
-<<<<<<< HEAD
-<files psalm-version="5.5.0@b63061a27f2683ec0f3509012bb22daab3b65b61">
+<files psalm-version="5.6.0@e784128902dfe01d489c4123d69918a9f3c1eac5">
   <file src="src/Event/Dispatcher/DirectDispatcher.php">
     <UndefinedInterfaceMethod>
       <code>notify</code>
@@ -47,10 +46,6 @@
     </PropertyTypeCoercion>
   </file>
   <file src="src/Event/Facade.php">
-=======
-<files psalm-version="5.6.0@e784128902dfe01d489c4123d69918a9f3c1eac5">
-  <file src="src/Framework/Assert.php">
->>>>>>> aa658d69
     <ArgumentTypeCoercion>
       <code>$eventClass . 'Subscriber'</code>
     </ArgumentTypeCoercion>
