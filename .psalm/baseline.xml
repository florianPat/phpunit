--- conflicted
+++ resolved
@@ -496,14 +496,10 @@
     </MissingReturnType>
   </file>
   <file src="src/Framework/MockObject/Builder/InvocationMocker.php">
-<<<<<<< HEAD
-    <DeprecatedClass occurrences="1">
+    <DeprecatedClass>
       <code>new Rule\ConsecutiveParameters($arguments)</code>
     </DeprecatedClass>
-    <MissingParamType occurrences="2">
-=======
-    <MissingParamType>
->>>>>>> 5ac4670e
+    <MissingParamType>
       <code>$id</code>
       <code>$id</code>
     </MissingParamType>
