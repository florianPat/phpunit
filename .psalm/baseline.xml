--- conflicted
+++ resolved
@@ -248,19 +248,11 @@
       <code>Filter::getFilteredStacktrace($this)</code>
     </MissingThrowsDocblock>
   </file>
-<<<<<<< HEAD
-=======
-  <file src="src/Framework/Exception/ExpectationFailedException.php">
-    <PossiblyNullPropertyAssignmentValue occurrences="1">
-      <code>$comparisonFailure</code>
-    </PossiblyNullPropertyAssignmentValue>
-  </file>
   <file src="src/Framework/Exception/InvalidArgumentException.php">
     <PossiblyUndefinedArrayOffset occurrences="1">
       <code>$stack[1]['class']</code>
     </PossiblyUndefinedArrayOffset>
   </file>
->>>>>>> 18e4716b
   <file src="src/Framework/ExceptionWrapper.php">
     <MissingThrowsDocblock occurrences="1">
       <code>Filter::getFilteredStacktrace($this)</code>
