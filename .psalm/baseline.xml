<?xml version="1.0" encoding="UTF-8"?>
<files psalm-version="4.x-dev@">
  <file src="src/Event/Dispatcher/DirectDispatcher.php">
    <MissingThrowsDocblock occurrences="1">
      <code>map</code>
    </MissingThrowsDocblock>
    <UndefinedInterfaceMethod occurrences="1">
      <code>notify</code>
    </UndefinedInterfaceMethod>
  </file>
  <file src="src/Event/Emitter/DispatchingEmitter.php">
    <MissingThrowsDocblock occurrences="46">
      <code>dispatch</code>
      <code>dispatch</code>
      <code>dispatch</code>
      <code>dispatch</code>
      <code>dispatch</code>
      <code>dispatch</code>
      <code>dispatch</code>
      <code>dispatch</code>
      <code>dispatch</code>
      <code>dispatch</code>
      <code>dispatch</code>
      <code>dispatch</code>
      <code>dispatch</code>
      <code>dispatch</code>
      <code>dispatch</code>
      <code>dispatch</code>
      <code>dispatch</code>
      <code>dispatch</code>
      <code>dispatch</code>
      <code>dispatch</code>
      <code>dispatch</code>
      <code>dispatch</code>
      <code>dispatch</code>
      <code>dispatch</code>
      <code>dispatch</code>
      <code>dispatch</code>
      <code>dispatch</code>
      <code>dispatch</code>
      <code>dispatch</code>
      <code>dispatch</code>
      <code>dispatch</code>
      <code>dispatch</code>
      <code>dispatch</code>
      <code>dispatch</code>
      <code>dispatch</code>
      <code>dispatch</code>
      <code>dispatch</code>
      <code>dispatch</code>
      <code>dispatch</code>
      <code>dispatch</code>
      <code>dispatch</code>
      <code>dispatch</code>
      <code>dispatch</code>
      <code>dispatch</code>
      <code>duration</code>
      <code>duration</code>
    </MissingThrowsDocblock>
  </file>
  <file src="src/Event/Facade.php">
    <ArgumentTypeCoercion occurrences="1">
      <code>$eventClass . 'Subscriber'</code>
    </ArgumentTypeCoercion>
<<<<<<< HEAD
    <PossiblyNullReference occurrences="1">
      <code>flush</code>
    </PossiblyNullReference>
  </file>
  <file src="src/Event/Value/Telemetry/HRTime.php">
    <MissingThrowsDocblock occurrences="1"/>
  </file>
  <file src="src/Event/Value/Telemetry/SystemStopWatch.php">
    <MissingThrowsDocblock occurrences="1">
      <code>HRTime::fromSecondsAndNanoseconds(...hrtime(false))</code>
    </MissingThrowsDocblock>
  </file>
  <file src="src/Event/Value/Telemetry/SystemStopWatchWithOffset.php">
    <MissingThrowsDocblock occurrences="1">
      <code>HRTime::fromSecondsAndNanoseconds(...hrtime(false))</code>
    </MissingThrowsDocblock>
  </file>
  <file src="src/Event/Value/Test/TestMethod.php">
    <ImpureMethodCall occurrences="4">
      <code>dataFromDataProvider</code>
      <code>dataFromDataProvider</code>
      <code>hasDataFromDataProvider</code>
      <code>hasDataFromDataProvider</code>
    </ImpureMethodCall>
    <InvalidArgument occurrences="1">
      <code>$dataSetName</code>
    </InvalidArgument>
    <MissingThrowsDocblock occurrences="3">
      <code>TestDataCollection::fromArray($testData)</code>
      <code>dataFromDataProvider</code>
      <code>dataFromDataProvider</code>
    </MissingThrowsDocblock>
    <TypeDoesNotContainType occurrences="1">
      <code>is_int($dataSetName)</code>
    </TypeDoesNotContainType>
  </file>
  <file src="src/Event/Value/TestSuite/TestSuite.php">
    <ArgumentTypeCoercion occurrences="4">
      <code>$className</code>
      <code>$testSuite-&gt;getName()</code>
      <code>$testSuite-&gt;getName()</code>
      <code>$testSuite-&gt;getName()</code>
    </ArgumentTypeCoercion>
    <MissingThrowsDocblock occurrences="2"/>
  </file>
  <file src="src/Event/Value/TestSuite/TestSuiteForTestMethodWithDataProvider.php">
    <PropertyTypeCoercion occurrences="1">
      <code>$className</code>
    </PropertyTypeCoercion>
  </file>
  <file src="src/Event/Value/Throwable.php">
    <ArgumentTypeCoercion occurrences="1">
      <code>$t instanceof ExceptionWrapper ? $t-&gt;getClassName() : $t::class</code>
    </ArgumentTypeCoercion>
    <MissingDocblockType occurrences="1">
      <code>public function className(): string</code>
    </MissingDocblockType>
    <MissingThrowsDocblock occurrences="1">
      <code>Filter::getFilteredStacktrace($t)</code>
    </MissingThrowsDocblock>
  </file>
  <file src="src/Framework/Assert.php">
    <DeprecatedClass occurrences="12">
      <code>ClassHasAttribute</code>
      <code>ClassHasStaticAttribute</code>
      <code>ObjectHasAttribute</code>
      <code>new ClassHasAttribute($attributeName)</code>
      <code>new ClassHasAttribute($attributeName)</code>
      <code>new ClassHasAttribute($attributeName)</code>
      <code>new ClassHasStaticAttribute($attributeName)</code>
      <code>new ClassHasStaticAttribute($attributeName)</code>
      <code>new ClassHasStaticAttribute($attributeName)</code>
      <code>new ObjectHasAttribute($attributeName)</code>
      <code>new ObjectHasAttribute($attributeName)</code>
      <code>new ObjectHasAttribute($attributeName)</code>
    </DeprecatedClass>
    <MissingThrowsDocblock occurrences="36">
=======
    <DeprecatedMethod occurrences="5">
      <code>Xml::import($actualElement)</code>
      <code>Xml::import($expectedElement)</code>
      <code>Xml::removeCharacterDataNodes($actualElement)</code>
      <code>Xml::removeCharacterDataNodes($expectedElement)</code>
    </DeprecatedMethod>
    <DocblockTypeContradiction occurrences="14">
      <code>!$actual instanceof Countable &amp;&amp; !is_iterable($actual)</code>
      <code>!$actual instanceof Countable &amp;&amp; !is_iterable($actual)</code>
      <code>!$expected instanceof Countable &amp;&amp; !is_iterable($expected)</code>
      <code>!$expected instanceof Countable &amp;&amp; !is_iterable($expected)</code>
      <code>!$haystack instanceof Countable &amp;&amp; !is_iterable($haystack)</code>
      <code>!$haystack instanceof Countable &amp;&amp; !is_iterable($haystack)</code>
      <code>is_array($array) || $array instanceof ArrayAccess</code>
      <code>is_array($array) || $array instanceof ArrayAccess</code>
      <code>is_int($key) || is_string($key)</code>
      <code>is_int($key) || is_string($key)</code>
      <code>is_object($object)</code>
      <code>is_object($object)</code>
      <code>is_string($key)</code>
      <code>is_string($key)</code>
    </DocblockTypeContradiction>
    <MissingParamType occurrences="82">
      <code>$actual</code>
      <code>$actual</code>
      <code>$actual</code>
      <code>$actual</code>
      <code>$actual</code>
      <code>$actual</code>
      <code>$actual</code>
      <code>$actual</code>
      <code>$actual</code>
      <code>$actual</code>
      <code>$actual</code>
      <code>$actual</code>
      <code>$actual</code>
      <code>$actual</code>
      <code>$actual</code>
      <code>$actual</code>
      <code>$actual</code>
      <code>$actual</code>
      <code>$actual</code>
      <code>$actual</code>
      <code>$actual</code>
      <code>$actual</code>
      <code>$actual</code>
      <code>$actual</code>
      <code>$actual</code>
      <code>$actual</code>
      <code>$actual</code>
      <code>$actual</code>
      <code>$actual</code>
      <code>$actual</code>
      <code>$actual</code>
      <code>$actual</code>
      <code>$actual</code>
      <code>$actual</code>
      <code>$actual</code>
      <code>$actual</code>
      <code>$actual</code>
      <code>$actual</code>
      <code>$actual</code>
      <code>$actual</code>
      <code>$actual</code>
      <code>$actual</code>
      <code>$actual</code>
      <code>$actual</code>
      <code>$actual</code>
      <code>$actual</code>
      <code>$actual</code>
      <code>$attributeName</code>
      <code>$condition</code>
      <code>$condition</code>
      <code>$condition</code>
      <code>$condition</code>
      <code>$expected</code>
      <code>$expected</code>
      <code>$expected</code>
      <code>$expected</code>
      <code>$expected</code>
      <code>$expected</code>
      <code>$expected</code>
      <code>$expected</code>
      <code>$expected</code>
      <code>$expected</code>
      <code>$expected</code>
      <code>$expected</code>
      <code>$expected</code>
      <code>$needle</code>
      <code>$needle</code>
      <code>$needle</code>
      <code>$needle</code>
      <code>$prefix</code>
      <code>$value</code>
      <code>$value</code>
      <code>$value</code>
      <code>$value</code>
      <code>$value</code>
      <code>$value</code>
      <code>$value</code>
      <code>$value</code>
      <code>$value</code>
      <code>$value</code>
      <code>$value</code>
      <code>$value</code>
    </MissingParamType>
    <MissingThrowsDocblock occurrences="37">
>>>>>>> 723de3ef
      <code>loadFile</code>
      <code>loadFile</code>
      <code>loadFile</code>
      <code>loadFile</code>
      <code>new IsType($type)</code>
      <code>new IsType(IsType::TYPE_ARRAY)</code>
      <code>new IsType(IsType::TYPE_ARRAY)</code>
      <code>new IsType(IsType::TYPE_BOOL)</code>
      <code>new IsType(IsType::TYPE_BOOL)</code>
      <code>new IsType(IsType::TYPE_CALLABLE)</code>
      <code>new IsType(IsType::TYPE_CALLABLE)</code>
      <code>new IsType(IsType::TYPE_CLOSED_RESOURCE)</code>
      <code>new IsType(IsType::TYPE_CLOSED_RESOURCE)</code>
      <code>new IsType(IsType::TYPE_FLOAT)</code>
      <code>new IsType(IsType::TYPE_FLOAT)</code>
      <code>new IsType(IsType::TYPE_INT)</code>
      <code>new IsType(IsType::TYPE_INT)</code>
      <code>new IsType(IsType::TYPE_ITERABLE)</code>
      <code>new IsType(IsType::TYPE_ITERABLE)</code>
      <code>new IsType(IsType::TYPE_NUMERIC)</code>
      <code>new IsType(IsType::TYPE_NUMERIC)</code>
      <code>new IsType(IsType::TYPE_OBJECT)</code>
      <code>new IsType(IsType::TYPE_OBJECT)</code>
      <code>new IsType(IsType::TYPE_RESOURCE)</code>
      <code>new IsType(IsType::TYPE_RESOURCE)</code>
      <code>new IsType(IsType::TYPE_SCALAR)</code>
      <code>new IsType(IsType::TYPE_SCALAR)</code>
      <code>new IsType(IsType::TYPE_STRING)</code>
      <code>new IsType(IsType::TYPE_STRING)</code>
      <code>new TraversableContainsOnly($className, false)</code>
      <code>new TraversableContainsOnly($type)</code>
      <code>static::assertThat($haystack, $constraint, $message)</code>
      <code>static::assertThat($haystack, $constraint, $message)</code>
    </MissingThrowsDocblock>
  </file>
  <file src="src/Framework/Assert/Functions.php">
    <DeprecatedClass occurrences="3">
      <code>ClassHasAttribute</code>
      <code>ClassHasStaticAttribute</code>
      <code>ObjectHasAttribute</code>
    </DeprecatedClass>
    <DeprecatedMethod occurrences="9">
      <code>Assert::assertClassHasAttribute(...func_get_args())</code>
      <code>Assert::assertClassHasStaticAttribute(...func_get_args())</code>
      <code>Assert::assertClassNotHasAttribute(...func_get_args())</code>
      <code>Assert::assertClassNotHasStaticAttribute(...func_get_args())</code>
      <code>Assert::assertObjectHasAttribute(...func_get_args())</code>
      <code>Assert::assertObjectNotHasAttribute(...func_get_args())</code>
      <code>Assert::classHasAttribute(...func_get_args())</code>
      <code>Assert::classHasStaticAttribute(...func_get_args())</code>
      <code>Assert::objectHasAttribute(...func_get_args())</code>
    </DeprecatedMethod>
    <MissingThrowsDocblock occurrences="3">
      <code>Assert::logicalAnd(...func_get_args())</code>
      <code>Assert::stringEndsWith(...func_get_args())</code>
      <code>Assert::stringStartsWith(...func_get_args())</code>
    </MissingThrowsDocblock>
    <TooManyArguments occurrences="13">
      <code>Assert::anything(...func_get_args())</code>
      <code>Assert::directoryExists(...func_get_args())</code>
      <code>Assert::fileExists(...func_get_args())</code>
      <code>Assert::isEmpty(...func_get_args())</code>
      <code>Assert::isFalse(...func_get_args())</code>
      <code>Assert::isFinite(...func_get_args())</code>
      <code>Assert::isInfinite(...func_get_args())</code>
      <code>Assert::isJson(...func_get_args())</code>
      <code>Assert::isNan(...func_get_args())</code>
      <code>Assert::isNull(...func_get_args())</code>
      <code>Assert::isReadable(...func_get_args())</code>
      <code>Assert::isTrue(...func_get_args())</code>
      <code>Assert::isWritable(...func_get_args())</code>
    </TooManyArguments>
  </file>
  <file src="src/Framework/Constraint/Cardinality/Count.php">
    <MissingThrowsDocblock occurrences="1">
      <code>getCountOf</code>
    </MissingThrowsDocblock>
  </file>
  <file src="src/Framework/Constraint/Cardinality/SameSize.php">
    <MissingThrowsDocblock occurrences="1">
      <code>getCountOf</code>
    </MissingThrowsDocblock>
  </file>
  <file src="src/Framework/Constraint/Exception/Exception.php">
    <MissingThrowsDocblock occurrences="1">
      <code>Filter::getFilteredStacktrace($other)</code>
    </MissingThrowsDocblock>
  </file>
  <file src="src/Framework/Constraint/Object/ClassHasAttribute.php">
    <MissingThrowsDocblock occurrences="1"/>
  </file>
  <file src="src/Framework/Constraint/Object/ClassHasStaticAttribute.php">
    <DeprecatedClass occurrences="1">
      <code>ClassHasAttribute</code>
    </DeprecatedClass>
    <MissingThrowsDocblock occurrences="1"/>
  </file>
  <file src="src/Framework/Constraint/Object/ObjectHasAttribute.php">
    <DeprecatedClass occurrences="1">
      <code>ClassHasAttribute</code>
    </DeprecatedClass>
  </file>
  <file src="src/Framework/Constraint/Operator/BinaryOperator.php">
    <UnsafeInstantiation occurrences="1">
      <code>new static</code>
    </UnsafeInstantiation>
  </file>
  <file src="src/Framework/Constraint/Operator/LogicalNot.php">
    <MissingThrowsDocblock occurrences="1">
      <code>evaluate</code>
    </MissingThrowsDocblock>
  </file>
  <file src="src/Framework/Constraint/String/StringMatchesFormatDescription.php">
    <MissingThrowsDocblock occurrences="1">
      <code>new Differ(new UnifiedDiffOutputBuilder("--- Expected\n+++ Actual\n"))</code>
    </MissingThrowsDocblock>
  </file>
  <file src="src/Framework/Constraint/Type/IsInstanceOf.php">
    <ArgumentTypeCoercion occurrences="1">
      <code>$this-&gt;className</code>
    </ArgumentTypeCoercion>
  </file>
  <file src="src/Framework/DataProviderTestSuite.php">
    <ArgumentTypeCoercion occurrences="1">
      <code>$className</code>
    </ArgumentTypeCoercion>
  </file>
  <file src="src/Framework/Exception/Exception.php">
    <MissingParamType occurrences="2">
      <code>$code</code>
      <code>$message</code>
    </MissingParamType>
    <MissingThrowsDocblock occurrences="1">
      <code>Filter::getFilteredStacktrace($this)</code>
    </MissingThrowsDocblock>
  </file>
  <file src="src/Framework/Exception/InvalidArgumentException.php">
    <PossiblyUndefinedArrayOffset occurrences="1">
      <code>$stack[1]['class']</code>
    </PossiblyUndefinedArrayOffset>
  </file>
  <file src="src/Framework/ExceptionWrapper.php">
    <MissingThrowsDocblock occurrences="1">
      <code>Filter::getFilteredStacktrace($this)</code>
    </MissingThrowsDocblock>
    <PossiblyNullArgument occurrences="1">
      <code>$t-&gt;getPrevious()</code>
    </PossiblyNullArgument>
  </file>
  <file src="src/Framework/MockObject/Generator.php">
    <ArgumentTypeCoercion occurrences="3">
      <code>$className</code>
      <code>$className</code>
      <code>$interfaceName</code>
    </ArgumentTypeCoercion>
    <InvalidReturnStatement occurrences="1"/>
    <InvalidReturnType occurrences="1">
      <code>MockObject&amp;RealInstanceType</code>
    </InvalidReturnType>
    <LessSpecificReturnStatement occurrences="1"/>
    <MissingParamType occurrences="1">
      <code>$type</code>
    </MissingParamType>
<<<<<<< HEAD
    <MoreSpecificReturnType occurrences="1">
      <code>MockObject</code>
    </MoreSpecificReturnType>
  </file>
  <file src="src/Framework/MockObject/Invocation.php">
    <ArgumentTypeCoercion occurrences="1">
      <code>$types</code>
    </ArgumentTypeCoercion>
  </file>
  <file src="src/Framework/MockObject/Matcher.php">
    <InvalidNullableReturnType occurrences="1">
      <code>MethodName</code>
    </InvalidNullableReturnType>
    <NullableReturnStatement occurrences="1">
      <code>$this-&gt;methodNameRule</code>
    </NullableReturnStatement>
    <RedundantCondition occurrences="1">
      <code>$this-&gt;invocationRule !== null</code>
    </RedundantCondition>
=======
    <MissingReturnType occurrences="1">
      <code>getObject</code>
    </MissingReturnType>
  </file>
  <file src="src/Framework/MockObject/InvocationHandler.php">
    <MissingReturnType occurrences="1">
      <code>invoke</code>
    </MissingReturnType>
    <PropertyNotSetInConstructor occurrences="1">
      <code>$deferredError</code>
    </PropertyNotSetInConstructor>
    <RedundantConditionGivenDocblockType occurrences="2">
      <code>$this-&gt;deferredError</code>
      <code>$this-&gt;deferredError</code>
    </RedundantConditionGivenDocblockType>
  </file>
  <file src="src/Framework/MockObject/Matcher.php">
    <DocblockTypeContradiction occurrences="4">
      <code>$this-&gt;methodNameRule === null</code>
      <code>$this-&gt;methodNameRule === null</code>
      <code>$this-&gt;methodNameRule === null</code>
      <code>$this-&gt;parametersRule === null</code>
    </DocblockTypeContradiction>
    <MissingReturnType occurrences="1">
      <code>invoked</code>
    </MissingReturnType>
    <PropertyNotSetInConstructor occurrences="3">
      <code>$methodNameRule</code>
      <code>$parametersRule</code>
      <code>$stub</code>
    </PropertyNotSetInConstructor>
    <RedundantConditionGivenDocblockType occurrences="9">
      <code>$this-&gt;invocationRule !== null</code>
      <code>$this-&gt;methodNameRule !== null</code>
      <code>$this-&gt;methodNameRule !== null</code>
      <code>$this-&gt;parametersRule !== null</code>
      <code>$this-&gt;parametersRule !== null</code>
      <code>$this-&gt;parametersRule !== null</code>
      <code>$this-&gt;stub</code>
      <code>$this-&gt;stub</code>
      <code>$this-&gt;stub !== null</code>
    </RedundantConditionGivenDocblockType>
>>>>>>> 723de3ef
  </file>
  <file src="src/Framework/MockObject/MockBuilder.php">
    <ArgumentTypeCoercion occurrences="4">
      <code>$this-&gt;type</code>
      <code>$this-&gt;type</code>
      <code>$this-&gt;type</code>
      <code>$this-&gt;type</code>
    </ArgumentTypeCoercion>
    <InvalidReturnStatement occurrences="3">
      <code>$object</code>
      <code>$object</code>
      <code>$object</code>
    </InvalidReturnStatement>
    <InvalidReturnType occurrences="3">
      <code>MockObject&amp;MockedType</code>
      <code>MockObject&amp;MockedType</code>
      <code>MockObject&amp;MockedType</code>
    </InvalidReturnType>
  </file>
  <file src="src/Framework/MockObject/MockMethod.php">
    <RedundantCastGivenDocblockType occurrences="1">
      <code>(string) var_export($parameter-&gt;getDefaultValue(), true)</code>
    </RedundantCastGivenDocblockType>
    <RedundantCondition occurrences="1">
      <code>$type instanceof ReflectionIntersectionType</code>
    </RedundantCondition>
    <TypeDoesNotContainType occurrences="1">
      <code>$type instanceof ReflectionIntersectionType</code>
    </TypeDoesNotContainType>
    <UndefinedClass occurrences="3">
      <code>ReflectionIntersectionType</code>
      <code>ReflectionIntersectionType</code>
      <code>ReflectionIntersectionType</code>
    </UndefinedClass>
  </file>
  <file src="src/Framework/MockObject/Rule/Parameters.php">
    <PropertyNotSetInConstructor occurrences="1">
      <code>$parameterVerificationResult</code>
    </PropertyNotSetInConstructor>
  </file>
  <file src="src/Framework/MockObject/Stub/ReturnCallback.php">
    <PossiblyInvalidOperand occurrences="1">
      <code>$this-&gt;callback</code>
    </PossiblyInvalidOperand>
  </file>
  <file src="src/Framework/TestBuilder.php">
    <ArgumentTypeCoercion occurrences="1">
      <code>$className</code>
    </ArgumentTypeCoercion>
    <InvalidDocblock occurrences="2">
      <code>private function buildDataProviderTestSuite(string $methodName, string $className, array|ErrorTestCase|IncompleteTestCase|SkippedTestCase $data, bool $runTestInSeparateProcess, ?bool $preserveGlobalState, bool $runClassInSeparateProcess, array $backupSettings): DataProviderTestSuite</code>
      <code>private function configureTestCase(TestCase $test, bool $runTestInSeparateProcess, ?bool $preserveGlobalState, bool $runClassInSeparateProcess, array $backupSettings): void</code>
    </InvalidDocblock>
    <InvalidStringClass occurrences="1">
      <code>new $className($methodName)</code>
    </InvalidStringClass>
    <LessSpecificReturnStatement occurrences="1">
      <code>$test</code>
    </LessSpecificReturnStatement>
    <MissingThrowsDocblock occurrences="3">
      <code>Filter::getFilteredStacktrace($t)</code>
      <code>Filter::getFilteredStacktrace($t)</code>
    </MissingThrowsDocblock>
    <MoreSpecificReturnType occurrences="1">
      <code>Test</code>
    </MoreSpecificReturnType>
  </file>
  <file src="src/Framework/TestCase.php">
    <ArgumentTypeCoercion occurrences="4">
      <code>$mockClassName</code>
      <code>$originalClassName</code>
      <code>$this-&gt;expectedException</code>
      <code>$this-&gt;size()</code>
    </ArgumentTypeCoercion>
    <InvalidArgument occurrences="1">
      <code>$header</code>
    </InvalidArgument>
    <InvalidReturnStatement occurrences="1">
      <code>$mockObject</code>
    </InvalidReturnStatement>
    <InvalidReturnType occurrences="1">
      <code>MockObject&amp;RealInstanceType</code>
    </InvalidReturnType>
    <LessSpecificReturnStatement occurrences="1">
      <code>array_unique($this-&gt;doubledTypes)</code>
    </LessSpecificReturnStatement>
    <MissingThrowsDocblock occurrences="11">
      <code>generateClassFromWsdl</code>
      <code>getMock</code>
      <code>getMock</code>
      <code>getMock</code>
      <code>getMock</code>
      <code>getMockForAbstractClass</code>
      <code>getMockForTrait</code>
      <code>getObjectForTrait</code>
      <code>new Differ($header)</code>
      <code>onlyMethods</code>
      <code>restoreGlobalState</code>
    </MissingThrowsDocblock>
    <MoreSpecificReturnType occurrences="1">
      <code>list&lt;string&gt;</code>
    </MoreSpecificReturnType>
    <PossiblyNullReference occurrences="3">
      <code>passed</code>
      <code>startTest</code>
      <code>startTest</code>
    </PossiblyNullReference>
    <PropertyNotSetInConstructor occurrences="2">
      <code>$name</code>
      <code>$outputBufferingLevel</code>
    </PropertyNotSetInConstructor>
    <PropertyTypeCoercion occurrences="1">
      <code>$this-&gt;doubledTypes</code>
    </PropertyTypeCoercion>
    <RedundantCondition occurrences="1">
      <code>$this instanceof PhptTestCase</code>
    </RedundantCondition>
  </file>
  <file src="src/Framework/TestRunner.php">
    <MissingThrowsDocblock occurrences="11">
      <code>CodeCoverage::instance()</code>
      <code>CodeCoverage::instance()</code>
      <code>CodeCoverage::instance()</code>
      <code>CodeCoverage::instance()</code>
      <code>CodeCoverage::start($test)</code>
      <code>GlobalState::getIncludedFilesAsString()</code>
      <code>cacheDirectory</code>
      <code>stop</code>
    </MissingThrowsDocblock>
    <PossiblyUndefinedVariable occurrences="4">
      <code>$_timeout</code>
      <code>$e</code>
      <code>$e</code>
      <code>$e</code>
    </PossiblyUndefinedVariable>
  </file>
  <file src="src/Framework/TestSuite.php">
    <ArgumentTypeCoercion occurrences="3">
      <code>$this-&gt;name</code>
      <code>$this-&gt;name</code>
      <code>$this-&gt;name</code>
    </ArgumentTypeCoercion>
    <MissingThrowsDocblock occurrences="1"/>
    <RedundantCastGivenDocblockType occurrences="1">
      <code>(string) $key</code>
    </RedundantCastGivenDocblockType>
  </file>
  <file src="src/Logging/JUnit/JunitXmlLogger.php">
    <ArgumentTypeCoercion occurrences="1">
      <code>$event-&gt;testSuite()-&gt;name()</code>
    </ArgumentTypeCoercion>
    <InvalidPropertyAssignmentValue occurrences="1">
      <code>$this-&gt;testSuiteTimes</code>
    </InvalidPropertyAssignmentValue>
    <MissingThrowsDocblock occurrences="3">
      <code>dataFromDataProvider</code>
      <code>dataFromDataProvider</code>
      <code>duration</code>
    </MissingThrowsDocblock>
    <RedundantCondition occurrences="1">
      <code>assert($test instanceof TestMethod)</code>
    </RedundantCondition>
  </file>
  <file src="src/Logging/TeamCityLogger.php">
    <DocblockTypeContradiction occurrences="2">
      <code>$actualString === null</code>
      <code>$expectedString === null</code>
    </DocblockTypeContradiction>
    <MissingThrowsDocblock occurrences="2">
      <code>Filter::getFilteredStacktrace($t)</code>
    </MissingThrowsDocblock>
    <PropertyNotSetInConstructor occurrences="2">
      <code>$flowId</code>
      <code>$startedTestName</code>
    </PropertyNotSetInConstructor>
    <RedundantCondition occurrences="1">
      <code>$previous-&gt;getPrevious()</code>
    </RedundantCondition>
    <UndefinedInterfaceMethod occurrences="6">
      <code>getName</code>
      <code>getName</code>
      <code>getName</code>
      <code>getName</code>
      <code>getName</code>
      <code>getName</code>
    </UndefinedInterfaceMethod>
  </file>
  <file src="src/Logging/TestDox/CliTestDoxPrinter.php">
    <MissingThrowsDocblock occurrences="2">
      <code>\PHPUnit\Util\Filter::getFilteredStacktrace($t)</code>
      <code>stop</code>
    </MissingThrowsDocblock>
    <PossiblyInvalidArrayOffset occurrences="6">
      <code>$prefix['default']</code>
      <code>$prefix['diff']</code>
      <code>$prefix['last']</code>
      <code>$prefix['message']</code>
      <code>$prefix['start']</code>
      <code>$prefix['trace']</code>
    </PossiblyInvalidArrayOffset>
    <PossiblyUndefinedArrayOffset occurrences="1">
      <code>self::STATUS_STYLES[$result['status']-&gt;asString()]['message']</code>
    </PossiblyUndefinedArrayOffset>
  </file>
  <file src="src/Logging/TestDox/HtmlResultPrinter.php">
    <PossiblyNullArgument occurrences="1">
      <code>$this-&gt;currentTestClassPrettified</code>
    </PossiblyNullArgument>
  </file>
  <file src="src/Logging/TestDox/NamePrettifier.php">
    <InvalidCast occurrences="1">
      <code>$value</code>
    </InvalidCast>
    <MissingThrowsDocblock occurrences="1"/>
    <UndefinedMethod occurrences="2">
      <code>text</code>
      <code>text</code>
    </UndefinedMethod>
  </file>
  <file src="src/Logging/TestDox/ResultPrinter.php">
    <MissingThrowsDocblock occurrences="1">
      <code>parent::__construct($out)</code>
    </MissingThrowsDocblock>
  </file>
  <file src="src/Logging/TestDox/TestDoxPrinter.php">
    <MissingThrowsDocblock occurrences="1">
      <code>Filter::getFilteredStacktrace($t)</code>
    </MissingThrowsDocblock>
    <UndefinedInterfaceMethod occurrences="1">
      <code>getName</code>
    </UndefinedInterfaceMethod>
  </file>
  <file src="src/Logging/TestDox/XmlResultPrinter.php">
    <RedundantCondition occurrences="6">
      <code>assert($metadata instanceof Covers)</code>
      <code>assert($metadata instanceof CoversClass)</code>
      <code>assert($metadata instanceof CoversFunction)</code>
      <code>assert($metadata instanceof Uses)</code>
      <code>assert($metadata instanceof UsesClass)</code>
      <code>assert($metadata instanceof UsesFunction)</code>
    </RedundantCondition>
  </file>
  <file src="src/Metadata/Api/CodeCoverage.php">
    <RedundantCondition occurrences="4">
      <code>$metadata instanceof CoversFunction</code>
      <code>$metadata instanceof UsesFunction</code>
      <code>assert($metadata instanceof Covers)</code>
      <code>assert($metadata instanceof Uses)</code>
    </RedundantCondition>
    <UndefinedMethod occurrences="2">
      <code>className</code>
      <code>className</code>
    </UndefinedMethod>
  </file>
  <file src="src/Metadata/Api/DataProvider.php">
    <MissingThrowsDocblock occurrences="1">
      <code>dataProvidedByTestWithAnnotation</code>
    </MissingThrowsDocblock>
    <RedundantCastGivenDocblockType occurrences="1">
      <code>(string) substr($docComment, 0, -1)</code>
    </RedundantCastGivenDocblockType>
  </file>
  <file src="src/Metadata/Api/Dependencies.php">
    <RedundantCondition occurrences="2">
      <code>assert($metadata instanceof DependsOnClass)</code>
      <code>assert($metadata instanceof DependsOnMethod)</code>
    </RedundantCondition>
  </file>
  <file src="src/Metadata/Api/Groups.php">
    <RedundantCondition occurrences="6">
      <code>$metadata instanceof CoversFunction</code>
      <code>$metadata instanceof UsesFunction</code>
      <code>assert($metadata instanceof Covers)</code>
      <code>assert($metadata instanceof Group)</code>
      <code>assert($metadata instanceof Metadata)</code>
      <code>assert($metadata instanceof Uses)</code>
    </RedundantCondition>
  </file>
  <file src="src/Metadata/Api/Requirements.php">
    <RedundantCondition occurrences="8">
      <code>assert($metadata instanceof RequiresFunction)</code>
      <code>assert($metadata instanceof RequiresMethod)</code>
      <code>assert($metadata instanceof RequiresOperatingSystem)</code>
      <code>assert($metadata instanceof RequiresOperatingSystemFamily)</code>
      <code>assert($metadata instanceof RequiresPhp)</code>
      <code>assert($metadata instanceof RequiresPhpExtension)</code>
      <code>assert($metadata instanceof RequiresPhpunit)</code>
      <code>assert($metadata instanceof RequiresSetting)</code>
    </RedundantCondition>
  </file>
  <file src="src/Metadata/Metadata.php">
    <ArgumentTypeCoercion occurrences="2">
      <code>$className</code>
      <code>$className</code>
    </ArgumentTypeCoercion>
  </file>
  <file src="src/Metadata/Parser/Annotation/DocBlock.php">
    <RedundantCast occurrences="1">
      <code>(string) $matches['value'][$i]</code>
    </RedundantCast>
  </file>
  <file src="src/Metadata/Parser/AnnotationParser.php">
    <ArgumentTypeCoercion occurrences="8">
      <code>$className</code>
      <code>$className</code>
      <code>$className</code>
      <code>$pieces[0]</code>
      <code>$pieces[0]</code>
      <code>explode('::', $value)</code>
      <code>trim($tmp[0])</code>
      <code>trim($tmp[0])</code>
    </ArgumentTypeCoercion>
  </file>
  <file src="src/Runner/CodeCoverage.php">
    <InvalidNullableReturnType occurrences="2">
      <code>Driver</code>
      <code>\SebastianBergmann\CodeCoverage\CodeCoverage</code>
    </InvalidNullableReturnType>
    <MissingThrowsDocblock occurrences="2">
      <code>forLineAndPathCoverage</code>
      <code>forLineCoverage</code>
    </MissingThrowsDocblock>
    <NullableReturnStatement occurrences="2">
      <code>self::$driver</code>
      <code>self::$instance</code>
    </NullableReturnStatement>
    <PossiblyNullReference occurrences="2">
      <code>start</code>
      <code>stop</code>
    </PossiblyNullReference>
  </file>
  <file src="src/Runner/Filter/NameFilterIterator.php">
    <PossiblyNullArgument occurrences="1">
      <code>$this-&gt;filter</code>
    </PossiblyNullArgument>
  </file>
  <file src="src/Runner/PhptTestCase.php">
    <InternalClass occurrences="2">
      <code>RawCodeCoverageData::fromXdebugWithoutPathCoverage([])</code>
      <code>RawCodeCoverageData::fromXdebugWithoutPathCoverage([])</code>
    </InternalClass>
    <InternalMethod occurrences="2">
      <code>RawCodeCoverageData::fromXdebugWithoutPathCoverage([])</code>
      <code>RawCodeCoverageData::fromXdebugWithoutPathCoverage([])</code>
    </InternalMethod>
    <MissingThrowsDocblock occurrences="4">
      <code>append</code>
      <code>cacheDirectory</code>
      <code>stop</code>
    </MissingThrowsDocblock>
    <PossiblyInvalidArgument occurrences="1">
      <code>$sections['FILEEOF']</code>
    </PossiblyInvalidArgument>
  </file>
  <file src="src/Runner/ResultCache/ResultCacheHandler.php">
    <MissingThrowsDocblock occurrences="3">
      <code>duration</code>
      <code>duration</code>
      <code>duration</code>
    </MissingThrowsDocblock>
  </file>
  <file src="src/Runner/TestSuiteLoader.php">
    <UnresolvableInclude occurrences="1">
      <code>include_once $suiteClassFile</code>
    </UnresolvableInclude>
  </file>
  <file src="src/Runner/TestSuiteSorter.php">
    <ArgumentTypeCoercion occurrences="1">
      <code>$tests</code>
    </ArgumentTypeCoercion>
    <MissingClosureParamType occurrences="6">
      <code>$left</code>
      <code>$left</code>
      <code>$left</code>
      <code>$right</code>
      <code>$right</code>
      <code>$right</code>
    </MissingClosureParamType>
    <RedundantCondition occurrences="4">
      <code>$order === self::ORDER_DURATION &amp;&amp; $this-&gt;cache !== null</code>
      <code>$orderDefects === self::ORDER_DEFECTS_FIRST &amp;&amp; $this-&gt;cache !== null</code>
      <code>$this-&gt;cache !== null</code>
      <code>$this-&gt;cache !== null</code>
    </RedundantCondition>
  </file>
  <file src="src/TextUI/Application.php">
    <MissingThrowsDocblock occurrences="11">
      <code>atLeastVersion</code>
      <code>configuration</code>
      <code>configuration</code>
      <code>configuration</code>
      <code>includePath</code>
      <code>iniSettings</code>
      <code>listTestsXml</code>
      <code>throw new BootstrapException($t);</code>
      <code>throw new InvalidBootstrapException($filename);</code>
      <code>unrecognizedOrderBy</code>
      <code>useDefaultConfiguration</code>
    </MissingThrowsDocblock>
    <PossiblyNullReference occurrences="1">
      <code>extensions</code>
    </PossiblyNullReference>
    <RedundantCondition occurrences="1">
      <code>assert(isset($arguments) &amp;&amp; $arguments instanceof CliConfiguration)</code>
    </RedundantCondition>
    <UnresolvableInclude occurrences="1">
      <code>include_once $filename</code>
    </UnresolvableInclude>
  </file>
  <file src="src/TextUI/Command/Commands/ListTestsAsTextCommand.php">
    <ArgumentTypeCoercion occurrences="1">
      <code>$this-&gt;suite-&gt;getIterator()</code>
    </ArgumentTypeCoercion>
  </file>
  <file src="src/TextUI/Command/Commands/ListTestsAsXmlCommand.php">
    <ArgumentTypeCoercion occurrences="1">
      <code>$this-&gt;suite-&gt;getIterator()</code>
    </ArgumentTypeCoercion>
  </file>
  <file src="src/TextUI/Command/Commands/WarmCodeCoverageCacheCommand.php">
    <MissingThrowsDocblock occurrences="2">
      <code>coverageCacheDirectory</code>
      <code>stop</code>
    </MissingThrowsDocblock>
  </file>
  <file src="src/TextUI/Configuration/Cli/Builder.php">
    <MissingThrowsDocblock occurrences="1"/>
  </file>
  <file src="src/TextUI/Configuration/Cli/Configuration.php">
    <InvalidNullableReturnType occurrences="2">
      <code>bool</code>
      <code>string</code>
    </InvalidNullableReturnType>
    <NullableReturnStatement occurrences="2">
      <code>$this-&gt;excludeTestSuite</code>
      <code>$this-&gt;teamCityPrinter</code>
    </NullableReturnStatement>
  </file>
  <file src="src/TextUI/Configuration/CodeCoverageFilterRegistry.php">
    <MissingThrowsDocblock occurrences="1">
      <code>coverageFilter</code>
    </MissingThrowsDocblock>
  </file>
  <file src="src/TextUI/Configuration/Configuration.php">
    <MissingThrowsDocblock occurrences="1">
      <code>throw new FilterNotConfiguredException;</code>
    </MissingThrowsDocblock>
  </file>
  <file src="src/TextUI/Configuration/Merger.php">
    <DeprecatedMethod occurrences="4">
      <code>cacheDirectory</code>
      <code>cacheResultFile</code>
      <code>hasCacheDirectory</code>
      <code>hasCacheResultFile</code>
    </DeprecatedMethod>
    <MissingThrowsDocblock occurrences="77">
      <code>backupGlobals</code>
      <code>backupStaticProperties</code>
      <code>beStrictAboutChangesToGlobalState</code>
      <code>bootstrap</code>
      <code>bootstrap</code>
      <code>cacheDirectory</code>
      <code>cacheDirectory</code>
      <code>cacheDirectory</code>
      <code>cacheResult</code>
      <code>cacheResultFile</code>
      <code>cacheResultFile</code>
      <code>clover</code>
      <code>cobertura</code>
      <code>colors</code>
      <code>colors</code>
      <code>columns</code>
      <code>coverageCacheDirectory</code>
      <code>coverageClover</code>
      <code>coverageCobertura</code>
      <code>coverageCrap4J</code>
      <code>coverageHtml</code>
      <code>coveragePhp</code>
      <code>coverageText</code>
      <code>coverageXml</code>
      <code>crap4j</code>
      <code>crap4j</code>
      <code>defaultTimeLimit</code>
      <code>disableCodeCoverageIgnore</code>
      <code>disallowTestOutput</code>
      <code>enforceTimeLimit</code>
      <code>excludeGroups</code>
      <code>executionOrder</code>
      <code>executionOrderDefects</code>
      <code>extensionsDirectory</code>
      <code>failOnEmptyTestSuite</code>
      <code>failOnIncomplete</code>
      <code>failOnRisky</code>
      <code>failOnSkipped</code>
      <code>failOnWarning</code>
      <code>filter</code>
      <code>groups</code>
      <code>html</code>
      <code>html</code>
      <code>html</code>
      <code>includePath</code>
      <code>junitLogfile</code>
      <code>noInteraction</code>
      <code>pathCoverage</code>
      <code>php</code>
      <code>plainTextTrace</code>
      <code>processIsolation</code>
      <code>randomOrderSeed</code>
      <code>repeat</code>
      <code>reportUselessTests</code>
      <code>resolveDependencies</code>
      <code>reverseList</code>
      <code>stopOnDefect</code>
      <code>stopOnError</code>
      <code>stopOnFailure</code>
      <code>stopOnIncomplete</code>
      <code>stopOnRisky</code>
      <code>stopOnSkipped</code>
      <code>stopOnWarning</code>
      <code>strictCoverage</code>
      <code>teamcityLogfile</code>
      <code>testdoxExcludeGroups</code>
      <code>testdoxGroups</code>
      <code>testdoxHtmlFile</code>
      <code>testdoxTextFile</code>
      <code>testdoxXmlFile</code>
      <code>testsCovering</code>
      <code>testsUsing</code>
      <code>text</code>
      <code>text</code>
      <code>text</code>
      <code>verbose</code>
      <code>xml</code>
    </MissingThrowsDocblock>
    <RedundantCondition occurrences="1">
      <code>assert($xmlConfiguration instanceof LoadedFromFileConfiguration)</code>
    </RedundantCondition>
  </file>
  <file src="src/TextUI/Configuration/TestSuiteBuilder.php">
    <MissingThrowsDocblock occurrences="12">
      <code>addTestFile</code>
      <code>addTestFiles</code>
      <code>argument</code>
      <code>argument</code>
      <code>defaultTestSuite</code>
      <code>map</code>
      <code>new TestSuite</code>
      <code>new TestSuite($path)</code>
      <code>new TestSuite($testClass)</code>
      <code>testSuffixes</code>
      <code>testSuite</code>
      <code>throw new TestFileNotFoundException($cliConfiguration-&gt;argument());</code>
    </MissingThrowsDocblock>
  </file>
  <file src="src/TextUI/Configuration/Xml/CodeCoverage/CodeCoverage.php">
    <DeprecatedMethod occurrences="1">
      <code>hasCacheDirectory</code>
    </DeprecatedMethod>
  </file>
  <file src="src/TextUI/Configuration/Xml/CodeCoverage/Filter/DirectoryCollectionIterator.php">
    <InvalidNullableReturnType occurrences="1">
      <code>int</code>
    </InvalidNullableReturnType>
    <NullableReturnStatement occurrences="1">
      <code>$this-&gt;position</code>
    </NullableReturnStatement>
    <PossiblyNullArrayOffset occurrences="1">
      <code>$this-&gt;directories</code>
    </PossiblyNullArrayOffset>
  </file>
  <file src="src/TextUI/Configuration/Xml/Filesystem/DirectoryCollectionIterator.php">
    <InvalidNullableReturnType occurrences="1">
      <code>int</code>
    </InvalidNullableReturnType>
    <NullableReturnStatement occurrences="1">
      <code>$this-&gt;position</code>
    </NullableReturnStatement>
    <PossiblyNullArrayOffset occurrences="1">
      <code>$this-&gt;directories</code>
    </PossiblyNullArrayOffset>
  </file>
  <file src="src/TextUI/Configuration/Xml/Filesystem/FileCollectionIterator.php">
    <InvalidNullableReturnType occurrences="1">
      <code>int</code>
    </InvalidNullableReturnType>
    <NullableReturnStatement occurrences="1">
      <code>$this-&gt;position</code>
    </NullableReturnStatement>
    <PossiblyNullArrayOffset occurrences="1">
      <code>$this-&gt;files</code>
    </PossiblyNullArrayOffset>
  </file>
  <file src="src/TextUI/Configuration/Xml/Group/GroupCollectionIterator.php">
    <InvalidNullableReturnType occurrences="1">
      <code>int</code>
    </InvalidNullableReturnType>
    <NullableReturnStatement occurrences="1">
      <code>$this-&gt;position</code>
    </NullableReturnStatement>
    <PossiblyNullArrayOffset occurrences="1">
      <code>$this-&gt;groups</code>
    </PossiblyNullArrayOffset>
  </file>
  <file src="src/TextUI/Configuration/Xml/Loader.php">
    <RedundantCast occurrences="31">
      <code>(string) $argument-&gt;textContent</code>
      <code>(string) $const-&gt;getAttribute('name')</code>
      <code>(string) $const-&gt;getAttribute('value')</code>
      <code>(string) $directoryNode-&gt;getAttribute('group')</code>
      <code>(string) $directoryNode-&gt;getAttribute('phpVersion')</code>
      <code>(string) $directoryNode-&gt;getAttribute('phpVersionOperator')</code>
      <code>(string) $directoryNode-&gt;getAttribute('prefix')</code>
      <code>(string) $directoryNode-&gt;getAttribute('prefix')</code>
      <code>(string) $directoryNode-&gt;getAttribute('suffix')</code>
      <code>(string) $directoryNode-&gt;getAttribute('suffix')</code>
      <code>(string) $directoryNode-&gt;textContent</code>
      <code>(string) $directoryNode-&gt;textContent</code>
      <code>(string) $document-&gt;documentElement-&gt;getAttribute('columns')</code>
      <code>(string) $element-&gt;getAttribute($attribute)</code>
      <code>(string) $element-&gt;getAttribute($attribute)</code>
      <code>(string) $element-&gt;getAttribute($attribute)</code>
      <code>(string) $element-&gt;getAttribute('class')</code>
      <code>(string) $element-&gt;getAttribute('file')</code>
      <code>(string) $element-&gt;getAttribute('name')</code>
      <code>(string) $excludeNode-&gt;textContent</code>
      <code>(string) $file-&gt;textContent</code>
      <code>(string) $fileNode-&gt;getAttribute('phpVersion')</code>
      <code>(string) $fileNode-&gt;getAttribute('phpVersionOperator')</code>
      <code>(string) $fileNode-&gt;textContent</code>
      <code>(string) $group-&gt;textContent</code>
      <code>(string) $group-&gt;textContent</code>
      <code>(string) $includePath-&gt;textContent</code>
      <code>(string) $ini-&gt;getAttribute('name')</code>
      <code>(string) $ini-&gt;getAttribute('value')</code>
      <code>(string) $var-&gt;getAttribute('name')</code>
      <code>(string) $var-&gt;getAttribute('value')</code>
    </RedundantCast>
    <RedundantConditionGivenDocblockType occurrences="2">
      <code>assert($directoryNode instanceof DOMElement)</code>
      <code>assert($fileNode instanceof DOMElement)</code>
    </RedundantConditionGivenDocblockType>
  </file>
  <file src="src/TextUI/Configuration/Xml/Logging/Logging.php">
    <MissingThrowsDocblock occurrences="6">
      <code>throw new Exception('Logger "JUnit XML" is not configured');</code>
      <code>throw new Exception('Logger "Team City" is not configured');</code>
      <code>throw new Exception('Logger "TestDox HTML" is not configured');</code>
      <code>throw new Exception('Logger "TestDox Text" is not configured');</code>
      <code>throw new Exception('Logger "TestDox XML" is not configured');</code>
      <code>throw new Exception('Logger "Text" is not configured');</code>
    </MissingThrowsDocblock>
  </file>
  <file src="src/TextUI/Configuration/Xml/Migration/Migrations/CoverageCloverToReport.php">
    <PossiblyNullReference occurrences="1">
      <code>createElement</code>
    </PossiblyNullReference>
  </file>
  <file src="src/TextUI/Configuration/Xml/Migration/Migrations/CoverageCrap4jToReport.php">
    <PossiblyNullReference occurrences="1">
      <code>createElement</code>
    </PossiblyNullReference>
  </file>
  <file src="src/TextUI/Configuration/Xml/Migration/Migrations/CoverageHtmlToReport.php">
    <PossiblyNullReference occurrences="1">
      <code>createElement</code>
    </PossiblyNullReference>
  </file>
  <file src="src/TextUI/Configuration/Xml/Migration/Migrations/CoveragePhpToReport.php">
    <PossiblyNullReference occurrences="1">
      <code>createElement</code>
    </PossiblyNullReference>
  </file>
  <file src="src/TextUI/Configuration/Xml/Migration/Migrations/CoverageTextToReport.php">
    <PossiblyNullReference occurrences="1">
      <code>createElement</code>
    </PossiblyNullReference>
  </file>
  <file src="src/TextUI/Configuration/Xml/Migration/Migrations/CoverageXmlToReport.php">
    <PossiblyNullReference occurrences="1">
      <code>createElement</code>
    </PossiblyNullReference>
  </file>
  <file src="src/TextUI/Configuration/Xml/Migration/Migrations/LogToReportMigration.php">
    <PossiblyNullReference occurrences="1">
      <code>removeChild</code>
    </PossiblyNullReference>
  </file>
  <file src="src/TextUI/Configuration/Xml/Migration/Migrations/RemoveEmptyFilter.php">
    <PossiblyNullReference occurrences="2">
      <code>removeChild</code>
      <code>removeChild</code>
    </PossiblyNullReference>
  </file>
  <file src="src/TextUI/Configuration/Xml/PHP/ConstantCollectionIterator.php">
    <InvalidNullableReturnType occurrences="1">
      <code>int</code>
    </InvalidNullableReturnType>
    <NullableReturnStatement occurrences="1">
      <code>$this-&gt;position</code>
    </NullableReturnStatement>
    <PossiblyNullArrayOffset occurrences="1">
      <code>$this-&gt;constants</code>
    </PossiblyNullArrayOffset>
  </file>
  <file src="src/TextUI/Configuration/Xml/PHP/IniSettingCollectionIterator.php">
    <InvalidNullableReturnType occurrences="1">
      <code>int</code>
    </InvalidNullableReturnType>
    <NullableReturnStatement occurrences="1">
      <code>$this-&gt;position</code>
    </NullableReturnStatement>
    <PossiblyNullArrayOffset occurrences="1">
      <code>$this-&gt;iniSettings</code>
    </PossiblyNullArrayOffset>
  </file>
  <file src="src/TextUI/Configuration/Xml/PHP/Variable.php">
    <MissingParamType occurrences="1">
      <code>$value</code>
    </MissingParamType>
  </file>
  <file src="src/TextUI/Configuration/Xml/PHP/VariableCollectionIterator.php">
    <InvalidNullableReturnType occurrences="1">
      <code>int</code>
    </InvalidNullableReturnType>
    <NullableReturnStatement occurrences="1">
      <code>$this-&gt;position</code>
    </NullableReturnStatement>
    <PossiblyNullArrayOffset occurrences="1">
      <code>$this-&gt;variables</code>
    </PossiblyNullArrayOffset>
  </file>
  <file src="src/TextUI/Configuration/Xml/PHPUnit/ExtensionCollectionIterator.php">
    <InvalidNullableReturnType occurrences="1">
      <code>int</code>
    </InvalidNullableReturnType>
    <NullableReturnStatement occurrences="1">
      <code>$this-&gt;position</code>
    </NullableReturnStatement>
    <PossiblyNullArrayOffset occurrences="1">
      <code>$this-&gt;extensions</code>
    </PossiblyNullArrayOffset>
  </file>
  <file src="src/TextUI/Configuration/Xml/PHPUnit/PHPUnit.php">
    <DeprecatedMethod occurrences="1">
      <code>hasCacheResultFile</code>
    </DeprecatedMethod>
  </file>
  <file src="src/TextUI/Configuration/Xml/TestSuite/TestDirectoryCollectionIterator.php">
    <InvalidNullableReturnType occurrences="1">
      <code>int</code>
    </InvalidNullableReturnType>
    <NullableReturnStatement occurrences="1">
      <code>$this-&gt;position</code>
    </NullableReturnStatement>
    <PossiblyNullArrayOffset occurrences="1">
      <code>$this-&gt;directories</code>
    </PossiblyNullArrayOffset>
  </file>
  <file src="src/TextUI/Configuration/Xml/TestSuite/TestFileCollectionIterator.php">
    <InvalidNullableReturnType occurrences="1">
      <code>int</code>
    </InvalidNullableReturnType>
    <NullableReturnStatement occurrences="1">
      <code>$this-&gt;position</code>
    </NullableReturnStatement>
    <PossiblyNullArrayOffset occurrences="1">
      <code>$this-&gt;files</code>
    </PossiblyNullArrayOffset>
  </file>
  <file src="src/TextUI/Configuration/Xml/TestSuite/TestSuiteCollectionIterator.php">
    <InvalidNullableReturnType occurrences="1">
      <code>int</code>
    </InvalidNullableReturnType>
    <NullableReturnStatement occurrences="1">
      <code>$this-&gt;position</code>
    </NullableReturnStatement>
    <PossiblyNullArrayOffset occurrences="1">
      <code>$this-&gt;testSuites</code>
    </PossiblyNullArrayOffset>
  </file>
  <file src="src/TextUI/DefaultResultPrinter.php">
    <MissingThrowsDocblock occurrences="2">
      <code>parent::__construct($out)</code>
      <code>stop</code>
    </MissingThrowsDocblock>
  </file>
  <file src="src/TextUI/Help.php">
    <MissingClosureParamType occurrences="1">
      <code>$matches</code>
    </MissingClosureParamType>
    <PossiblyUndefinedArrayOffset occurrences="2">
      <code>$option['desc']</code>
      <code>$option['desc']</code>
    </PossiblyUndefinedArrayOffset>
  </file>
  <file src="src/TextUI/TestRunner.php">
    <DeprecatedMethod occurrences="7">
      <code>addListener</code>
      <code>addListener</code>
      <code>addListener</code>
      <code>addListener</code>
      <code>addListener</code>
      <code>addListener</code>
      <code>flushListeners</code>
    </DeprecatedMethod>
    <InternalMethod occurrences="1">
      <code>nameAndVersion</code>
    </InternalMethod>
    <InvalidArgument occurrences="6">
      <code>$e</code>
      <code>$e</code>
      <code>$e</code>
      <code>$e</code>
      <code>$e</code>
      <code>$e</code>
    </InvalidArgument>
    <MissingThrowsDocblock occurrences="36">
      <code>bootstrap</code>
      <code>configurationFile</code>
      <code>configurationFile</code>
      <code>configurationFile</code>
      <code>coverageCacheDirectory</code>
      <code>coverageClover</code>
      <code>coverageCobertura</code>
      <code>coverageCrap4j</code>
      <code>coverageHtml</code>
      <code>coveragePhp</code>
      <code>coverageText</code>
      <code>coverageText</code>
      <code>coverageXml</code>
      <code>detect</code>
      <code>excludeGroups</code>
      <code>filter</code>
      <code>groups</code>
      <code>logfileJunit</code>
      <code>logfileTeamcity</code>
      <code>logfileTestdoxHtml</code>
      <code>logfileTestdoxText</code>
      <code>logfileTestdoxXml</code>
      <code>logfileText</code>
      <code>new ResultCacheHandler($cache)</code>
      <code>pharExtensionDirectory</code>
      <code>plainTextTrace</code>
      <code>plainTextTrace</code>
      <code>plainTextTrace</code>
      <code>run</code>
      <code>stop</code>
      <code>stop</code>
      <code>testsCovering</code>
      <code>testsUsing</code>
      <code>xmlValidationErrors</code>
    </MissingThrowsDocblock>
    <PossiblyNullReference occurrences="3">
      <code>write</code>
      <code>write</code>
      <code>write</code>
    </PossiblyNullReference>
    <RedundantCondition occurrences="1">
      <code>assert($this-&gt;printer instanceof CliTestDoxPrinter)</code>
    </RedundantCondition>
  </file>
  <file src="src/Util/Color.php">
    <MissingClosureParamType occurrences="2">
      <code>$matches</code>
      <code>$matches</code>
    </MissingClosureParamType>
  </file>
  <file src="src/Util/Error/Handler.php">
    <InvalidArgument occurrences="1"/>
    <MissingClosureParamType occurrences="1">
      <code>$errorNumber</code>
    </MissingClosureParamType>
  </file>
  <file src="src/Util/ExcludeList.php">
    <InvalidNullableReturnType occurrences="1">
      <code>list&lt;string&gt;</code>
    </InvalidNullableReturnType>
    <MissingThrowsDocblock occurrences="1"/>
    <NullableReturnStatement occurrences="1">
      <code>self::$directories</code>
    </NullableReturnStatement>
    <PossiblyNullIterator occurrences="1">
      <code>self::$directories</code>
    </PossiblyNullIterator>
  </file>
  <file src="src/Util/PHP/AbstractPhpProcess.php">
    <ArgumentTypeCoercion occurrences="5">
      <code>$this-&gt;getException($failures[0])</code>
      <code>$this-&gt;getException($notImplemented[0])</code>
      <code>$this-&gt;getException($risky[0])</code>
      <code>$this-&gt;getException($skipped[0])</code>
      <code>$this-&gt;getException($warnings[0])</code>
    </ArgumentTypeCoercion>
    <LessSpecificReturnStatement occurrences="1">
      <code>$exception</code>
    </LessSpecificReturnStatement>
    <MissingClosureParamType occurrences="4">
      <code>$errfile</code>
      <code>$errline</code>
      <code>$errno</code>
      <code>$errstr</code>
    </MissingClosureParamType>
    <MissingThrowsDocblock occurrences="1">
      <code>CodeCoverage::instance()</code>
    </MissingThrowsDocblock>
    <MoreSpecificReturnType occurrences="1">
      <code>Exception</code>
    </MoreSpecificReturnType>
    <PossiblyFalseOperand occurrences="1">
      <code>strrpos($key, "\0")</code>
    </PossiblyFalseOperand>
  </file>
  <file src="src/Util/PHP/DefaultPhpProcess.php">
    <RedundantCondition occurrences="1">
      <code>$_SERVER</code>
    </RedundantCondition>
    <TypeDoesNotContainNull occurrences="1">
      <code>[]</code>
    </TypeDoesNotContainNull>
  </file>
  <file src="src/Util/Printer.php">
<<<<<<< HEAD
    <PossiblyInvalidArgument occurrences="2">
      <code>$this-&gt;stream</code>
      <code>$this-&gt;stream</code>
    </PossiblyInvalidArgument>
=======
    <PropertyNotSetInConstructor occurrences="1">
      <code>$stream</code>
    </PropertyNotSetInConstructor>
  </file>
  <file src="src/Util/Test.php">
    <MissingReturnType occurrences="1">
      <code>sanitizeVersionNumber</code>
    </MissingReturnType>
    <MissingThrowsDocblock occurrences="6">
      <code>forClassName</code>
      <code>forMethod</code>
      <code>forMethod</code>
      <code>getName</code>
      <code>requirements</code>
      <code>requirements</code>
    </MissingThrowsDocblock>
  </file>
  <file src="src/Util/TestDox/CliTestDoxPrinter.php">
    <DeprecatedInterface occurrences="1">
      <code>CliTestDoxPrinter</code>
    </DeprecatedInterface>
    <InvalidArrayOffset occurrences="2">
      <code>self::SPINNER_ICONS[$id]</code>
      <code>self::SPINNER_ICONS[$id]</code>
    </InvalidArrayOffset>
    <MissingThrowsDocblock occurrences="2">
      <code>\PHPUnit\Util\Filter::getFilteredStacktrace($t)</code>
      <code>stop</code>
    </MissingThrowsDocblock>
    <PossiblyInvalidArrayOffset occurrences="6">
      <code>$prefix['default']</code>
      <code>$prefix['diff']</code>
      <code>$prefix['last']</code>
      <code>$prefix['message']</code>
      <code>$prefix['start']</code>
      <code>$prefix['trace']</code>
    </PossiblyInvalidArrayOffset>
    <PossiblyUndefinedArrayOffset occurrences="1">
      <code>self::STATUS_STYLES[$result['status']]['message']</code>
    </PossiblyUndefinedArrayOffset>
    <PropertyNotSetInConstructor occurrences="2">
      <code>CliTestDoxPrinter</code>
      <code>CliTestDoxPrinter</code>
    </PropertyNotSetInConstructor>
  </file>
  <file src="src/Util/TestDox/HtmlResultPrinter.php">
    <DeprecatedInterface occurrences="1">
      <code>HtmlResultPrinter</code>
    </DeprecatedInterface>
    <PossiblyNullArgument occurrences="1">
      <code>$this-&gt;currentTestClassPrettified</code>
    </PossiblyNullArgument>
    <PropertyNotSetInConstructor occurrences="1">
      <code>HtmlResultPrinter</code>
    </PropertyNotSetInConstructor>
  </file>
  <file src="src/Util/TestDox/NamePrettifier.php">
    <InvalidCast occurrences="1">
      <code>$value</code>
    </InvalidCast>
    <MissingThrowsDocblock occurrences="1"/>
    <RedundantConditionGivenDocblockType occurrences="1">
      <code>is_string($value)</code>
    </RedundantConditionGivenDocblockType>
  </file>
  <file src="src/Util/TestDox/ResultPrinter.php">
    <DeprecatedInterface occurrences="1">
      <code>ResultPrinter</code>
    </DeprecatedInterface>
    <MissingThrowsDocblock occurrences="1">
      <code>parent::__construct($out)</code>
    </MissingThrowsDocblock>
    <PropertyNotSetInConstructor occurrences="1">
      <code>$testStatus</code>
    </PropertyNotSetInConstructor>
  </file>
  <file src="src/Util/TestDox/TestDoxPrinter.php">
    <DeprecatedInterface occurrences="1">
      <code>TestDoxPrinter</code>
    </DeprecatedInterface>
    <MissingThrowsDocblock occurrences="1">
      <code>\PHPUnit\Util\Filter::getFilteredStacktrace($t)</code>
    </MissingThrowsDocblock>
    <PropertyNotSetInConstructor occurrences="2">
      <code>TestDoxPrinter</code>
      <code>TestDoxPrinter</code>
    </PropertyNotSetInConstructor>
    <UndefinedInterfaceMethod occurrences="1">
      <code>getName</code>
    </UndefinedInterfaceMethod>
  </file>
  <file src="src/Util/TestDox/TextResultPrinter.php">
    <DeprecatedInterface occurrences="1">
      <code>TextResultPrinter</code>
    </DeprecatedInterface>
    <PropertyNotSetInConstructor occurrences="1">
      <code>TextResultPrinter</code>
    </PropertyNotSetInConstructor>
  </file>
  <file src="src/Util/TestDox/XmlResultPrinter.php">
    <DeprecatedInterface occurrences="1">
      <code>XmlResultPrinter</code>
    </DeprecatedInterface>
    <MissingThrowsDocblock occurrences="2">
      <code>parent::__construct($out)</code>
    </MissingThrowsDocblock>
>>>>>>> 723de3ef
  </file>
  <file src="src/Util/Variable/VariableExporter.php">
    <InvalidArgument occurrences="1"/>
  </file>
  <file src="src/Util/VersionComparisonOperator.php">
    <MissingThrowsDocblock occurrences="1">
      <code>ensureOperatorIsValid</code>
    </MissingThrowsDocblock>
  </file>
  <file src="src/Util/Warning.php">
    <RedundantCondition occurrences="1">
      <code>assert($step['object'] instanceof TestCase)</code>
    </RedundantCondition>
  </file>
  <file src="src/Util/Xml.php">
    <ArgumentTypeCoercion occurrences="1">
      <code>$item</code>
    </ArgumentTypeCoercion>
    <InvalidStringClass occurrences="1">
      <code>new $className</code>
    </InvalidStringClass>
  </file>
</files><|MERGE_RESOLUTION|>--- conflicted
+++ resolved
@@ -62,7 +62,6 @@
     <ArgumentTypeCoercion occurrences="1">
       <code>$eventClass . 'Subscriber'</code>
     </ArgumentTypeCoercion>
-<<<<<<< HEAD
     <PossiblyNullReference occurrences="1">
       <code>flush</code>
     </PossiblyNullReference>
@@ -140,115 +139,6 @@
       <code>new ObjectHasAttribute($attributeName)</code>
     </DeprecatedClass>
     <MissingThrowsDocblock occurrences="36">
-=======
-    <DeprecatedMethod occurrences="5">
-      <code>Xml::import($actualElement)</code>
-      <code>Xml::import($expectedElement)</code>
-      <code>Xml::removeCharacterDataNodes($actualElement)</code>
-      <code>Xml::removeCharacterDataNodes($expectedElement)</code>
-    </DeprecatedMethod>
-    <DocblockTypeContradiction occurrences="14">
-      <code>!$actual instanceof Countable &amp;&amp; !is_iterable($actual)</code>
-      <code>!$actual instanceof Countable &amp;&amp; !is_iterable($actual)</code>
-      <code>!$expected instanceof Countable &amp;&amp; !is_iterable($expected)</code>
-      <code>!$expected instanceof Countable &amp;&amp; !is_iterable($expected)</code>
-      <code>!$haystack instanceof Countable &amp;&amp; !is_iterable($haystack)</code>
-      <code>!$haystack instanceof Countable &amp;&amp; !is_iterable($haystack)</code>
-      <code>is_array($array) || $array instanceof ArrayAccess</code>
-      <code>is_array($array) || $array instanceof ArrayAccess</code>
-      <code>is_int($key) || is_string($key)</code>
-      <code>is_int($key) || is_string($key)</code>
-      <code>is_object($object)</code>
-      <code>is_object($object)</code>
-      <code>is_string($key)</code>
-      <code>is_string($key)</code>
-    </DocblockTypeContradiction>
-    <MissingParamType occurrences="82">
-      <code>$actual</code>
-      <code>$actual</code>
-      <code>$actual</code>
-      <code>$actual</code>
-      <code>$actual</code>
-      <code>$actual</code>
-      <code>$actual</code>
-      <code>$actual</code>
-      <code>$actual</code>
-      <code>$actual</code>
-      <code>$actual</code>
-      <code>$actual</code>
-      <code>$actual</code>
-      <code>$actual</code>
-      <code>$actual</code>
-      <code>$actual</code>
-      <code>$actual</code>
-      <code>$actual</code>
-      <code>$actual</code>
-      <code>$actual</code>
-      <code>$actual</code>
-      <code>$actual</code>
-      <code>$actual</code>
-      <code>$actual</code>
-      <code>$actual</code>
-      <code>$actual</code>
-      <code>$actual</code>
-      <code>$actual</code>
-      <code>$actual</code>
-      <code>$actual</code>
-      <code>$actual</code>
-      <code>$actual</code>
-      <code>$actual</code>
-      <code>$actual</code>
-      <code>$actual</code>
-      <code>$actual</code>
-      <code>$actual</code>
-      <code>$actual</code>
-      <code>$actual</code>
-      <code>$actual</code>
-      <code>$actual</code>
-      <code>$actual</code>
-      <code>$actual</code>
-      <code>$actual</code>
-      <code>$actual</code>
-      <code>$actual</code>
-      <code>$actual</code>
-      <code>$attributeName</code>
-      <code>$condition</code>
-      <code>$condition</code>
-      <code>$condition</code>
-      <code>$condition</code>
-      <code>$expected</code>
-      <code>$expected</code>
-      <code>$expected</code>
-      <code>$expected</code>
-      <code>$expected</code>
-      <code>$expected</code>
-      <code>$expected</code>
-      <code>$expected</code>
-      <code>$expected</code>
-      <code>$expected</code>
-      <code>$expected</code>
-      <code>$expected</code>
-      <code>$expected</code>
-      <code>$needle</code>
-      <code>$needle</code>
-      <code>$needle</code>
-      <code>$needle</code>
-      <code>$prefix</code>
-      <code>$value</code>
-      <code>$value</code>
-      <code>$value</code>
-      <code>$value</code>
-      <code>$value</code>
-      <code>$value</code>
-      <code>$value</code>
-      <code>$value</code>
-      <code>$value</code>
-      <code>$value</code>
-      <code>$value</code>
-      <code>$value</code>
-    </MissingParamType>
-    <MissingThrowsDocblock occurrences="37">
->>>>>>> 723de3ef
       <code>loadFile</code>
       <code>loadFile</code>
       <code>loadFile</code>
@@ -412,7 +302,6 @@
     <MissingParamType occurrences="1">
       <code>$type</code>
     </MissingParamType>
-<<<<<<< HEAD
     <MoreSpecificReturnType occurrences="1">
       <code>MockObject</code>
     </MoreSpecificReturnType>
@@ -432,50 +321,6 @@
     <RedundantCondition occurrences="1">
       <code>$this-&gt;invocationRule !== null</code>
     </RedundantCondition>
-=======
-    <MissingReturnType occurrences="1">
-      <code>getObject</code>
-    </MissingReturnType>
-  </file>
-  <file src="src/Framework/MockObject/InvocationHandler.php">
-    <MissingReturnType occurrences="1">
-      <code>invoke</code>
-    </MissingReturnType>
-    <PropertyNotSetInConstructor occurrences="1">
-      <code>$deferredError</code>
-    </PropertyNotSetInConstructor>
-    <RedundantConditionGivenDocblockType occurrences="2">
-      <code>$this-&gt;deferredError</code>
-      <code>$this-&gt;deferredError</code>
-    </RedundantConditionGivenDocblockType>
-  </file>
-  <file src="src/Framework/MockObject/Matcher.php">
-    <DocblockTypeContradiction occurrences="4">
-      <code>$this-&gt;methodNameRule === null</code>
-      <code>$this-&gt;methodNameRule === null</code>
-      <code>$this-&gt;methodNameRule === null</code>
-      <code>$this-&gt;parametersRule === null</code>
-    </DocblockTypeContradiction>
-    <MissingReturnType occurrences="1">
-      <code>invoked</code>
-    </MissingReturnType>
-    <PropertyNotSetInConstructor occurrences="3">
-      <code>$methodNameRule</code>
-      <code>$parametersRule</code>
-      <code>$stub</code>
-    </PropertyNotSetInConstructor>
-    <RedundantConditionGivenDocblockType occurrences="9">
-      <code>$this-&gt;invocationRule !== null</code>
-      <code>$this-&gt;methodNameRule !== null</code>
-      <code>$this-&gt;methodNameRule !== null</code>
-      <code>$this-&gt;parametersRule !== null</code>
-      <code>$this-&gt;parametersRule !== null</code>
-      <code>$this-&gt;parametersRule !== null</code>
-      <code>$this-&gt;stub</code>
-      <code>$this-&gt;stub</code>
-      <code>$this-&gt;stub !== null</code>
-    </RedundantConditionGivenDocblockType>
->>>>>>> 723de3ef
   </file>
   <file src="src/Framework/MockObject/MockBuilder.php">
     <ArgumentTypeCoercion occurrences="4">
@@ -931,7 +776,7 @@
       <code>hasCacheDirectory</code>
       <code>hasCacheResultFile</code>
     </DeprecatedMethod>
-    <MissingThrowsDocblock occurrences="77">
+    <MissingThrowsDocblock occurrences="76">
       <code>backupGlobals</code>
       <code>backupStaticProperties</code>
       <code>beStrictAboutChangesToGlobalState</code>
@@ -945,7 +790,6 @@
       <code>cacheResultFile</code>
       <code>clover</code>
       <code>cobertura</code>
-      <code>colors</code>
       <code>colors</code>
       <code>columns</code>
       <code>coverageCacheDirectory</code>
@@ -1397,119 +1241,10 @@
     </TypeDoesNotContainNull>
   </file>
   <file src="src/Util/Printer.php">
-<<<<<<< HEAD
     <PossiblyInvalidArgument occurrences="2">
       <code>$this-&gt;stream</code>
       <code>$this-&gt;stream</code>
     </PossiblyInvalidArgument>
-=======
-    <PropertyNotSetInConstructor occurrences="1">
-      <code>$stream</code>
-    </PropertyNotSetInConstructor>
-  </file>
-  <file src="src/Util/Test.php">
-    <MissingReturnType occurrences="1">
-      <code>sanitizeVersionNumber</code>
-    </MissingReturnType>
-    <MissingThrowsDocblock occurrences="6">
-      <code>forClassName</code>
-      <code>forMethod</code>
-      <code>forMethod</code>
-      <code>getName</code>
-      <code>requirements</code>
-      <code>requirements</code>
-    </MissingThrowsDocblock>
-  </file>
-  <file src="src/Util/TestDox/CliTestDoxPrinter.php">
-    <DeprecatedInterface occurrences="1">
-      <code>CliTestDoxPrinter</code>
-    </DeprecatedInterface>
-    <InvalidArrayOffset occurrences="2">
-      <code>self::SPINNER_ICONS[$id]</code>
-      <code>self::SPINNER_ICONS[$id]</code>
-    </InvalidArrayOffset>
-    <MissingThrowsDocblock occurrences="2">
-      <code>\PHPUnit\Util\Filter::getFilteredStacktrace($t)</code>
-      <code>stop</code>
-    </MissingThrowsDocblock>
-    <PossiblyInvalidArrayOffset occurrences="6">
-      <code>$prefix['default']</code>
-      <code>$prefix['diff']</code>
-      <code>$prefix['last']</code>
-      <code>$prefix['message']</code>
-      <code>$prefix['start']</code>
-      <code>$prefix['trace']</code>
-    </PossiblyInvalidArrayOffset>
-    <PossiblyUndefinedArrayOffset occurrences="1">
-      <code>self::STATUS_STYLES[$result['status']]['message']</code>
-    </PossiblyUndefinedArrayOffset>
-    <PropertyNotSetInConstructor occurrences="2">
-      <code>CliTestDoxPrinter</code>
-      <code>CliTestDoxPrinter</code>
-    </PropertyNotSetInConstructor>
-  </file>
-  <file src="src/Util/TestDox/HtmlResultPrinter.php">
-    <DeprecatedInterface occurrences="1">
-      <code>HtmlResultPrinter</code>
-    </DeprecatedInterface>
-    <PossiblyNullArgument occurrences="1">
-      <code>$this-&gt;currentTestClassPrettified</code>
-    </PossiblyNullArgument>
-    <PropertyNotSetInConstructor occurrences="1">
-      <code>HtmlResultPrinter</code>
-    </PropertyNotSetInConstructor>
-  </file>
-  <file src="src/Util/TestDox/NamePrettifier.php">
-    <InvalidCast occurrences="1">
-      <code>$value</code>
-    </InvalidCast>
-    <MissingThrowsDocblock occurrences="1"/>
-    <RedundantConditionGivenDocblockType occurrences="1">
-      <code>is_string($value)</code>
-    </RedundantConditionGivenDocblockType>
-  </file>
-  <file src="src/Util/TestDox/ResultPrinter.php">
-    <DeprecatedInterface occurrences="1">
-      <code>ResultPrinter</code>
-    </DeprecatedInterface>
-    <MissingThrowsDocblock occurrences="1">
-      <code>parent::__construct($out)</code>
-    </MissingThrowsDocblock>
-    <PropertyNotSetInConstructor occurrences="1">
-      <code>$testStatus</code>
-    </PropertyNotSetInConstructor>
-  </file>
-  <file src="src/Util/TestDox/TestDoxPrinter.php">
-    <DeprecatedInterface occurrences="1">
-      <code>TestDoxPrinter</code>
-    </DeprecatedInterface>
-    <MissingThrowsDocblock occurrences="1">
-      <code>\PHPUnit\Util\Filter::getFilteredStacktrace($t)</code>
-    </MissingThrowsDocblock>
-    <PropertyNotSetInConstructor occurrences="2">
-      <code>TestDoxPrinter</code>
-      <code>TestDoxPrinter</code>
-    </PropertyNotSetInConstructor>
-    <UndefinedInterfaceMethod occurrences="1">
-      <code>getName</code>
-    </UndefinedInterfaceMethod>
-  </file>
-  <file src="src/Util/TestDox/TextResultPrinter.php">
-    <DeprecatedInterface occurrences="1">
-      <code>TextResultPrinter</code>
-    </DeprecatedInterface>
-    <PropertyNotSetInConstructor occurrences="1">
-      <code>TextResultPrinter</code>
-    </PropertyNotSetInConstructor>
-  </file>
-  <file src="src/Util/TestDox/XmlResultPrinter.php">
-    <DeprecatedInterface occurrences="1">
-      <code>XmlResultPrinter</code>
-    </DeprecatedInterface>
-    <MissingThrowsDocblock occurrences="2">
-      <code>parent::__construct($out)</code>
-    </MissingThrowsDocblock>
->>>>>>> 723de3ef
   </file>
   <file src="src/Util/Variable/VariableExporter.php">
     <InvalidArgument occurrences="1"/>
