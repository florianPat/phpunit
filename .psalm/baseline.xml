<?xml version="1.0" encoding="UTF-8"?>
<files psalm-version="4.x-dev@">
  <file src="src/Event/Dispatcher/DirectDispatcher.php">
    <MissingThrowsDocblock occurrences="1">
      <code>map</code>
    </MissingThrowsDocblock>
    <UndefinedInterfaceMethod occurrences="1">
      <code>notify</code>
    </UndefinedInterfaceMethod>
  </file>
  <file src="src/Event/Emitter/DispatchingEmitter.php">
    <MissingThrowsDocblock occurrences="51">
      <code>dispatch</code>
      <code>dispatch</code>
      <code>dispatch</code>
      <code>dispatch</code>
      <code>dispatch</code>
      <code>dispatch</code>
      <code>dispatch</code>
      <code>dispatch</code>
      <code>dispatch</code>
      <code>dispatch</code>
      <code>dispatch</code>
      <code>dispatch</code>
      <code>dispatch</code>
      <code>dispatch</code>
      <code>dispatch</code>
      <code>dispatch</code>
      <code>dispatch</code>
      <code>dispatch</code>
      <code>dispatch</code>
      <code>dispatch</code>
      <code>dispatch</code>
      <code>dispatch</code>
      <code>dispatch</code>
      <code>dispatch</code>
      <code>dispatch</code>
      <code>dispatch</code>
      <code>dispatch</code>
      <code>dispatch</code>
      <code>dispatch</code>
      <code>dispatch</code>
      <code>dispatch</code>
      <code>dispatch</code>
      <code>dispatch</code>
      <code>dispatch</code>
      <code>dispatch</code>
      <code>dispatch</code>
      <code>dispatch</code>
      <code>dispatch</code>
      <code>dispatch</code>
      <code>dispatch</code>
      <code>dispatch</code>
      <code>dispatch</code>
      <code>dispatch</code>
      <code>dispatch</code>
      <code>dispatch</code>
      <code>dispatch</code>
      <code>dispatch</code>
      <code>dispatch</code>
      <code>dispatch</code>
      <code>duration</code>
      <code>duration</code>
    </MissingThrowsDocblock>
  </file>
  <file src="src/Event/Facade.php">
    <ArgumentTypeCoercion occurrences="1">
      <code>$eventClass . 'Subscriber'</code>
    </ArgumentTypeCoercion>
    <PossiblyNullReference occurrences="1">
      <code>flush</code>
    </PossiblyNullReference>
  </file>
  <file src="src/Event/Value/Telemetry/HRTime.php">
    <MissingThrowsDocblock occurrences="1"/>
  </file>
  <file src="src/Event/Value/Telemetry/SystemStopWatch.php">
    <MissingThrowsDocblock occurrences="1">
      <code>HRTime::fromSecondsAndNanoseconds(...hrtime(false))</code>
    </MissingThrowsDocblock>
  </file>
  <file src="src/Event/Value/Telemetry/SystemStopWatchWithOffset.php">
    <MissingThrowsDocblock occurrences="1">
      <code>HRTime::fromSecondsAndNanoseconds(...hrtime(false))</code>
    </MissingThrowsDocblock>
  </file>
  <file src="src/Event/Value/Test/TestMethod.php">
    <ImpureMethodCall occurrences="4">
      <code>dataFromDataProvider</code>
      <code>dataFromDataProvider</code>
      <code>hasDataFromDataProvider</code>
      <code>hasDataFromDataProvider</code>
    </ImpureMethodCall>
    <MissingThrowsDocblock occurrences="3">
      <code>TestDataCollection::fromArray($testData)</code>
      <code>dataFromDataProvider</code>
      <code>dataFromDataProvider</code>
    </MissingThrowsDocblock>
  </file>
  <file src="src/Event/Value/TestSuite/TestSuite.php">
    <ArgumentTypeCoercion occurrences="4">
      <code>$className</code>
      <code>$testSuite-&gt;getName()</code>
      <code>$testSuite-&gt;getName()</code>
      <code>$testSuite-&gt;getName()</code>
    </ArgumentTypeCoercion>
    <MissingThrowsDocblock occurrences="2"/>
  </file>
  <file src="src/Event/Value/TestSuite/TestSuiteForTestMethodWithDataProvider.php">
    <PropertyTypeCoercion occurrences="1">
      <code>$className</code>
    </PropertyTypeCoercion>
  </file>
  <file src="src/Event/Value/Throwable.php">
    <ArgumentTypeCoercion occurrences="1">
      <code>$t instanceof ExceptionWrapper ? $t-&gt;getClassName() : $t::class</code>
    </ArgumentTypeCoercion>
    <MissingDocblockType occurrences="1">
      <code>public function className(): string</code>
    </MissingDocblockType>
    <MissingThrowsDocblock occurrences="1">
      <code>Filter::getFilteredStacktrace($t)</code>
    </MissingThrowsDocblock>
  </file>
  <file src="src/Framework/Assert.php">
    <DeprecatedClass occurrences="12">
      <code>ClassHasAttribute</code>
      <code>ClassHasStaticAttribute</code>
      <code>ObjectHasAttribute</code>
      <code>new ClassHasAttribute($attributeName)</code>
      <code>new ClassHasAttribute($attributeName)</code>
      <code>new ClassHasAttribute($attributeName)</code>
      <code>new ClassHasStaticAttribute($attributeName)</code>
      <code>new ClassHasStaticAttribute($attributeName)</code>
      <code>new ClassHasStaticAttribute($attributeName)</code>
      <code>new ObjectHasAttribute($attributeName)</code>
      <code>new ObjectHasAttribute($attributeName)</code>
      <code>new ObjectHasAttribute($attributeName)</code>
    </DeprecatedClass>
    <MissingThrowsDocblock occurrences="37">
      <code>loadFile</code>
      <code>loadFile</code>
      <code>loadFile</code>
      <code>loadFile</code>
      <code>new IsType($type)</code>
      <code>new IsType(IsType::TYPE_ARRAY)</code>
      <code>new IsType(IsType::TYPE_ARRAY)</code>
      <code>new IsType(IsType::TYPE_BOOL)</code>
      <code>new IsType(IsType::TYPE_BOOL)</code>
      <code>new IsType(IsType::TYPE_CALLABLE)</code>
      <code>new IsType(IsType::TYPE_CALLABLE)</code>
      <code>new IsType(IsType::TYPE_CLOSED_RESOURCE)</code>
      <code>new IsType(IsType::TYPE_CLOSED_RESOURCE)</code>
      <code>new IsType(IsType::TYPE_FLOAT)</code>
      <code>new IsType(IsType::TYPE_FLOAT)</code>
      <code>new IsType(IsType::TYPE_INT)</code>
      <code>new IsType(IsType::TYPE_INT)</code>
      <code>new IsType(IsType::TYPE_ITERABLE)</code>
      <code>new IsType(IsType::TYPE_ITERABLE)</code>
      <code>new IsType(IsType::TYPE_NUMERIC)</code>
      <code>new IsType(IsType::TYPE_NUMERIC)</code>
      <code>new IsType(IsType::TYPE_OBJECT)</code>
      <code>new IsType(IsType::TYPE_OBJECT)</code>
      <code>new IsType(IsType::TYPE_RESOURCE)</code>
      <code>new IsType(IsType::TYPE_RESOURCE)</code>
      <code>new IsType(IsType::TYPE_SCALAR)</code>
      <code>new IsType(IsType::TYPE_SCALAR)</code>
      <code>new IsType(IsType::TYPE_STRING)</code>
      <code>new IsType(IsType::TYPE_STRING)</code>
      <code>new TraversableContainsOnly($className, false)</code>
      <code>new TraversableContainsOnly($type)</code>
      <code>static::assertThat($haystack, $constraint, $message)</code>
      <code>static::assertThat($haystack, $constraint, $message)</code>
    </MissingThrowsDocblock>
  </file>
  <file src="src/Framework/Assert/Functions.php">
    <DeprecatedClass occurrences="3">
      <code>ClassHasAttribute</code>
      <code>ClassHasStaticAttribute</code>
      <code>ObjectHasAttribute</code>
    </DeprecatedClass>
    <DeprecatedMethod occurrences="9">
      <code>Assert::assertClassHasAttribute(...func_get_args())</code>
      <code>Assert::assertClassHasStaticAttribute(...func_get_args())</code>
      <code>Assert::assertClassNotHasAttribute(...func_get_args())</code>
      <code>Assert::assertClassNotHasStaticAttribute(...func_get_args())</code>
      <code>Assert::assertObjectHasAttribute(...func_get_args())</code>
      <code>Assert::assertObjectNotHasAttribute(...func_get_args())</code>
      <code>Assert::classHasAttribute(...func_get_args())</code>
      <code>Assert::classHasStaticAttribute(...func_get_args())</code>
      <code>Assert::objectHasAttribute(...func_get_args())</code>
    </DeprecatedMethod>
    <MissingThrowsDocblock occurrences="3">
      <code>Assert::logicalAnd(...func_get_args())</code>
      <code>Assert::stringEndsWith(...func_get_args())</code>
      <code>Assert::stringStartsWith(...func_get_args())</code>
    </MissingThrowsDocblock>
    <TooManyArguments occurrences="13">
      <code>Assert::anything(...func_get_args())</code>
      <code>Assert::directoryExists(...func_get_args())</code>
      <code>Assert::fileExists(...func_get_args())</code>
      <code>Assert::isEmpty(...func_get_args())</code>
      <code>Assert::isFalse(...func_get_args())</code>
      <code>Assert::isFinite(...func_get_args())</code>
      <code>Assert::isInfinite(...func_get_args())</code>
      <code>Assert::isJson(...func_get_args())</code>
      <code>Assert::isNan(...func_get_args())</code>
      <code>Assert::isNull(...func_get_args())</code>
      <code>Assert::isReadable(...func_get_args())</code>
      <code>Assert::isTrue(...func_get_args())</code>
      <code>Assert::isWritable(...func_get_args())</code>
    </TooManyArguments>
  </file>
  <file src="src/Framework/Constraint/Cardinality/Count.php">
    <MissingThrowsDocblock occurrences="1">
      <code>getCountOf</code>
    </MissingThrowsDocblock>
  </file>
  <file src="src/Framework/Constraint/Cardinality/SameSize.php">
    <MissingThrowsDocblock occurrences="1">
      <code>getCountOf</code>
    </MissingThrowsDocblock>
  </file>
  <file src="src/Framework/Constraint/Exception/Exception.php">
    <MissingThrowsDocblock occurrences="1">
      <code>Filter::getFilteredStacktrace($other)</code>
    </MissingThrowsDocblock>
  </file>
  <file src="src/Framework/Constraint/Object/ClassHasAttribute.php">
    <MissingThrowsDocblock occurrences="1"/>
  </file>
  <file src="src/Framework/Constraint/Object/ClassHasStaticAttribute.php">
    <DeprecatedClass occurrences="1">
      <code>ClassHasAttribute</code>
    </DeprecatedClass>
    <MissingThrowsDocblock occurrences="1"/>
  </file>
  <file src="src/Framework/Constraint/Object/ObjectHasAttribute.php">
    <DeprecatedClass occurrences="1">
      <code>ClassHasAttribute</code>
    </DeprecatedClass>
  </file>
  <file src="src/Framework/Constraint/Operator/BinaryOperator.php">
    <UnsafeInstantiation occurrences="1">
      <code>new static</code>
    </UnsafeInstantiation>
  </file>
  <file src="src/Framework/Constraint/Operator/LogicalNot.php">
    <MissingThrowsDocblock occurrences="1">
      <code>evaluate</code>
    </MissingThrowsDocblock>
  </file>
  <file src="src/Framework/Constraint/Type/IsInstanceOf.php">
    <ArgumentTypeCoercion occurrences="1">
      <code>$this-&gt;className</code>
    </ArgumentTypeCoercion>
  </file>
  <file src="src/Framework/DataProviderTestSuite.php">
    <ArgumentTypeCoercion occurrences="1">
      <code>$className</code>
    </ArgumentTypeCoercion>
  </file>
  <file src="src/Framework/Exception/Exception.php">
    <MissingParamType occurrences="2">
      <code>$code</code>
      <code>$message</code>
    </MissingParamType>
    <MissingThrowsDocblock occurrences="1">
      <code>Filter::getFilteredStacktrace($this)</code>
    </MissingThrowsDocblock>
  </file>
<<<<<<< HEAD
=======
  <file src="src/Framework/Exception/ExpectationFailedException.php">
    <PossiblyNullPropertyAssignmentValue occurrences="1">
      <code>$comparisonFailure</code>
    </PossiblyNullPropertyAssignmentValue>
  </file>
>>>>>>> fef420d8
  <file src="src/Framework/ExceptionWrapper.php">
    <MissingThrowsDocblock occurrences="1">
      <code>Filter::getFilteredStacktrace($this)</code>
    </MissingThrowsDocblock>
    <PossiblyNullArgument occurrences="1">
      <code>$t-&gt;getPrevious()</code>
    </PossiblyNullArgument>
  </file>
  <file src="src/Framework/MockObject/Generator.php">
    <ArgumentTypeCoercion occurrences="3">
      <code>$className</code>
      <code>$className</code>
      <code>$interfaceName</code>
    </ArgumentTypeCoercion>
    <InvalidReturnStatement occurrences="1"/>
    <InvalidReturnType occurrences="1">
      <code>MockObject&amp;RealInstanceType</code>
    </InvalidReturnType>
    <LessSpecificReturnStatement occurrences="1"/>
    <MoreSpecificReturnType occurrences="1">
      <code>MockObject</code>
    </MoreSpecificReturnType>
    <PossiblyNullArgument occurrences="1">
      <code>$client-&gt;__getFunctions()</code>
    </PossiblyNullArgument>
  </file>
  <file src="src/Framework/MockObject/Invocation.php">
    <ArgumentTypeCoercion occurrences="1">
      <code>$types</code>
    </ArgumentTypeCoercion>
  </file>
  <file src="src/Framework/MockObject/Matcher.php">
    <InvalidNullableReturnType occurrences="1">
      <code>MethodName</code>
    </InvalidNullableReturnType>
    <NullableReturnStatement occurrences="1">
      <code>$this-&gt;methodNameRule</code>
    </NullableReturnStatement>
    <RedundantCondition occurrences="1">
      <code>$this-&gt;invocationRule !== null</code>
    </RedundantCondition>
  </file>
  <file src="src/Framework/MockObject/MockBuilder.php">
    <ArgumentTypeCoercion occurrences="4">
      <code>$this-&gt;type</code>
      <code>$this-&gt;type</code>
      <code>$this-&gt;type</code>
      <code>$this-&gt;type</code>
    </ArgumentTypeCoercion>
    <InvalidReturnStatement occurrences="3">
      <code>$object</code>
      <code>$object</code>
      <code>$object</code>
    </InvalidReturnStatement>
    <InvalidReturnType occurrences="3">
      <code>MockObject&amp;MockedType</code>
      <code>MockObject&amp;MockedType</code>
      <code>MockObject&amp;MockedType</code>
    </InvalidReturnType>
  </file>
  <file src="src/Framework/MockObject/MockMethod.php">
<<<<<<< HEAD
    <InvalidArgument occurrences="1"/>
=======
    <PossiblyFalseOperand occurrences="1">
      <code>strpos($parameterAsString, '&lt;optional&gt; ')</code>
    </PossiblyFalseOperand>
    <RedundantCast occurrences="1"/>
>>>>>>> fef420d8
    <RedundantCastGivenDocblockType occurrences="1">
      <code>(string) var_export($defaultValue, true)</code>
    </RedundantCastGivenDocblockType>
  </file>
  <file src="src/Framework/MockObject/Rule/Parameters.php">
    <PropertyNotSetInConstructor occurrences="1">
      <code>$parameterVerificationResult</code>
    </PropertyNotSetInConstructor>
  </file>
  <file src="src/Framework/MockObject/Stub/ReturnCallback.php">
    <PossiblyInvalidOperand occurrences="1">
      <code>$this-&gt;callback</code>
    </PossiblyInvalidOperand>
  </file>
  <file src="src/Framework/TestBuilder.php">
    <ArgumentTypeCoercion occurrences="1">
      <code>$className</code>
    </ArgumentTypeCoercion>
    <InvalidDocblock occurrences="2">
      <code>private function buildDataProviderTestSuite(string $methodName, string $className, array|ErrorTestCase|IncompleteTestCase|SkippedTestCase $data, bool $runTestInSeparateProcess, ?bool $preserveGlobalState, bool $runClassInSeparateProcess, array $backupSettings): DataProviderTestSuite</code>
      <code>private function configureTestCase(TestCase $test, bool $runTestInSeparateProcess, ?bool $preserveGlobalState, bool $runClassInSeparateProcess, array $backupSettings): void</code>
    </InvalidDocblock>
    <InvalidStringClass occurrences="1">
      <code>new $className($methodName)</code>
    </InvalidStringClass>
    <LessSpecificReturnStatement occurrences="1">
      <code>$test</code>
    </LessSpecificReturnStatement>
    <MissingThrowsDocblock occurrences="3">
      <code>Filter::getFilteredStacktrace($t)</code>
      <code>Filter::getFilteredStacktrace($t)</code>
    </MissingThrowsDocblock>
    <MoreSpecificReturnType occurrences="1">
      <code>Test</code>
    </MoreSpecificReturnType>
  </file>
  <file src="src/Framework/TestCase.php">
    <ArgumentTypeCoercion occurrences="4">
      <code>$mockClassName</code>
      <code>$originalClassName</code>
      <code>$this-&gt;expectedException</code>
      <code>$this-&gt;size()</code>
    </ArgumentTypeCoercion>
    <InvalidReturnStatement occurrences="1">
      <code>$mockObject</code>
    </InvalidReturnStatement>
    <InvalidReturnType occurrences="1">
      <code>MockObject&amp;RealInstanceType</code>
    </InvalidReturnType>
    <LessSpecificReturnStatement occurrences="1">
      <code>array_unique($this-&gt;doubledTypes)</code>
    </LessSpecificReturnStatement>
    <MissingThrowsDocblock occurrences="10">
      <code>generateClassFromWsdl</code>
      <code>getMock</code>
      <code>getMock</code>
      <code>getMock</code>
      <code>getMock</code>
      <code>getMockForAbstractClass</code>
      <code>getMockForTrait</code>
      <code>getObjectForTrait</code>
      <code>onlyMethods</code>
      <code>restoreGlobalState</code>
    </MissingThrowsDocblock>
    <MoreSpecificReturnType occurrences="1">
      <code>list&lt;string&gt;</code>
    </MoreSpecificReturnType>
    <PossiblyNullReference occurrences="3">
      <code>passed</code>
      <code>startTest</code>
      <code>startTest</code>
    </PossiblyNullReference>
    <PropertyNotSetInConstructor occurrences="2">
      <code>$name</code>
      <code>$outputBufferingLevel</code>
    </PropertyNotSetInConstructor>
    <PropertyTypeCoercion occurrences="1">
      <code>$this-&gt;doubledTypes</code>
    </PropertyTypeCoercion>
    <RedundantCondition occurrences="1">
      <code>$this instanceof PhptTestCase</code>
    </RedundantCondition>
  </file>
<<<<<<< HEAD
  <file src="src/Framework/TestRunner.php">
    <InvalidScalarArgument occurrences="1">
      <code>$var</code>
    </InvalidScalarArgument>
    <MissingThrowsDocblock occurrences="12">
      <code>CodeCoverage::instance()</code>
      <code>CodeCoverage::instance()</code>
      <code>CodeCoverage::instance()</code>
      <code>CodeCoverage::instance()</code>
      <code>CodeCoverage::start($test)</code>
      <code>GlobalState::getIncludedFilesAsString()</code>
      <code>cacheDirectory</code>
      <code>saveConfigurationForChildProcess</code>
=======
  <file src="src/Framework/TestResult.php">
    <ArgumentTypeCoercion occurrences="1">
      <code>$test</code>
    </ArgumentTypeCoercion>
    <DeprecatedClass occurrences="4">
      <code>TestListener</code>
      <code>TestListener</code>
      <code>TestListener[]</code>
      <code>private $listeners = [];</code>
    </DeprecatedClass>
    <DeprecatedProperty occurrences="11">
      <code>$this-&gt;listeners</code>
      <code>$this-&gt;listeners</code>
      <code>$this-&gt;listeners</code>
      <code>$this-&gt;listeners</code>
      <code>$this-&gt;listeners</code>
      <code>$this-&gt;listeners</code>
      <code>$this-&gt;listeners</code>
      <code>$this-&gt;listeners</code>
      <code>$this-&gt;listeners</code>
      <code>$this-&gt;listeners</code>
      <code>$this-&gt;listeners</code>
    </DeprecatedProperty>
    <InvalidArgument occurrences="1">
      <code>[$test, 'runBare']</code>
    </InvalidArgument>
    <MissingConstructor occurrences="1">
      <code>$codeCoverage</code>
    </MissingConstructor>
    <MissingThrowsDocblock occurrences="3">
>>>>>>> fef420d8
      <code>stop</code>
    </MissingThrowsDocblock>
  </file>
  <file src="src/Framework/TestSuite.php">
    <ArgumentTypeCoercion occurrences="3">
      <code>$this-&gt;name</code>
      <code>$this-&gt;name</code>
      <code>$this-&gt;name</code>
    </ArgumentTypeCoercion>
    <MissingThrowsDocblock occurrences="1"/>
  </file>
  <file src="src/Logging/JUnit/JunitXmlLogger.php">
    <ArgumentTypeCoercion occurrences="1">
      <code>$event-&gt;testSuite()-&gt;name()</code>
    </ArgumentTypeCoercion>
    <InvalidPropertyAssignmentValue occurrences="1">
      <code>$this-&gt;testSuiteTimes</code>
    </InvalidPropertyAssignmentValue>
    <MissingThrowsDocblock occurrences="3">
      <code>dataFromDataProvider</code>
      <code>dataFromDataProvider</code>
      <code>duration</code>
    </MissingThrowsDocblock>
    <RedundantCondition occurrences="1">
      <code>assert($test instanceof TestMethod)</code>
    </RedundantCondition>
  </file>
  <file src="src/Logging/TeamCity/TeamCityLogger.php">
    <MissingThrowsDocblock occurrences="7">
      <code>duration</code>
      <code>duration</code>
      <code>duration</code>
      <code>duration</code>
      <code>duration</code>
      <code>duration</code>
      <code>throwable</code>
    </MissingThrowsDocblock>
    <PropertyNotSetInConstructor occurrences="1">
      <code>$flowId</code>
    </PropertyNotSetInConstructor>
    <RedundantCondition occurrences="4">
      <code>assert($test instanceof TestMethod)</code>
      <code>assert($testSuite instanceof TestSuiteForTestClass)</code>
      <code>assert($testSuite instanceof TestSuiteForTestMethodWithDataProvider)</code>
      <code>assert($testSuite instanceof TestSuiteForTestMethodWithDataProvider)</code>
    </RedundantCondition>
  </file>
  <file src="src/Logging/TestDox/CliTestDoxPrinter.php">
    <MissingThrowsDocblock occurrences="2">
      <code>\PHPUnit\Util\Filter::getFilteredStacktrace($t)</code>
      <code>stop</code>
    </MissingThrowsDocblock>
    <PossiblyInvalidArrayOffset occurrences="6">
      <code>$prefix['default']</code>
      <code>$prefix['diff']</code>
      <code>$prefix['last']</code>
      <code>$prefix['message']</code>
      <code>$prefix['start']</code>
      <code>$prefix['trace']</code>
    </PossiblyInvalidArrayOffset>
    <PossiblyUndefinedArrayOffset occurrences="1">
      <code>self::STATUS_STYLES[$result['status']-&gt;asString()]['message']</code>
    </PossiblyUndefinedArrayOffset>
  </file>
  <file src="src/Logging/TestDox/HtmlResultPrinter.php">
    <PossiblyNullArgument occurrences="1">
      <code>$this-&gt;currentTestClassPrettified</code>
    </PossiblyNullArgument>
  </file>
  <file src="src/Logging/TestDox/NamePrettifier.php">
    <InvalidCast occurrences="1">
      <code>$value</code>
    </InvalidCast>
    <MissingThrowsDocblock occurrences="1"/>
    <UndefinedMethod occurrences="2">
      <code>text</code>
      <code>text</code>
    </UndefinedMethod>
  </file>
  <file src="src/Logging/TestDox/ResultPrinter.php">
    <MissingThrowsDocblock occurrences="1">
      <code>parent::__construct($out)</code>
    </MissingThrowsDocblock>
  </file>
  <file src="src/Logging/TestDox/TestDoxPrinter.php">
    <MissingThrowsDocblock occurrences="1">
      <code>Filter::getFilteredStacktrace($t)</code>
    </MissingThrowsDocblock>
    <UndefinedInterfaceMethod occurrences="1">
      <code>getName</code>
    </UndefinedInterfaceMethod>
  </file>
  <file src="src/Logging/TestDox/XmlResultPrinter.php">
    <RedundantCondition occurrences="6">
      <code>assert($metadata instanceof Covers)</code>
      <code>assert($metadata instanceof CoversClass)</code>
      <code>assert($metadata instanceof CoversFunction)</code>
      <code>assert($metadata instanceof Uses)</code>
      <code>assert($metadata instanceof UsesClass)</code>
      <code>assert($metadata instanceof UsesFunction)</code>
    </RedundantCondition>
  </file>
  <file src="src/Metadata/Api/CodeCoverage.php">
    <RedundantCondition occurrences="4">
      <code>$metadata instanceof CoversFunction</code>
      <code>$metadata instanceof UsesFunction</code>
      <code>assert($metadata instanceof Covers)</code>
      <code>assert($metadata instanceof Uses)</code>
    </RedundantCondition>
    <UndefinedMethod occurrences="2">
      <code>className</code>
      <code>className</code>
    </UndefinedMethod>
  </file>
  <file src="src/Metadata/Api/DataProvider.php">
    <MissingThrowsDocblock occurrences="1">
      <code>dataProvidedByTestWithAnnotation</code>
    </MissingThrowsDocblock>
    <RedundantCastGivenDocblockType occurrences="1">
      <code>(string) substr($docComment, 0, -1)</code>
    </RedundantCastGivenDocblockType>
  </file>
  <file src="src/Metadata/Api/Dependencies.php">
    <RedundantCondition occurrences="2">
      <code>assert($metadata instanceof DependsOnClass)</code>
      <code>assert($metadata instanceof DependsOnMethod)</code>
    </RedundantCondition>
  </file>
  <file src="src/Metadata/Api/Groups.php">
    <RedundantCondition occurrences="6">
      <code>$metadata instanceof CoversFunction</code>
      <code>$metadata instanceof UsesFunction</code>
      <code>assert($metadata instanceof Covers)</code>
      <code>assert($metadata instanceof Group)</code>
      <code>assert($metadata instanceof Metadata)</code>
      <code>assert($metadata instanceof Uses)</code>
    </RedundantCondition>
  </file>
  <file src="src/Metadata/Api/Requirements.php">
    <RedundantCondition occurrences="8">
      <code>assert($metadata instanceof RequiresFunction)</code>
      <code>assert($metadata instanceof RequiresMethod)</code>
      <code>assert($metadata instanceof RequiresOperatingSystem)</code>
      <code>assert($metadata instanceof RequiresOperatingSystemFamily)</code>
      <code>assert($metadata instanceof RequiresPhp)</code>
      <code>assert($metadata instanceof RequiresPhpExtension)</code>
      <code>assert($metadata instanceof RequiresPhpunit)</code>
      <code>assert($metadata instanceof RequiresSetting)</code>
    </RedundantCondition>
  </file>
  <file src="src/Metadata/Metadata.php">
    <ArgumentTypeCoercion occurrences="2">
      <code>$className</code>
      <code>$className</code>
    </ArgumentTypeCoercion>
  </file>
  <file src="src/Metadata/Parser/Annotation/DocBlock.php">
    <RedundantCast occurrences="1">
      <code>(string) $matches['value'][$i]</code>
    </RedundantCast>
  </file>
  <file src="src/Metadata/Parser/AnnotationParser.php">
    <ArgumentTypeCoercion occurrences="8">
      <code>$className</code>
      <code>$className</code>
      <code>$className</code>
      <code>$pieces[0]</code>
      <code>$pieces[0]</code>
      <code>explode('::', $value)</code>
      <code>trim($tmp[0])</code>
      <code>trim($tmp[0])</code>
    </ArgumentTypeCoercion>
  </file>
  <file src="src/Runner/CodeCoverage.php">
    <InvalidNullableReturnType occurrences="2">
      <code>Driver</code>
      <code>\SebastianBergmann\CodeCoverage\CodeCoverage</code>
    </InvalidNullableReturnType>
    <MissingThrowsDocblock occurrences="2">
      <code>forLineAndPathCoverage</code>
      <code>forLineCoverage</code>
    </MissingThrowsDocblock>
    <NullableReturnStatement occurrences="2">
      <code>self::$driver</code>
      <code>self::$instance</code>
    </NullableReturnStatement>
    <PossiblyNullReference occurrences="2">
      <code>start</code>
      <code>stop</code>
    </PossiblyNullReference>
  </file>
  <file src="src/Runner/Filter/NameFilterIterator.php">
    <PossiblyNullArgument occurrences="1">
      <code>$this-&gt;filter</code>
    </PossiblyNullArgument>
  </file>
  <file src="src/Runner/PhptTestCase.php">
    <InternalClass occurrences="2">
      <code>RawCodeCoverageData::fromXdebugWithoutPathCoverage([])</code>
      <code>RawCodeCoverageData::fromXdebugWithoutPathCoverage([])</code>
    </InternalClass>
    <InternalMethod occurrences="2">
      <code>RawCodeCoverageData::fromXdebugWithoutPathCoverage([])</code>
      <code>RawCodeCoverageData::fromXdebugWithoutPathCoverage([])</code>
    </InternalMethod>
    <MissingThrowsDocblock occurrences="4">
      <code>append</code>
      <code>cacheDirectory</code>
      <code>stop</code>
    </MissingThrowsDocblock>
    <PossiblyInvalidArgument occurrences="1">
      <code>$sections['FILEEOF']</code>
    </PossiblyInvalidArgument>
  </file>
  <file src="src/Runner/ResultCache/ResultCacheHandler.php">
    <MissingThrowsDocblock occurrences="3">
      <code>duration</code>
      <code>duration</code>
      <code>duration</code>
    </MissingThrowsDocblock>
  </file>
  <file src="src/Runner/TestSuiteLoader.php">
    <UnresolvableInclude occurrences="1">
      <code>include_once $suiteClassFile</code>
    </UnresolvableInclude>
  </file>
  <file src="src/Runner/TestSuiteSorter.php">
    <ArgumentTypeCoercion occurrences="1">
      <code>$tests</code>
    </ArgumentTypeCoercion>
    <RedundantCondition occurrences="4">
      <code>$order === self::ORDER_DURATION &amp;&amp; $this-&gt;cache !== null</code>
      <code>$orderDefects === self::ORDER_DEFECTS_FIRST &amp;&amp; $this-&gt;cache !== null</code>
      <code>$this-&gt;cache !== null</code>
      <code>$this-&gt;cache !== null</code>
    </RedundantCondition>
  </file>
  <file src="src/TextUI/Application.php">
    <MissingThrowsDocblock occurrences="11">
      <code>atLeastVersion</code>
      <code>configuration</code>
      <code>configuration</code>
      <code>configuration</code>
      <code>includePath</code>
      <code>iniSettings</code>
      <code>listTestsXml</code>
      <code>throw new BootstrapException($t);</code>
      <code>throw new InvalidBootstrapException($filename);</code>
      <code>unrecognizedOrderBy</code>
      <code>useDefaultConfiguration</code>
    </MissingThrowsDocblock>
    <PossiblyNullReference occurrences="1">
      <code>extensions</code>
    </PossiblyNullReference>
    <RedundantCondition occurrences="1">
      <code>assert(isset($arguments) &amp;&amp; $arguments instanceof CliConfiguration)</code>
    </RedundantCondition>
    <UnresolvableInclude occurrences="1">
      <code>include_once $filename</code>
    </UnresolvableInclude>
  </file>
  <file src="src/TextUI/Command/Commands/ListTestsAsTextCommand.php">
    <ArgumentTypeCoercion occurrences="1">
      <code>$this-&gt;suite-&gt;getIterator()</code>
    </ArgumentTypeCoercion>
  </file>
  <file src="src/TextUI/Command/Commands/ListTestsAsXmlCommand.php">
    <ArgumentTypeCoercion occurrences="1">
      <code>$this-&gt;suite-&gt;getIterator()</code>
    </ArgumentTypeCoercion>
  </file>
  <file src="src/TextUI/Command/Commands/WarmCodeCoverageCacheCommand.php">
    <MissingThrowsDocblock occurrences="2">
      <code>coverageCacheDirectory</code>
      <code>stop</code>
    </MissingThrowsDocblock>
  </file>
  <file src="src/TextUI/Configuration/Cli/Builder.php">
    <MissingThrowsDocblock occurrences="1"/>
  </file>
  <file src="src/TextUI/Configuration/Cli/Configuration.php">
    <InvalidNullableReturnType occurrences="2">
      <code>bool</code>
      <code>string</code>
    </InvalidNullableReturnType>
    <NullableReturnStatement occurrences="2">
      <code>$this-&gt;excludeTestSuite</code>
      <code>$this-&gt;teamCityPrinter</code>
    </NullableReturnStatement>
  </file>
  <file src="src/TextUI/Configuration/CodeCoverageFilterRegistry.php">
    <MissingThrowsDocblock occurrences="1">
      <code>coverageFilter</code>
    </MissingThrowsDocblock>
  </file>
  <file src="src/TextUI/Configuration/Configuration.php">
    <MissingThrowsDocblock occurrences="1">
      <code>throw new FilterNotConfiguredException;</code>
    </MissingThrowsDocblock>
  </file>
  <file src="src/TextUI/Configuration/Merger.php">
    <DeprecatedMethod occurrences="4">
      <code>cacheDirectory</code>
      <code>cacheResultFile</code>
      <code>hasCacheDirectory</code>
      <code>hasCacheResultFile</code>
    </DeprecatedMethod>
    <MissingThrowsDocblock occurrences="84">
      <code>backupGlobals</code>
      <code>backupStaticProperties</code>
      <code>beStrictAboutChangesToGlobalState</code>
      <code>bootstrap</code>
      <code>bootstrap</code>
      <code>cacheDirectory</code>
      <code>cacheDirectory</code>
      <code>cacheDirectory</code>
      <code>cacheResult</code>
      <code>cacheResultFile</code>
      <code>cacheResultFile</code>
      <code>clover</code>
      <code>cobertura</code>
      <code>colors</code>
      <code>columns</code>
      <code>coverageCacheDirectory</code>
      <code>coverageClover</code>
      <code>coverageCobertura</code>
      <code>coverageCrap4J</code>
      <code>coverageHtml</code>
      <code>coveragePhp</code>
      <code>coverageText</code>
      <code>coverageXml</code>
      <code>crap4j</code>
      <code>crap4j</code>
      <code>customCssFile</code>
      <code>defaultTimeLimit</code>
      <code>disableCodeCoverageIgnore</code>
      <code>disallowTestOutput</code>
      <code>enforceTimeLimit</code>
      <code>excludeGroups</code>
      <code>executionOrder</code>
      <code>executionOrderDefects</code>
      <code>extensionsDirectory</code>
      <code>failOnEmptyTestSuite</code>
      <code>failOnIncomplete</code>
      <code>failOnRisky</code>
      <code>failOnSkipped</code>
      <code>failOnWarning</code>
      <code>filter</code>
      <code>groups</code>
      <code>html</code>
      <code>html</code>
      <code>html</code>
      <code>html</code>
      <code>html</code>
      <code>html</code>
      <code>html</code>
      <code>html</code>
      <code>html</code>
      <code>html</code>
      <code>includePath</code>
      <code>junitLogfile</code>
      <code>noInteraction</code>
      <code>pathCoverage</code>
      <code>php</code>
      <code>plainTextTrace</code>
      <code>processIsolation</code>
      <code>randomOrderSeed</code>
      <code>repeat</code>
      <code>reportUselessTests</code>
      <code>resolveDependencies</code>
      <code>reverseList</code>
      <code>stopOnDefect</code>
      <code>stopOnError</code>
      <code>stopOnFailure</code>
      <code>stopOnIncomplete</code>
      <code>stopOnRisky</code>
      <code>stopOnSkipped</code>
      <code>stopOnWarning</code>
      <code>strictCoverage</code>
      <code>teamcityLogfile</code>
      <code>testdoxExcludeGroups</code>
      <code>testdoxGroups</code>
      <code>testdoxHtmlFile</code>
      <code>testdoxTextFile</code>
      <code>testdoxXmlFile</code>
      <code>testsCovering</code>
      <code>testsUsing</code>
      <code>text</code>
      <code>text</code>
      <code>text</code>
      <code>verbose</code>
      <code>xml</code>
    </MissingThrowsDocblock>
    <RedundantCondition occurrences="1">
      <code>assert($xmlConfiguration instanceof LoadedFromFileConfiguration)</code>
    </RedundantCondition>
  </file>
  <file src="src/TextUI/Configuration/TestSuiteBuilder.php">
    <MissingThrowsDocblock occurrences="12">
      <code>addTestFile</code>
      <code>addTestFiles</code>
      <code>argument</code>
      <code>argument</code>
      <code>defaultTestSuite</code>
      <code>map</code>
      <code>new TestSuite</code>
      <code>new TestSuite($path)</code>
      <code>new TestSuite($testClass)</code>
      <code>testSuffixes</code>
      <code>testSuite</code>
      <code>throw new TestFileNotFoundException($cliConfiguration-&gt;argument());</code>
    </MissingThrowsDocblock>
  </file>
  <file src="src/TextUI/Configuration/Xml/CodeCoverage/CodeCoverage.php">
    <DeprecatedMethod occurrences="1">
      <code>hasCacheDirectory</code>
    </DeprecatedMethod>
  </file>
  <file src="src/TextUI/Configuration/Xml/CodeCoverage/Filter/DirectoryCollectionIterator.php">
    <InvalidNullableReturnType occurrences="1">
      <code>int</code>
    </InvalidNullableReturnType>
    <NullableReturnStatement occurrences="1">
      <code>$this-&gt;position</code>
    </NullableReturnStatement>
    <PossiblyNullArrayOffset occurrences="1">
      <code>$this-&gt;directories</code>
    </PossiblyNullArrayOffset>
  </file>
  <file src="src/TextUI/Configuration/Xml/Filesystem/DirectoryCollectionIterator.php">
    <InvalidNullableReturnType occurrences="1">
      <code>int</code>
    </InvalidNullableReturnType>
    <NullableReturnStatement occurrences="1">
      <code>$this-&gt;position</code>
    </NullableReturnStatement>
    <PossiblyNullArrayOffset occurrences="1">
      <code>$this-&gt;directories</code>
    </PossiblyNullArrayOffset>
  </file>
  <file src="src/TextUI/Configuration/Xml/Filesystem/FileCollectionIterator.php">
    <InvalidNullableReturnType occurrences="1">
      <code>int</code>
    </InvalidNullableReturnType>
    <NullableReturnStatement occurrences="1">
      <code>$this-&gt;position</code>
    </NullableReturnStatement>
    <PossiblyNullArrayOffset occurrences="1">
      <code>$this-&gt;files</code>
    </PossiblyNullArrayOffset>
  </file>
  <file src="src/TextUI/Configuration/Xml/Group/GroupCollectionIterator.php">
    <InvalidNullableReturnType occurrences="1">
      <code>int</code>
    </InvalidNullableReturnType>
    <NullableReturnStatement occurrences="1">
      <code>$this-&gt;position</code>
    </NullableReturnStatement>
    <PossiblyNullArrayOffset occurrences="1">
      <code>$this-&gt;groups</code>
    </PossiblyNullArrayOffset>
  </file>
  <file src="src/TextUI/Configuration/Xml/Loader.php">
    <RedundantCast occurrences="10">
      <code>(string) $argument-&gt;textContent</code>
      <code>(string) $directoryNode-&gt;textContent</code>
      <code>(string) $directoryNode-&gt;textContent</code>
      <code>(string) $document-&gt;documentElement-&gt;getAttribute('columns')</code>
      <code>(string) $excludeNode-&gt;textContent</code>
      <code>(string) $file-&gt;textContent</code>
      <code>(string) $fileNode-&gt;textContent</code>
      <code>(string) $group-&gt;textContent</code>
      <code>(string) $group-&gt;textContent</code>
      <code>(string) $includePath-&gt;textContent</code>
    </RedundantCast>
    <RedundantConditionGivenDocblockType occurrences="2">
      <code>assert($directoryNode instanceof DOMElement)</code>
      <code>assert($fileNode instanceof DOMElement)</code>
    </RedundantConditionGivenDocblockType>
  </file>
  <file src="src/TextUI/Configuration/Xml/Logging/Logging.php">
    <MissingThrowsDocblock occurrences="6">
      <code>throw new Exception('Logger "JUnit XML" is not configured');</code>
      <code>throw new Exception('Logger "Team City" is not configured');</code>
      <code>throw new Exception('Logger "TestDox HTML" is not configured');</code>
      <code>throw new Exception('Logger "TestDox Text" is not configured');</code>
      <code>throw new Exception('Logger "TestDox XML" is not configured');</code>
      <code>throw new Exception('Logger "Text" is not configured');</code>
    </MissingThrowsDocblock>
  </file>
  <file src="src/TextUI/Configuration/Xml/Migration/Migrations/CoverageCloverToReport.php">
    <PossiblyNullReference occurrences="1">
      <code>createElement</code>
    </PossiblyNullReference>
  </file>
  <file src="src/TextUI/Configuration/Xml/Migration/Migrations/CoverageCrap4jToReport.php">
    <PossiblyNullReference occurrences="1">
      <code>createElement</code>
    </PossiblyNullReference>
  </file>
  <file src="src/TextUI/Configuration/Xml/Migration/Migrations/CoverageHtmlToReport.php">
    <PossiblyNullReference occurrences="1">
      <code>createElement</code>
    </PossiblyNullReference>
  </file>
  <file src="src/TextUI/Configuration/Xml/Migration/Migrations/CoveragePhpToReport.php">
    <PossiblyNullReference occurrences="1">
      <code>createElement</code>
    </PossiblyNullReference>
  </file>
  <file src="src/TextUI/Configuration/Xml/Migration/Migrations/CoverageTextToReport.php">
    <PossiblyNullReference occurrences="1">
      <code>createElement</code>
    </PossiblyNullReference>
  </file>
  <file src="src/TextUI/Configuration/Xml/Migration/Migrations/CoverageXmlToReport.php">
    <PossiblyNullReference occurrences="1">
      <code>createElement</code>
    </PossiblyNullReference>
  </file>
  <file src="src/TextUI/Configuration/Xml/Migration/Migrations/LogToReportMigration.php">
    <PossiblyNullReference occurrences="1">
      <code>removeChild</code>
    </PossiblyNullReference>
  </file>
  <file src="src/TextUI/Configuration/Xml/Migration/Migrations/RemoveEmptyFilter.php">
    <PossiblyNullReference occurrences="2">
      <code>removeChild</code>
      <code>removeChild</code>
    </PossiblyNullReference>
  </file>
  <file src="src/TextUI/Configuration/Xml/PHP/ConstantCollectionIterator.php">
    <InvalidNullableReturnType occurrences="1">
      <code>int</code>
    </InvalidNullableReturnType>
    <NullableReturnStatement occurrences="1">
      <code>$this-&gt;position</code>
    </NullableReturnStatement>
    <PossiblyNullArrayOffset occurrences="1">
      <code>$this-&gt;constants</code>
    </PossiblyNullArrayOffset>
  </file>
  <file src="src/TextUI/Configuration/Xml/PHP/IniSettingCollectionIterator.php">
    <InvalidNullableReturnType occurrences="1">
      <code>int</code>
    </InvalidNullableReturnType>
    <NullableReturnStatement occurrences="1">
      <code>$this-&gt;position</code>
    </NullableReturnStatement>
    <PossiblyNullArrayOffset occurrences="1">
      <code>$this-&gt;iniSettings</code>
    </PossiblyNullArrayOffset>
  </file>
  <file src="src/TextUI/Configuration/Xml/PHP/Variable.php">
    <MissingParamType occurrences="1">
      <code>$value</code>
    </MissingParamType>
  </file>
  <file src="src/TextUI/Configuration/Xml/PHP/VariableCollectionIterator.php">
    <InvalidNullableReturnType occurrences="1">
      <code>int</code>
    </InvalidNullableReturnType>
    <NullableReturnStatement occurrences="1">
      <code>$this-&gt;position</code>
    </NullableReturnStatement>
    <PossiblyNullArrayOffset occurrences="1">
      <code>$this-&gt;variables</code>
    </PossiblyNullArrayOffset>
  </file>
  <file src="src/TextUI/Configuration/Xml/PHPUnit/ExtensionCollectionIterator.php">
    <InvalidNullableReturnType occurrences="1">
      <code>int</code>
    </InvalidNullableReturnType>
    <NullableReturnStatement occurrences="1">
      <code>$this-&gt;position</code>
    </NullableReturnStatement>
    <PossiblyNullArrayOffset occurrences="1">
      <code>$this-&gt;extensions</code>
    </PossiblyNullArrayOffset>
  </file>
  <file src="src/TextUI/Configuration/Xml/PHPUnit/PHPUnit.php">
    <DeprecatedMethod occurrences="1">
      <code>hasCacheResultFile</code>
    </DeprecatedMethod>
  </file>
  <file src="src/TextUI/Configuration/Xml/TestSuite/TestDirectoryCollectionIterator.php">
    <InvalidNullableReturnType occurrences="1">
      <code>int</code>
    </InvalidNullableReturnType>
    <NullableReturnStatement occurrences="1">
      <code>$this-&gt;position</code>
    </NullableReturnStatement>
    <PossiblyNullArrayOffset occurrences="1">
      <code>$this-&gt;directories</code>
    </PossiblyNullArrayOffset>
  </file>
  <file src="src/TextUI/Configuration/Xml/TestSuite/TestFileCollectionIterator.php">
    <InvalidNullableReturnType occurrences="1">
      <code>int</code>
    </InvalidNullableReturnType>
    <NullableReturnStatement occurrences="1">
      <code>$this-&gt;position</code>
    </NullableReturnStatement>
    <PossiblyNullArrayOffset occurrences="1">
      <code>$this-&gt;files</code>
    </PossiblyNullArrayOffset>
  </file>
  <file src="src/TextUI/Configuration/Xml/TestSuite/TestSuiteCollectionIterator.php">
    <InvalidNullableReturnType occurrences="1">
      <code>int</code>
    </InvalidNullableReturnType>
    <NullableReturnStatement occurrences="1">
      <code>$this-&gt;position</code>
    </NullableReturnStatement>
    <PossiblyNullArrayOffset occurrences="1">
      <code>$this-&gt;testSuites</code>
    </PossiblyNullArrayOffset>
  </file>
  <file src="src/TextUI/DefaultResultPrinter.php">
    <MissingThrowsDocblock occurrences="2">
      <code>parent::__construct($out)</code>
      <code>stop</code>
    </MissingThrowsDocblock>
    <PossiblyInvalidPropertyAssignmentValue occurrences="1">
      <code>$numberOfColumns</code>
    </PossiblyInvalidPropertyAssignmentValue>
  </file>
  <file src="src/TextUI/Help.php">
    <PossiblyUndefinedArrayOffset occurrences="2">
      <code>$option['desc']</code>
      <code>$option['desc']</code>
    </PossiblyUndefinedArrayOffset>
  </file>
  <file src="src/TextUI/TestRunner.php">
    <DeprecatedMethod occurrences="6">
      <code>addListener</code>
      <code>addListener</code>
      <code>addListener</code>
      <code>addListener</code>
      <code>addListener</code>
      <code>flushListeners</code>
    </DeprecatedMethod>
    <InternalMethod occurrences="1">
      <code>nameAndVersion</code>
    </InternalMethod>
    <InvalidArgument occurrences="6">
      <code>$e</code>
      <code>$e</code>
      <code>$e</code>
      <code>$e</code>
      <code>$e</code>
      <code>$e</code>
    </InvalidArgument>
    <MissingThrowsDocblock occurrences="39">
      <code>bootstrap</code>
      <code>configurationFile</code>
      <code>configurationFile</code>
      <code>configurationFile</code>
      <code>coverageCacheDirectory</code>
      <code>coverageClover</code>
      <code>coverageCobertura</code>
      <code>coverageCrap4j</code>
      <code>coverageHtml</code>
      <code>coverageHtmlCustomCssFile</code>
      <code>coveragePhp</code>
      <code>coverageText</code>
      <code>coverageText</code>
      <code>coverageXml</code>
      <code>detect</code>
      <code>excludeGroups</code>
      <code>filter</code>
      <code>groups</code>
      <code>logfileJunit</code>
      <code>logfileTeamcity</code>
      <code>logfileTestdoxHtml</code>
      <code>logfileTestdoxText</code>
      <code>logfileTestdoxXml</code>
      <code>logfileText</code>
      <code>new ResultCacheHandler($cache)</code>
      <code>new TeamCityLogger('php://stdout')</code>
      <code>pharExtensionDirectory</code>
      <code>plainTextTrace</code>
      <code>plainTextTrace</code>
      <code>plainTextTrace</code>
      <code>run</code>
      <code>stop</code>
      <code>stop</code>
      <code>testsCovering</code>
      <code>testsUsing</code>
      <code>xmlValidationErrors</code>
    </MissingThrowsDocblock>
    <PossiblyNullReference occurrences="3">
      <code>write</code>
      <code>write</code>
      <code>write</code>
    </PossiblyNullReference>
  </file>
  <file src="src/Util/Error/Handler.php">
    <InvalidArgument occurrences="1"/>
  </file>
  <file src="src/Util/PHP/AbstractPhpProcess.php">
    <ArgumentTypeCoercion occurrences="5">
      <code>$this-&gt;getException($failures[0])</code>
      <code>$this-&gt;getException($notImplemented[0])</code>
      <code>$this-&gt;getException($risky[0])</code>
      <code>$this-&gt;getException($skipped[0])</code>
      <code>$this-&gt;getException($warnings[0])</code>
    </ArgumentTypeCoercion>
    <LessSpecificReturnStatement occurrences="1">
      <code>$exception</code>
    </LessSpecificReturnStatement>
    <MissingClosureParamType occurrences="4">
      <code>$errfile</code>
      <code>$errline</code>
      <code>$errno</code>
      <code>$errstr</code>
    </MissingClosureParamType>
    <MissingThrowsDocblock occurrences="1">
      <code>CodeCoverage::instance()</code>
    </MissingThrowsDocblock>
    <MoreSpecificReturnType occurrences="1">
      <code>Exception</code>
    </MoreSpecificReturnType>
    <PossiblyFalseOperand occurrences="1">
      <code>strrpos($key, "\0")</code>
    </PossiblyFalseOperand>
  </file>
  <file src="src/Util/PHP/DefaultPhpProcess.php">
    <RedundantCondition occurrences="1">
      <code>$_SERVER</code>
    </RedundantCondition>
    <TypeDoesNotContainNull occurrences="1">
      <code>[]</code>
    </TypeDoesNotContainNull>
  </file>
  <file src="src/Util/Printer.php">
    <PossiblyInvalidArgument occurrences="2">
      <code>$this-&gt;stream</code>
      <code>$this-&gt;stream</code>
    </PossiblyInvalidArgument>
  </file>
  <file src="src/Util/Variable/VariableExporter.php">
    <InvalidArgument occurrences="1"/>
  </file>
  <file src="src/Util/VersionComparisonOperator.php">
    <MissingThrowsDocblock occurrences="1">
      <code>ensureOperatorIsValid</code>
    </MissingThrowsDocblock>
  </file>
  <file src="src/Util/Warning.php">
    <RedundantCondition occurrences="1">
      <code>assert($step['object'] instanceof TestCase)</code>
    </RedundantCondition>
  </file>
  <file src="src/Util/Xml.php">
    <ArgumentTypeCoercion occurrences="1">
      <code>$item</code>
    </ArgumentTypeCoercion>
    <InvalidStringClass occurrences="1">
      <code>new $className</code>
    </InvalidStringClass>
  </file>
</files><|MERGE_RESOLUTION|>--- conflicted
+++ resolved
@@ -269,14 +269,6 @@
       <code>Filter::getFilteredStacktrace($this)</code>
     </MissingThrowsDocblock>
   </file>
-<<<<<<< HEAD
-=======
-  <file src="src/Framework/Exception/ExpectationFailedException.php">
-    <PossiblyNullPropertyAssignmentValue occurrences="1">
-      <code>$comparisonFailure</code>
-    </PossiblyNullPropertyAssignmentValue>
-  </file>
->>>>>>> fef420d8
   <file src="src/Framework/ExceptionWrapper.php">
     <MissingThrowsDocblock occurrences="1">
       <code>Filter::getFilteredStacktrace($this)</code>
@@ -338,14 +330,11 @@
     </InvalidReturnType>
   </file>
   <file src="src/Framework/MockObject/MockMethod.php">
-<<<<<<< HEAD
     <InvalidArgument occurrences="1"/>
-=======
     <PossiblyFalseOperand occurrences="1">
       <code>strpos($parameterAsString, '&lt;optional&gt; ')</code>
     </PossiblyFalseOperand>
     <RedundantCast occurrences="1"/>
->>>>>>> fef420d8
     <RedundantCastGivenDocblockType occurrences="1">
       <code>(string) var_export($defaultValue, true)</code>
     </RedundantCastGivenDocblockType>
@@ -429,7 +418,6 @@
       <code>$this instanceof PhptTestCase</code>
     </RedundantCondition>
   </file>
-<<<<<<< HEAD
   <file src="src/Framework/TestRunner.php">
     <InvalidScalarArgument occurrences="1">
       <code>$var</code>
@@ -443,38 +431,6 @@
       <code>GlobalState::getIncludedFilesAsString()</code>
       <code>cacheDirectory</code>
       <code>saveConfigurationForChildProcess</code>
-=======
-  <file src="src/Framework/TestResult.php">
-    <ArgumentTypeCoercion occurrences="1">
-      <code>$test</code>
-    </ArgumentTypeCoercion>
-    <DeprecatedClass occurrences="4">
-      <code>TestListener</code>
-      <code>TestListener</code>
-      <code>TestListener[]</code>
-      <code>private $listeners = [];</code>
-    </DeprecatedClass>
-    <DeprecatedProperty occurrences="11">
-      <code>$this-&gt;listeners</code>
-      <code>$this-&gt;listeners</code>
-      <code>$this-&gt;listeners</code>
-      <code>$this-&gt;listeners</code>
-      <code>$this-&gt;listeners</code>
-      <code>$this-&gt;listeners</code>
-      <code>$this-&gt;listeners</code>
-      <code>$this-&gt;listeners</code>
-      <code>$this-&gt;listeners</code>
-      <code>$this-&gt;listeners</code>
-      <code>$this-&gt;listeners</code>
-    </DeprecatedProperty>
-    <InvalidArgument occurrences="1">
-      <code>[$test, 'runBare']</code>
-    </InvalidArgument>
-    <MissingConstructor occurrences="1">
-      <code>$codeCoverage</code>
-    </MissingConstructor>
-    <MissingThrowsDocblock occurrences="3">
->>>>>>> fef420d8
       <code>stop</code>
     </MissingThrowsDocblock>
   </file>
