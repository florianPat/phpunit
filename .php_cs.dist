--- conflicted
+++ resolved
@@ -155,13 +155,9 @@
             'phpdoc_single_line_var_spacing' => true,
             'phpdoc_to_comment' => true,
             'phpdoc_trim' => true,
-<<<<<<< HEAD
             'phpdoc_trim_consecutive_blank_line_separation' => true,
-            'phpdoc_types' => true,
+            'phpdoc_types' => ['groups' => ['simple', 'meta']],
             'phpdoc_types_order' => true,
-=======
-            'phpdoc_types' => ['groups' => ['simple', 'meta']],
->>>>>>> b57f1a90
             'phpdoc_var_without_name' => true,
             'pow_to_exponentiation' => true,
             'protected_to_private' => true,
