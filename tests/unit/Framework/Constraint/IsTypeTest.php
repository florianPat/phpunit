<?php declare(strict_types=1);
/*
 * This file is part of PHPUnit.
 *
 * (c) Sebastian Bergmann <sebastian@phpunit.de>
 *
 * For the full copyright and license information, please view the LICENSE
 * file that was distributed with this source code.
 */
namespace PHPUnit\Framework\Constraint;

use function fclose;
use function fopen;
use function is_resource;
use function preg_replace;
use PHPUnit\Framework\Assert;
use PHPUnit\Framework\ExpectationFailedException;
use PHPUnit\Framework\TestFailure;
use stdClass;

/**
 * @small
 */
final class IsTypeTest extends ConstraintTestCase
{
    public function testConstraintIsType(): void
    {
        $constraint = Assert::isType('string');

        $this->assertFalse($constraint->evaluate(0, '', true));
        $this->assertTrue($constraint->evaluate('', '', true));
        $this->assertEquals('is of type "string"', $constraint->toString());
        $this->assertCount(1, $constraint);

        try {
            $constraint->evaluate(new stdClass);
        } catch (ExpectationFailedException $e) {
            $this->assertStringMatchesFormat(
                <<<EOF
Failed asserting that stdClass Object &%x () is of type "string".

EOF
                ,
                $this->trimnl(TestFailure::exceptionToString($e))
            );

            return;
        }

        $this->fail();
    }

    public function testConstraintIsType2(): void
    {
        $constraint = Assert::isType('string');

        try {
            $constraint->evaluate(new stdClass, 'custom message');
        } catch (ExpectationFailedException $e) {
            $this->assertStringMatchesFormat(
                <<<EOF
custom message
Failed asserting that stdClass Object &%x () is of type "string".

EOF
                ,
                $this->trimnl(TestFailure::exceptionToString($e))
            );

            return;
        }

        $this->fail();
    }

    /**
     * @dataProvider resources
     */
    public function testConstraintIsResourceTypeEvaluatesCorrectlyWithResources($resource): void
    {
        $constraint = Assert::isType('resource');

        $this->assertTrue($constraint->evaluate($resource, '', true));

        if (is_resource($resource)) {
            @fclose($resource);
        }
    }

    public function resources()
    {
        $fh = fopen(__FILE__, 'r');
        fclose($fh);

        return [
<<<<<<< HEAD
            'open resource'     => [fopen(__FILE__, 'r')],
            'closed resource'   => [$fh],
=======
            'open resource'   => [\fopen(__FILE__, 'r')],
            'closed resource' => [$fh],
>>>>>>> 1d4f0dc8
        ];
    }

    public function testIterableTypeIsSupported(): void
    {
        $constraint = Assert::isType('iterable');

        $this->assertFalse($constraint->evaluate('', '', true));
        $this->assertTrue($constraint->evaluate([], '', true));
        $this->assertEquals('is of type "iterable"', $constraint->toString());
    }

    public function testTypeCanBeNull(): void
    {
        $constraint = Assert::isType('null');

        $this->assertNull($constraint->evaluate(null));
        $this->assertEquals('is of type "null"', $constraint->toString());
    }

    public function testTypeCanNotBeAnUndefinedOne(): void
    {
        try {
            Assert::isType('diverse');
        } catch (\PHPUnit\Framework\Exception $e) {
            $this->assertEquals(
                <<<EOF
PHPUnit\Framework\Exception: Type specified for PHPUnit\Framework\Constraint\IsType <diverse> is not a valid type.

EOF
                ,
                TestFailure::exceptionToString($e)
            );
        }
    }

    /**
     * Removes spaces in front of newlines.
     *
     * @param string $string
     *
     * @return string
     */
    private function trimnl($string)
    {
        return preg_replace('/[ ]*\n/', "\n", $string);
    }
}<|MERGE_RESOLUTION|>--- conflicted
+++ resolved
@@ -93,13 +93,8 @@
         fclose($fh);
 
         return [
-<<<<<<< HEAD
-            'open resource'     => [fopen(__FILE__, 'r')],
-            'closed resource'   => [$fh],
-=======
-            'open resource'   => [\fopen(__FILE__, 'r')],
+            'open resource'   => [fopen(__FILE__, 'r')],
             'closed resource' => [$fh],
->>>>>>> 1d4f0dc8
         ];
     }
 
