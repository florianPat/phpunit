<?php declare(strict_types=1);
/*
 * This file is part of PHPUnit.
 *
 * (c) Sebastian Bergmann <sebastian@phpunit.de>
 *
 * For the full copyright and license information, please view the LICENSE
 * file that was distributed with this source code.
 */
namespace PHPUnit\Util;

use function array_merge;
use function preg_match;
use function range;
use function realpath;
use PharIo\Version\VersionConstraint;
use PHPUnit\Framework\CodeCoverageException;
use PHPUnit\Framework\ExecutionOrderDependency;
use PHPUnit\Framework\InvalidDataProviderException;
use PHPUnit\Framework\TestCase;
use PHPUnit\Framework\Warning;
use PHPUnit\TestFixture\CoverageClassExtendedTest;
use PHPUnit\TestFixture\CoverageClassNothingTest;
use PHPUnit\TestFixture\CoverageClassTest;
use PHPUnit\TestFixture\CoverageClassWithoutAnnotationsTest;
use PHPUnit\TestFixture\CoverageCoversOverridesCoversNothingTest;
use PHPUnit\TestFixture\CoverageFunctionParenthesesTest;
use PHPUnit\TestFixture\CoverageFunctionParenthesesWhitespaceTest;
use PHPUnit\TestFixture\CoverageFunctionTest;
use PHPUnit\TestFixture\CoverageMethodNothingCoversMethod;
use PHPUnit\TestFixture\CoverageMethodNothingTest;
use PHPUnit\TestFixture\CoverageMethodOneLineAnnotationTest;
use PHPUnit\TestFixture\CoverageMethodParenthesesTest;
use PHPUnit\TestFixture\CoverageMethodParenthesesWhitespaceTest;
use PHPUnit\TestFixture\CoverageMethodTest;
use PHPUnit\TestFixture\CoverageNamespacedFunctionTest;
use PHPUnit\TestFixture\CoverageNoneTest;
use PHPUnit\TestFixture\CoverageNotPrivateTest;
use PHPUnit\TestFixture\CoverageNotProtectedTest;
use PHPUnit\TestFixture\CoverageNotPublicTest;
use PHPUnit\TestFixture\CoveragePrivateTest;
use PHPUnit\TestFixture\CoverageProtectedTest;
use PHPUnit\TestFixture\CoveragePublicTest;
use PHPUnit\TestFixture\CoverageTwoDefaultClassAnnotations;
use PHPUnit\TestFixture\DuplicateKeyDataProviderTest;
use PHPUnit\TestFixture\MultipleDataProviderTest;
use PHPUnit\TestFixture\NamespaceCoverageClassExtendedTest;
use PHPUnit\TestFixture\NamespaceCoverageClassTest;
use PHPUnit\TestFixture\NamespaceCoverageCoversClassPublicTest;
use PHPUnit\TestFixture\NamespaceCoverageCoversClassTest;
use PHPUnit\TestFixture\NamespaceCoverageMethodTest;
use PHPUnit\TestFixture\NamespaceCoverageNotPrivateTest;
use PHPUnit\TestFixture\NamespaceCoverageNotProtectedTest;
use PHPUnit\TestFixture\NamespaceCoverageNotPublicTest;
use PHPUnit\TestFixture\NamespaceCoveragePrivateTest;
use PHPUnit\TestFixture\NamespaceCoverageProtectedTest;
use PHPUnit\TestFixture\NamespaceCoveragePublicTest;
use PHPUnit\TestFixture\NotExistingCoveredElementTest;
use PHPUnit\TestFixture\NumericGroupAnnotationTest;
use PHPUnit\TestFixture\ParseTestMethodAnnotationsMock;
use PHPUnit\TestFixture\RequirementsClassDocBlockTest;
use PHPUnit\TestFixture\RequirementsTest;
use PHPUnit\TestFixture\Test3194;
use PHPUnit\TestFixture\VariousDocblockDefinedDataProvider;
use PHPUnit\TestFixture\VariousIterableDataProviderTest;
use PHPUnit\Util\Annotation\DocBlock;
use ReflectionClass;
use ReflectionMethod;

/**
 * @small
 */
final class TestClassTest extends TestCase
{
    /**
     * @var string
     */
    private $fileRequirementsTest;

    /**
     * @testdox Test::getRequirements() for $test
     *
     * @dataProvider requirementsProvider
     *
     * @throws \PHPUnit\Framework\ExpectationFailedException
     * @throws \SebastianBergmann\RecursionContext\InvalidArgumentException
     * @throws Warning
     */
    public function testGetRequirements($test, $result): void
    {
        $this->assertEquals(
            $result,
            Test::getRequirements(RequirementsTest::class, $test)
        );
    }

    public function requirementsProvider(): array
    {
        return [
            [
                'testOne',
                [
                    '__OFFSET' => [
                        '__FILE' => $this->getRequirementsTestClassFile(),
                    ],
                ],
            ],

            [
                'testTwo',
                [
                    '__OFFSET' => [
                        '__FILE'  => $this->getRequirementsTestClassFile(),
                        'PHPUnit' => 21,
                    ],
                    'PHPUnit'  => ['version' => '1.0', 'operator' => ''],
                ],
            ],

            [
                'testThree',
                [
                    '__OFFSET' => [
                        '__FILE' => $this->getRequirementsTestClassFile(),
                        'PHP'    => 28,
                    ],
                    'PHP'      => ['version' => '2.0', 'operator' => ''],
                ],
            ],

            [
                'testFour',
                [
                    '__OFFSET' => [
                        '__FILE'  => $this->getRequirementsTestClassFile(),
                        'PHPUnit' => 35,
                        'PHP'     => 36,
                    ],
                    'PHPUnit'  => ['version' => '2.0', 'operator' => ''],
                    'PHP'      => ['version' => '1.0', 'operator' => ''],
                ],
            ],

            [
                'testFive',
                [
                    '__OFFSET' => [
                        '__FILE' => $this->getRequirementsTestClassFile(),
                        'PHP'    => 43,
                    ],
                    'PHP'      => ['version' => '5.4.0RC6', 'operator' => ''],
                ],
            ],

            [
                'testSix',
                [
                    '__OFFSET' => [
                        '__FILE' => $this->getRequirementsTestClassFile(),
                        'PHP'    => 50,
                    ],
                    'PHP'      => ['version' => '5.4.0-alpha1', 'operator' => ''],
                ],
            ],

            [
                'testSeven',
                [
                    '__OFFSET' => [
                        '__FILE' => $this->getRequirementsTestClassFile(),
                        'PHP'    => 57,
                    ],
                    'PHP'      => ['version' => '5.4.0beta2', 'operator' => ''],
                ],
            ],

            [
                'testEight',
                [
                    '__OFFSET' => [
                        '__FILE' => $this->getRequirementsTestClassFile(),
                        'PHP'    => 64,
                    ],
                    'PHP'      => ['version' => '5.4-dev', 'operator' => ''],
                ],
            ],

            [
                'testNine',
                [
                    '__OFFSET'  => [
                        '__FILE'            => $this->getRequirementsTestClassFile(),
                        'function_testFunc' => 71,
                    ],
                    'functions' => ['testFunc'],
                ],
            ],

            [
                'testTen',
                [
                    '__OFFSET'   => [
                        '__FILE'            => $this->getRequirementsTestClassFile(),
                        'extension_testExt' => 87,
                    ],
                    'extensions' => ['testExt'],
                ],
            ],

            [
                'testEleven',
                [
                    '__OFFSET' => [
                        '__FILE'   => $this->getRequirementsTestClassFile(),
                        'OS'       => 94,
                        'OSFAMILY' => 95,
                    ],
                    'OS'       => 'SunOS',
                    'OSFAMILY' => 'Solaris',
                ],
            ],

            [
                'testSpace',
                [
                    '__OFFSET'   => [
                        '__FILE'        => $this->getRequirementsTestClassFile(),
                        'extension_spl' => 173,
                        'OS'            => 174,
                    ],
                    'extensions' => ['spl'],
                    'OS'         => '.*',
                ],
            ],

            [
                'testAllPossibleRequirements',
                [
                    '__OFFSET'           => [
                        '__FILE'                  => $this->getRequirementsTestClassFile(),
                        'PHP'                     => 102,
                        'PHPUnit'                 => 103,
                        'OS'                      => 104,
                        'function_testFuncOne'    => 105,
                        'function_testFunc2'      => 106,
                        'extension_testExtOne'    => 107,
                        'extension_testExt2'      => 108,
                        'extension_testExtThree'  => 109,
                        '__SETTING_not_a_setting' => 110,
                    ],
<<<<<<< HEAD
                    'PHP'       => ['version' => '99-dev', 'operator' => ''],
                    'PHPUnit'   => ['version' => '99-dev', 'operator' => ''],
                    'OS'        => 'DOESNOTEXIST',
                    'functions' => [
=======
                    'PHP'                => ['version' => '99-dev', 'operator' => ''],
                    'PHPUnit'            => ['version' => '9-dev', 'operator' => ''],
                    'OS'                 => 'DOESNOTEXIST',
                    'functions'          => [
>>>>>>> 062018bd
                        'testFuncOne',
                        'testFunc2',
                    ],
                    'setting'            => [
                        'not_a_setting' => 'Off',
                    ],
                    'extensions'         => [
                        'testExtOne',
                        'testExt2',
                        'testExtThree',
                    ],
                    'extension_versions' => [
                        'testExtThree' => ['version' => '2.0', 'operator' => ''],
                    ],
                ],
            ],

            ['testSpecificExtensionVersion',
                [
                    '__OFFSET'           => [
                        '__FILE'            => $this->getRequirementsTestClassFile(),
                        'extension_testExt' => 181,
                    ],
                    'extension_versions' => ['testExt' => ['version' => '1.8.0', 'operator' => '']],
                    'extensions'         => ['testExt'],
                ],
            ],
            ['testPHPVersionOperatorLessThan',
                [
                    '__OFFSET' => [
                        '__FILE' => $this->getRequirementsTestClassFile(),
                        'PHP'    => 190,
                    ],
                    'PHP'      => ['version' => '5.4', 'operator' => '<'],
                ],
            ],
            ['testPHPVersionOperatorLessThanEquals',
                [
                    '__OFFSET' => [
                        '__FILE' => $this->getRequirementsTestClassFile(),
                        'PHP'    => 199,
                    ],
                    'PHP'      => ['version' => '5.4', 'operator' => '<='],
                ],
            ],
            ['testPHPVersionOperatorGreaterThan',
                [
                    '__OFFSET' => [
                        '__FILE' => $this->getRequirementsTestClassFile(),
                        'PHP'    => 208,
                    ],
                    'PHP'      => ['version' => '99', 'operator' => '>'],
                ],
            ],
            ['testPHPVersionOperatorGreaterThanEquals',
                [
                    '__OFFSET' => [
                        '__FILE' => $this->getRequirementsTestClassFile(),
                        'PHP'    => 217,
                    ],
                    'PHP'      => ['version' => '99', 'operator' => '>='],
                ],
            ],
            ['testPHPVersionOperatorEquals',
                [
                    '__OFFSET' => [
                        '__FILE' => $this->getRequirementsTestClassFile(),
                        'PHP'    => 226,
                    ],
                    'PHP'      => ['version' => '5.4', 'operator' => '='],
                ],
            ],
            ['testPHPVersionOperatorDoubleEquals',
                [
                    '__OFFSET' => [
                        '__FILE' => $this->getRequirementsTestClassFile(),
                        'PHP'    => 235,
                    ],
                    'PHP'      => ['version' => '5.4', 'operator' => '=='],
                ],
            ],
            ['testPHPVersionOperatorBangEquals',
                [
                    '__OFFSET' => [
                        '__FILE' => $this->getRequirementsTestClassFile(),
                        'PHP'    => 244,
                    ],
                    'PHP'      => ['version' => '99', 'operator' => '!='],
                ],
            ],
            ['testPHPVersionOperatorNotEquals',
                [
                    '__OFFSET' => [
                        '__FILE' => $this->getRequirementsTestClassFile(),
                        'PHP'    => 253,
                    ],
                    'PHP'      => ['version' => '99', 'operator' => '<>'],
                ],
            ],
            ['testPHPVersionOperatorNoSpace',
                [
                    '__OFFSET' => [
                        '__FILE' => $this->getRequirementsTestClassFile(),
                        'PHP'    => 262,
                    ],
                    'PHP'      => ['version' => '99', 'operator' => '>='],
                ],
            ],
            ['testPHPUnitVersionOperatorLessThan',
                [
                    '__OFFSET' => [
                        '__FILE'  => $this->getRequirementsTestClassFile(),
                        'PHPUnit' => 271,
                    ],
                    'PHPUnit'  => ['version' => '1.0', 'operator' => '<'],
                ],
            ],
            ['testPHPUnitVersionOperatorLessThanEquals',
                [
                    '__OFFSET' => [
                        '__FILE'  => $this->getRequirementsTestClassFile(),
                        'PHPUnit' => 280,
                    ],
                    'PHPUnit'  => ['version' => '1.0', 'operator' => '<='],
                ],
            ],
            ['testPHPUnitVersionOperatorGreaterThan',
                [
                    '__OFFSET' => [
                        '__FILE'  => $this->getRequirementsTestClassFile(),
                        'PHPUnit' => 289,
                    ],
                    'PHPUnit'  => ['version' => '99', 'operator' => '>'],
                ],
            ],
            ['testPHPUnitVersionOperatorGreaterThanEquals',
                [
                    '__OFFSET' => [
                        '__FILE'  => $this->getRequirementsTestClassFile(),
                        'PHPUnit' => 298,
                    ],
                    'PHPUnit'  => ['version' => '99', 'operator' => '>='],
                ],
            ],
            ['testPHPUnitVersionOperatorEquals',
                [
                    '__OFFSET' => [
                        '__FILE'  => $this->getRequirementsTestClassFile(),
                        'PHPUnit' => 307,
                    ],
                    'PHPUnit'  => ['version' => '1.0', 'operator' => '='],
                ],
            ],
            ['testPHPUnitVersionOperatorDoubleEquals',
                [
                    '__OFFSET' => [
                        '__FILE'  => $this->getRequirementsTestClassFile(),
                        'PHPUnit' => 316,
                    ],
                    'PHPUnit'  => ['version' => '1.0', 'operator' => '=='],
                ],
            ],
            ['testPHPUnitVersionOperatorBangEquals',
                [
                    '__OFFSET' => [
                        '__FILE'  => $this->getRequirementsTestClassFile(),
                        'PHPUnit' => 325,
                    ],
                    'PHPUnit'  => ['version' => '99', 'operator' => '!='],
                ],
            ],
            ['testPHPUnitVersionOperatorNotEquals',
                [
                    '__OFFSET' => [
                        '__FILE'  => $this->getRequirementsTestClassFile(),
                        'PHPUnit' => 334,
                    ],
                    'PHPUnit'  => ['version' => '99', 'operator' => '<>'],
                ],
            ],
            ['testPHPUnitVersionOperatorNoSpace',
                [
                    '__OFFSET' => [
                        '__FILE'  => $this->getRequirementsTestClassFile(),
                        'PHPUnit' => 343,
                    ],
                    'PHPUnit'  => ['version' => '99', 'operator' => '>='],
                ],
            ],
            ['testExtensionVersionOperatorLessThanEquals',
                [
                    '__OFFSET'           => [
                        '__FILE'               => $this->getRequirementsTestClassFile(),
                        'extension_testExtOne' => 357,
                    ],
                    'extensions'         => ['testExtOne'],
                    'extension_versions' => ['testExtOne' => ['version' => '1.0', 'operator' => '<=']],
                ],
            ],
            ['testExtensionVersionOperatorGreaterThan',
                [
                    '__OFFSET'           => [
                        '__FILE'               => $this->getRequirementsTestClassFile(),
                        'extension_testExtOne' => 364,
                    ],
                    'extensions'         => ['testExtOne'],
                    'extension_versions' => ['testExtOne' => ['version' => '99', 'operator' => '>']],
                ],
            ],
            ['testExtensionVersionOperatorGreaterThanEquals',
                [
                    '__OFFSET'           => [
                        '__FILE'               => $this->getRequirementsTestClassFile(),
                        'extension_testExtOne' => 371,
                    ],
                    'extensions'         => ['testExtOne'],
                    'extension_versions' => ['testExtOne' => ['version' => '99', 'operator' => '>=']],
                ],
            ],
            ['testExtensionVersionOperatorEquals',
                [
                    '__OFFSET'           => [
                        '__FILE'               => $this->getRequirementsTestClassFile(),
                        'extension_testExtOne' => 378,
                    ],
                    'extensions'         => ['testExtOne'],
                    'extension_versions' => ['testExtOne' => ['version' => '1.0', 'operator' => '=']],
                ],
            ],
            ['testExtensionVersionOperatorDoubleEquals',
                [
                    '__OFFSET'           => [
                        '__FILE'               => $this->getRequirementsTestClassFile(),
                        'extension_testExtOne' => 385,
                    ],
                    'extensions'         => ['testExtOne'],
                    'extension_versions' => ['testExtOne' => ['version' => '1.0', 'operator' => '==']],
                ],
            ],
            ['testExtensionVersionOperatorBangEquals',
                [
                    '__OFFSET'           => [
                        '__FILE'               => $this->getRequirementsTestClassFile(),
                        'extension_testExtOne' => 392,
                    ],
                    'extensions'         => ['testExtOne'],
                    'extension_versions' => ['testExtOne' => ['version' => '99', 'operator' => '!=']],
                ],
            ],
            ['testExtensionVersionOperatorNotEquals',
                [
                    '__OFFSET'           => [
                        '__FILE'               => $this->getRequirementsTestClassFile(),
                        'extension_testExtOne' => 399,
                    ],
                    'extensions'         => ['testExtOne'],
                    'extension_versions' => ['testExtOne' => ['version' => '99', 'operator' => '<>']],
                ],
            ],
            ['testExtensionVersionOperatorNoSpace',
                [
                    '__OFFSET'           => [
                        '__FILE'               => $this->fileRequirementsTest,
                        'extension_testExtOne' => 406,
                    ],
                    'extensions'         => ['testExtOne'],
                    'extension_versions' => ['testExtOne' => ['version' => '99', 'operator' => '>=']],
                ],
            ],
        ];
    }

    /**
     * @testdox Test::getRequirements() with constraints for $test
     *
     * @dataProvider requirementsWithVersionConstraintsProvider
     *
     * @throws \PHPUnit\Framework\ExpectationFailedException
     * @throws \SebastianBergmann\RecursionContext\InvalidArgumentException
     * @throws Exception
     * @throws Warning
     */
    public function testGetRequirementsWithVersionConstraints($test, array $result): void
    {
        $requirements = Test::getRequirements(RequirementsTest::class, $test);

        foreach ($result as $type => $expected_requirement) {
            $this->assertArrayHasKey(
                "{$type}_constraint",
                $requirements
            );
            $this->assertArrayHasKey(
                'constraint',
                $requirements["{$type}_constraint"]
            );
            $this->assertInstanceOf(
                VersionConstraint::class,
                $requirements["{$type}_constraint"]['constraint']
            );
            $this->assertSame(
                $expected_requirement['constraint'],
                $requirements["{$type}_constraint"]['constraint']->asString()
            );
        }
    }

    public function requirementsWithVersionConstraintsProvider(): array
    {
        return [
            [
                'testVersionConstraintTildeMajor',
                [
                    'PHP'     => [
                        'constraint' => '~1.0',
                    ],
                    'PHPUnit' => [
                        'constraint' => '~2.0',
                    ],
                ],
            ],
            [
                'testVersionConstraintCaretMajor',
                [
                    'PHP'     => [
                        'constraint' => '^1.0',
                    ],
                    'PHPUnit' => [
                        'constraint' => '^2.0',
                    ],
                ],
            ],
            [
                'testVersionConstraintTildeMinor',
                [
                    'PHP'     => [
                        'constraint' => '~3.4.7',
                    ],
                    'PHPUnit' => [
                        'constraint' => '~4.7.1',
                    ],
                ],
            ],
            [
                'testVersionConstraintCaretMinor',
                [
                    'PHP'     => [
                        'constraint' => '^7.0.17',
                    ],
                    'PHPUnit' => [
                        'constraint' => '^4.7.1',
                    ],
                ],
            ],
            [
                'testVersionConstraintCaretOr',
                [
                    'PHP'     => [
                        'constraint' => '^5.6 || ^7.0',
                    ],
                    'PHPUnit' => [
                        'constraint' => '^5.0 || ^6.0',
                    ],
                ],
            ],
            [
                'testVersionConstraintTildeOr',
                [
                    'PHP'     => [
                        'constraint' => '~5.6.22 || ~7.0.17',
                    ],
                    'PHPUnit' => [
                        'constraint' => '^5.0.5 || ^6.0.6',
                    ],
                ],
            ],
            [
                'testVersionConstraintTildeOrCaret',
                [
                    'PHP'     => [
                        'constraint' => '~5.6.22 || ^7.0',
                    ],
                    'PHPUnit' => [
                        'constraint' => '~5.6.22 || ^7.0',
                    ],
                ],
            ],
            [
                'testVersionConstraintCaretOrTilde',
                [
                    'PHP'     => [
                        'constraint' => '^5.6 || ~7.0.17',
                    ],
                    'PHPUnit' => [
                        'constraint' => '^5.6 || ~7.0.17',
                    ],
                ],
            ],
            [
                'testVersionConstraintRegexpIgnoresWhitespace',
                [
                    'PHP'     => [
                        'constraint' => '~5.6.22 || ~7.0.17',
                    ],
                    'PHPUnit' => [
                        'constraint' => '~5.6.22 || ~7.0.17',
                    ],
                ],
            ],
        ];
    }

    /**
     * @dataProvider requirementsWithInvalidVersionConstraintsThrowsExceptionProvider
     *
     * @throws Warning
     */
    public function testGetRequirementsWithInvalidVersionConstraintsThrowsException($test): void
    {
        $this->expectException(Warning::class);

        Test::getRequirements(RequirementsTest::class, $test);
    }

    public function requirementsWithInvalidVersionConstraintsThrowsExceptionProvider(): array
    {
        return [
            ['testVersionConstraintInvalidPhpConstraint'],
            ['testVersionConstraintInvalidPhpUnitConstraint'],
        ];
    }

    public function testGetRequirementsMergesClassAndMethodDocBlocks(): void
    {
        $file = (new ReflectionClass(RequirementsClassDocBlockTest::class))->getFileName();

        $expectedAnnotations = [
            '__OFFSET'   => [
                '__FILE'                  => $file,
                'PHP'                     => 22,
                'PHPUnit'                 => 23,
                'OS'                      => 24,
                'function_testFuncClass'  => 16,
                'extension_testExtClass'  => 17,
                'function_testFuncMethod' => 25,
                'extension_testExtMethod' => 26,
            ],
            'PHP'        => ['version' => '5.4', 'operator' => ''],
            'PHPUnit'    => ['version' => '3.7', 'operator' => ''],
            'OS'         => 'WINNT',
            'functions'  => [
                'testFuncClass',
                'testFuncMethod',
            ],
            'extensions' => [
                'testExtClass',
                'testExtMethod',
            ],
        ];

        $this->assertEquals(
            $expectedAnnotations,
            Test::getRequirements(RequirementsClassDocBlockTest::class, 'testMethod')
        );
    }

    /**
     * @testdox Test::getMissingRequirements() for $test
     *
     * @dataProvider missingRequirementsProvider
     *
     * @throws \PHPUnit\Framework\ExpectationFailedException
     * @throws \SebastianBergmann\RecursionContext\InvalidArgumentException
     * @throws Warning
     */
    public function testGetMissingRequirements($test, $result): void
    {
        $this->assertEquals(
            $result,
            Test::getMissingRequirements(RequirementsTest::class, $test)
        );
    }

    public function missingRequirementsProvider(): array
    {
        return [
            ['testOne',            []],
            ['testNine',           [
                '__OFFSET_LINE=71',
                '__OFFSET_FILE=' . $this->getRequirementsTestClassFile(),
                'Function testFunc is required.',
            ]],
            ['testTen',            [
                '__OFFSET_LINE=87',
                '__OFFSET_FILE=' . $this->getRequirementsTestClassFile(),
                'Extension testExt is required.',
            ]],
            ['testAlwaysSkip',     [
                '__OFFSET_LINE=145',
                '__OFFSET_FILE=' . $this->getRequirementsTestClassFile(),
                'PHPUnit >= 1111111 is required.',
            ]],
            ['testAlwaysSkip2',    [
                '__OFFSET_LINE=152',
                '__OFFSET_FILE=' . $this->getRequirementsTestClassFile(),
                'PHP >= 9999999 is required.',
            ]],
            ['testAlwaysSkip3',    [
                '__OFFSET_LINE=159',
                '__OFFSET_FILE=' . $this->getRequirementsTestClassFile(),
                'Operating system matching /DOESNOTEXIST/i is required.',
            ]],
            ['testAllPossibleRequirements', [
                '__OFFSET_LINE=102',
                '__OFFSET_FILE=' . $this->getRequirementsTestClassFile(),
                'PHP >= 99-dev is required.',
                'PHPUnit >= 99-dev is required.',
                'Operating system matching /DOESNOTEXIST/i is required.',
                'Function testFuncOne is required.',
                'Function testFunc2 is required.',
                'Setting "not_a_setting" must be "Off".',
                'Extension testExtOne is required.',
                'Extension testExt2 is required.',
                'Extension testExtThree >= 2.0 is required.',
            ]],
            ['testPHPVersionOperatorLessThan', [
                '__OFFSET_LINE=190',
                '__OFFSET_FILE=' . $this->getRequirementsTestClassFile(),
                'PHP < 5.4 is required.',
            ]],
            ['testPHPVersionOperatorLessThanEquals', [
                '__OFFSET_LINE=199',
                '__OFFSET_FILE=' . $this->getRequirementsTestClassFile(),
                'PHP <= 5.4 is required.',
            ]],
            ['testPHPVersionOperatorGreaterThan', [
                '__OFFSET_LINE=208',
                '__OFFSET_FILE=' . $this->getRequirementsTestClassFile(),
                'PHP > 99 is required.',
            ]],
            ['testPHPVersionOperatorGreaterThanEquals', [
                '__OFFSET_LINE=217',
                '__OFFSET_FILE=' . $this->getRequirementsTestClassFile(),
                'PHP >= 99 is required.',
            ]],
            ['testPHPVersionOperatorNoSpace', [
                '__OFFSET_LINE=262',
                '__OFFSET_FILE=' . $this->getRequirementsTestClassFile(),
                'PHP >= 99 is required.',
            ]],
            ['testPHPVersionOperatorEquals', [
                '__OFFSET_LINE=226',
                '__OFFSET_FILE=' . $this->getRequirementsTestClassFile(),
                'PHP = 5.4 is required.',
            ]],
            ['testPHPVersionOperatorDoubleEquals', [
                '__OFFSET_LINE=235',
                '__OFFSET_FILE=' . $this->getRequirementsTestClassFile(),
                'PHP == 5.4 is required.',
            ]],
            ['testPHPUnitVersionOperatorLessThan', [
                '__OFFSET_LINE=271',
                '__OFFSET_FILE=' . $this->getRequirementsTestClassFile(),
                'PHPUnit < 1.0 is required.',
            ]],
            ['testPHPUnitVersionOperatorLessThanEquals', [
                '__OFFSET_LINE=280',
                '__OFFSET_FILE=' . $this->getRequirementsTestClassFile(),
                'PHPUnit <= 1.0 is required.',
            ]],
            ['testPHPUnitVersionOperatorGreaterThan', [
                '__OFFSET_LINE=289',
                '__OFFSET_FILE=' . $this->getRequirementsTestClassFile(),
                'PHPUnit > 99 is required.',
            ]],
            ['testPHPUnitVersionOperatorGreaterThanEquals', [
                '__OFFSET_LINE=298',
                '__OFFSET_FILE=' . $this->getRequirementsTestClassFile(),
                'PHPUnit >= 99 is required.',
            ]],
            ['testPHPUnitVersionOperatorEquals', [
                '__OFFSET_LINE=307',
                '__OFFSET_FILE=' . $this->getRequirementsTestClassFile(),
                'PHPUnit = 1.0 is required.',
            ]],
            ['testPHPUnitVersionOperatorDoubleEquals', [
                '__OFFSET_LINE=316',
                '__OFFSET_FILE=' . $this->getRequirementsTestClassFile(),
                'PHPUnit == 1.0 is required.',
            ]],
            ['testPHPUnitVersionOperatorNoSpace', [
                '__OFFSET_LINE=343',
                '__OFFSET_FILE=' . $this->getRequirementsTestClassFile(),
                'PHPUnit >= 99 is required.',
            ]],
            ['testExtensionVersionOperatorLessThan', [
                '__OFFSET_LINE=350',
                '__OFFSET_FILE=' . $this->getRequirementsTestClassFile(),
                'Extension testExtOne < 1.0 is required.',
            ]],
            ['testExtensionVersionOperatorLessThanEquals', [
                '__OFFSET_LINE=357',
                '__OFFSET_FILE=' . $this->getRequirementsTestClassFile(),
                'Extension testExtOne <= 1.0 is required.',
            ]],
            ['testExtensionVersionOperatorGreaterThan', [
                '__OFFSET_LINE=364',
                '__OFFSET_FILE=' . $this->getRequirementsTestClassFile(),
                'Extension testExtOne > 99 is required.',
            ]],
            ['testExtensionVersionOperatorGreaterThanEquals', [
                '__OFFSET_LINE=371',
                '__OFFSET_FILE=' . $this->getRequirementsTestClassFile(),
                'Extension testExtOne >= 99 is required.',
            ]],
            ['testExtensionVersionOperatorEquals', [
                '__OFFSET_LINE=378',
                '__OFFSET_FILE=' . $this->getRequirementsTestClassFile(),
                'Extension testExtOne = 1.0 is required.',
            ]],
            ['testExtensionVersionOperatorDoubleEquals', [
                '__OFFSET_LINE=385',
                '__OFFSET_FILE=' . $this->getRequirementsTestClassFile(),
                'Extension testExtOne == 1.0 is required.',
            ]],
            ['testExtensionVersionOperatorNoSpace', [
                '__OFFSET_LINE=406',
                '__OFFSET_FILE=' . $this->getRequirementsTestClassFile(),
                'Extension testExtOne >= 99 is required.',
            ]],
            ['testVersionConstraintTildeMajor', [
                '__OFFSET_LINE=413',
                '__OFFSET_FILE=' . $this->getRequirementsTestClassFile(),
                'PHP version does not match the required constraint ~1.0.',
                'PHPUnit version does not match the required constraint ~2.0.',
            ]],
            ['testVersionConstraintCaretMajor', [
                '__OFFSET_LINE=421',
                '__OFFSET_FILE=' . $this->getRequirementsTestClassFile(),
                'PHP version does not match the required constraint ^1.0.',
                'PHPUnit version does not match the required constraint ^2.0.',
            ]],
        ];
    }

    /**
     * @todo This test does not really test functionality of \PHPUnit\Util\Test
     */
    public function testGetProvidedDataRegEx(): void
    {
        $result = preg_match(DocBlock::REGEX_DATA_PROVIDER, '@dataProvider method', $matches);
        $this->assertEquals(1, $result);
        $this->assertEquals('method', $matches[1]);

        $result = preg_match(DocBlock::REGEX_DATA_PROVIDER, '@dataProvider class::method', $matches);
        $this->assertEquals(1, $result);
        $this->assertEquals('class::method', $matches[1]);

        $result = preg_match(DocBlock::REGEX_DATA_PROVIDER, '@dataProvider namespace\class::method', $matches);
        $this->assertEquals(1, $result);
        $this->assertEquals('namespace\class::method', $matches[1]);

        $result = preg_match(DocBlock::REGEX_DATA_PROVIDER, '@dataProvider namespace\namespace\class::method', $matches);
        $this->assertEquals(1, $result);
        $this->assertEquals('namespace\namespace\class::method', $matches[1]);

        $result = preg_match(DocBlock::REGEX_DATA_PROVIDER, '@dataProvider メソッド', $matches);
        $this->assertEquals(1, $result);
        $this->assertEquals('メソッド', $matches[1]);
    }

    /**
     * Check if all data providers are being merged.
     */
    public function testMultipleDataProviders(): void
    {
        $dataSets = Test::getProvidedData(MultipleDataProviderTest::class, 'testOne');

        $this->assertCount(9, $dataSets);

        $aCount = 0;
        $bCount = 0;
        $cCount = 0;

        for ($i = 0; $i < 9; $i++) {
            $aCount += $dataSets[$i][0] != null ? 1 : 0;
            $bCount += $dataSets[$i][1] != null ? 1 : 0;
            $cCount += $dataSets[$i][2] != null ? 1 : 0;
        }

        $this->assertEquals(3, $aCount);
        $this->assertEquals(3, $bCount);
        $this->assertEquals(3, $cCount);
    }

    public function testMultipleYieldIteratorDataProviders(): void
    {
        $dataSets = Test::getProvidedData(MultipleDataProviderTest::class, 'testTwo');

        $this->assertCount(9, $dataSets);

        $aCount = 0;
        $bCount = 0;
        $cCount = 0;

        for ($i = 0; $i < 9; $i++) {
            $aCount += $dataSets[$i][0] != null ? 1 : 0;
            $bCount += $dataSets[$i][1] != null ? 1 : 0;
            $cCount += $dataSets[$i][2] != null ? 1 : 0;
        }

        $this->assertEquals(3, $aCount);
        $this->assertEquals(3, $bCount);
        $this->assertEquals(3, $cCount);
    }

    public function testWithVariousIterableDataProvidersFromParent(): void
    {
        $dataSets = Test::getProvidedData(VariousIterableDataProviderTest::class, 'testFromParent');

        $this->assertEquals([
            ['J'],
            ['K'],
            ['L'],
            ['M'],
            ['N'],
            ['O'],
            ['P'],
            ['Q'],
            ['R'],

        ], $dataSets);
    }

    public function testWithVariousIterableDataProvidersInParent(): void
    {
        $dataSets = Test::getProvidedData(VariousIterableDataProviderTest::class, 'testInParent');

        $this->assertEquals([
            ['J'],
            ['K'],
            ['L'],
            ['M'],
            ['N'],
            ['O'],
            ['P'],
            ['Q'],
            ['R'],

        ], $dataSets);
    }

    public function testWithVariousIterableAbstractDataProviders(): void
    {
        $dataSets = Test::getProvidedData(VariousIterableDataProviderTest::class, 'testAbstract');

        $this->assertEquals([
            ['S'],
            ['T'],
            ['U'],
            ['V'],
            ['W'],
            ['X'],
            ['Y'],
            ['Z'],
            ['P'],

        ], $dataSets);
    }

    public function testWithVariousIterableStaticDataProviders(): void
    {
        $dataSets = Test::getProvidedData(VariousIterableDataProviderTest::class, 'testStatic');

        $this->assertEquals([
            ['A'],
            ['B'],
            ['C'],
            ['D'],
            ['E'],
            ['F'],
            ['G'],
            ['H'],
            ['I'],
        ], $dataSets);
    }

    public function testWithVariousIterableNonStaticDataProviders(): void
    {
        $dataSets = Test::getProvidedData(VariousIterableDataProviderTest::class, 'testNonStatic');

        $this->assertEquals([
            ['S'],
            ['T'],
            ['U'],
            ['V'],
            ['W'],
            ['X'],
            ['Y'],
            ['Z'],
            ['P'],
        ], $dataSets);
    }

    public function testWithDuplicateKeyDataProviders(): void
    {
        $this->expectException(InvalidDataProviderException::class);
        $this->expectExceptionMessage('The key "foo" has already been defined in the data provider "dataProvider".');

        Test::getProvidedData(DuplicateKeyDataProviderTest::class, 'test');
    }

    public function testTestWithEmptyAnnotation(): void
    {
        $result = DocBlock::ofMethod(
            new ReflectionMethod(
                VariousDocblockDefinedDataProvider::class,
                'anotherAnnotation'
            ),
            VariousDocblockDefinedDataProvider::class
        )->getProvidedData();

        $this->assertNull($result);
    }

    public function testTestWithSimpleCase(): void
    {
        $result = DocBlock::ofMethod(
            new ReflectionMethod(
                VariousDocblockDefinedDataProvider::class,
                'testWith1'
            ),
            VariousDocblockDefinedDataProvider::class
        )->getProvidedData();

        $this->assertEquals([[1]], $result);
    }

    public function testTestWithMultiLineMultiParameterCase(): void
    {
        $result = DocBlock::ofMethod(
            new ReflectionMethod(
                VariousDocblockDefinedDataProvider::class,
                'testWith1234'
            ),
            VariousDocblockDefinedDataProvider::class
        )->getProvidedData();

        $this->assertEquals([[1, 2], [3, 4]], $result);
    }

    public function testTestWithVariousTypes(): void
    {
        $result = DocBlock::ofMethod(
            new ReflectionMethod(
                VariousDocblockDefinedDataProvider::class,
                'testWithABTrueNull'
            ),
            VariousDocblockDefinedDataProvider::class
        )->getProvidedData();

        $this->assertEquals([['ab'], [true], [null]], $result);
    }

    public function testTestWithAnnotationAfter(): void
    {
        $result = DocBlock::ofMethod(
            new ReflectionMethod(
                VariousDocblockDefinedDataProvider::class,
                'testWith12AndAnotherAnnotation'
            ),
            VariousDocblockDefinedDataProvider::class
        )->getProvidedData();

        $this->assertEquals([[1], [2]], $result);
    }

    public function testTestWithSimpleTextAfter(): void
    {
        $result = DocBlock::ofMethod(
            new ReflectionMethod(
                VariousDocblockDefinedDataProvider::class,
                'testWith12AndBlahBlah'
            ),
            VariousDocblockDefinedDataProvider::class
        )->getProvidedData();

        $this->assertEquals([[1], [2]], $result);
    }

    public function testTestWithCharacterEscape(): void
    {
        $result = DocBlock::ofMethod(
            new ReflectionMethod(
                VariousDocblockDefinedDataProvider::class,
                'testWithEscapedString'
            ),
            VariousDocblockDefinedDataProvider::class
        )->getProvidedData();

        $this->assertEquals([['"', '"']], $result);
    }

    public function testTestWithThrowsProperExceptionIfDatasetCannotBeParsed(): void
    {
        $docBlock = DocBlock::ofMethod(
            new ReflectionMethod(
                VariousDocblockDefinedDataProvider::class,
                'testWithMalformedValue'
            ),
            VariousDocblockDefinedDataProvider::class
        );

        $this->expectException(Exception::class);
        $this->expectExceptionMessageMatches('/^The data set for the @testWith annotation cannot be parsed:/');

        $docBlock->getProvidedData();
    }

    public function testTestWithThrowsProperExceptionIfMultiLineDatasetCannotBeParsed(): void
    {
        $docBlock = DocBlock::ofMethod(
            new ReflectionMethod(
                VariousDocblockDefinedDataProvider::class,
                'testWithWellFormedAndMalformedValue'
            ),
            VariousDocblockDefinedDataProvider::class
        );

        $this->expectException(Exception::class);
        $this->expectExceptionMessageMatches('/^The data set for the @testWith annotation cannot be parsed:/');

        $docBlock->getProvidedData();
    }

    public function testParseDependsAnnotation(): void
    {
        $this->assertEquals(
            [
                new ExecutionOrderDependency(self::class, 'Foo'),
                new ExecutionOrderDependency(self::class, 'ほげ'),
                new ExecutionOrderDependency('AnotherClass::Foo'),
            ],
            Test::getDependencies(self::class, 'methodForTestParseAnnotation')
        );
    }

    /**
     * @depends Foo
     * @depends ほげ
     * @depends AnotherClass::Foo
     *
     * @todo Remove fixture from test class
     */
    public function methodForTestParseAnnotation(): void
    {
    }

    public function testParseAnnotationThatIsOnlyOneLine(): void
    {
        $this->assertEquals(
            [new ExecutionOrderDependency(self::class, 'Bar')],
            Test::getDependencies(self::class, 'methodForTestParseAnnotationThatIsOnlyOneLine')
        );
    }

    /** @depends Bar */
    public function methodForTestParseAnnotationThatIsOnlyOneLine(): void
    {
        // TODO Remove fixture from test class
    }

    /**
     * @dataProvider getLinesToBeCoveredProvider
     *
     * @throws \PHPUnit\Framework\ExpectationFailedException
     * @throws \SebastianBergmann\RecursionContext\InvalidArgumentException
     * @throws CodeCoverageException
     */
    public function testGetLinesToBeCovered($test, $expected): void
    {
        $this->assertEqualsCanonicalizing(
            $expected,
            Test::getLinesToBeCovered(
                $test,
                'testSomething'
            )
        );
    }

    public function testGetLinesToBeCovered2(): void
    {
        $this->expectException(CodeCoverageException::class);

        Test::getLinesToBeCovered(
            NotExistingCoveredElementTest::class,
            'testOne'
        );
    }

    public function testGetLinesToBeCovered3(): void
    {
        $this->expectException(CodeCoverageException::class);

        Test::getLinesToBeCovered(
            NotExistingCoveredElementTest::class,
            'testTwo'
        );
    }

    public function testGetLinesToBeCovered4(): void
    {
        $this->expectException(CodeCoverageException::class);

        Test::getLinesToBeCovered(
            NotExistingCoveredElementTest::class,
            'testThree'
        );
    }

    public function testGetLinesToBeCoveredSkipsNonExistentMethods(): void
    {
        $this->assertSame(
            [],
            Test::getLinesToBeCovered(
                NotExistingCoveredElementTest::class,
                'methodDoesNotExist'
            )
        );
    }

    public function testTwoCoversDefaultClassAnnotationsAreNotAllowed(): void
    {
        $this->expectException(CodeCoverageException::class);

        Test::getLinesToBeCovered(
            CoverageTwoDefaultClassAnnotations::class,
            'testSomething'
        );
    }

    public function testFunctionParenthesesAreAllowed(): void
    {
        $this->assertSame(
            [TEST_FILES_PATH . 'CoveredFunction.php' => range(10, 12)],
            Test::getLinesToBeCovered(
                CoverageFunctionParenthesesTest::class,
                'testSomething'
            )
        );
    }

    public function testFunctionParenthesesAreAllowedWithWhitespace(): void
    {
        $this->assertSame(
            [TEST_FILES_PATH . 'CoveredFunction.php' => range(10, 12)],
            Test::getLinesToBeCovered(
                CoverageFunctionParenthesesWhitespaceTest::class,
                'testSomething'
            )
        );
    }

    public function testMethodParenthesesAreAllowed(): void
    {
        $this->assertSame(
            [TEST_FILES_PATH . 'CoveredClass.php' => range(31, 35)],
            Test::getLinesToBeCovered(
                CoverageMethodParenthesesTest::class,
                'testSomething'
            )
        );
    }

    public function testMethodParenthesesAreAllowedWithWhitespace(): void
    {
        $this->assertSame(
            [TEST_FILES_PATH . 'CoveredClass.php' => range(31, 35)],
            Test::getLinesToBeCovered(
                CoverageMethodParenthesesWhitespaceTest::class,
                'testSomething'
            )
        );
    }

    public function testNamespacedFunctionCanBeCoveredOrUsed(): void
    {
        $this->assertEquals(
            [
                TEST_FILES_PATH . 'NamespaceCoveredFunction.php' => range(12, 15),
            ],
            Test::getLinesToBeCovered(
                CoverageNamespacedFunctionTest::class,
                'testFunc'
            )
        );
    }

    public function getLinesToBeCoveredProvider(): array
    {
        return [
            [
                CoverageNoneTest::class,
                [],
            ],
            [
                CoverageClassExtendedTest::class,
                [
                    TEST_FILES_PATH . 'CoveredClass.php' => array_merge(range(29, 46), range(12, 27)),
                ],
            ],
            [
                CoverageClassTest::class,
                [
                    TEST_FILES_PATH . 'CoveredClass.php' => range(29, 46),
                ],
            ],
            [
                CoverageMethodTest::class,
                [
                    TEST_FILES_PATH . 'CoveredClass.php' => range(31, 35),
                ],
            ],
            [
                CoverageMethodOneLineAnnotationTest::class,
                [
                    TEST_FILES_PATH . 'CoveredClass.php' => range(31, 35),
                ],
            ],
            [
                CoverageNotPrivateTest::class,
                [
                    TEST_FILES_PATH . 'CoveredClass.php' => array_merge(range(31, 35), range(37, 41)),
                ],
            ],
            [
                CoverageNotProtectedTest::class,
                [
                    TEST_FILES_PATH . 'CoveredClass.php' => array_merge(range(31, 35), range(43, 45)),
                ],
            ],
            [
                CoverageNotPublicTest::class,
                [
                    TEST_FILES_PATH . 'CoveredClass.php' => array_merge(range(37, 41), range(43, 45)),
                ],
            ],
            [
                CoveragePrivateTest::class,
                [
                    TEST_FILES_PATH . 'CoveredClass.php' => range(43, 45),
                ],
            ],
            [
                CoverageProtectedTest::class,
                [
                    TEST_FILES_PATH . 'CoveredClass.php' => range(37, 41),
                ],

            ],
            [
                CoveragePublicTest::class,
                [
                    TEST_FILES_PATH . 'CoveredClass.php' => range(31, 35),
                ],
            ],
            [
                CoverageFunctionTest::class,
                [
                    TEST_FILES_PATH . 'CoveredFunction.php' => range(10, 12),
                ],
            ],
            [
                NamespaceCoverageClassExtendedTest::class,
                [
                    TEST_FILES_PATH . 'NamespaceCoveredClass.php' => array_merge(range(29, 46), range(12, 27)),
                ],
            ],
            [
                NamespaceCoverageClassTest::class,
                [
                    TEST_FILES_PATH . 'NamespaceCoveredClass.php' => range(29, 46),
                ],
            ],
            [
                NamespaceCoverageMethodTest::class,
                [
                    TEST_FILES_PATH . 'NamespaceCoveredClass.php' => range(31, 35),
                ],
            ],
            [
                NamespaceCoverageNotPrivateTest::class,
                [
                    TEST_FILES_PATH . 'NamespaceCoveredClass.php' => array_merge(range(31, 35), range(37, 41)),
                ],
            ],
            [
                NamespaceCoverageNotProtectedTest::class,
                [
                    TEST_FILES_PATH . 'NamespaceCoveredClass.php' => array_merge(range(31, 35), range(43, 45)),
                ],
            ],
            [
                NamespaceCoverageNotPublicTest::class,
                [
                    TEST_FILES_PATH . 'NamespaceCoveredClass.php' => array_merge(range(37, 41), range(43, 45)),
                ],
            ],
            [
                NamespaceCoveragePrivateTest::class,
                [
                    TEST_FILES_PATH . 'NamespaceCoveredClass.php' => range(43, 45),
                ],
            ],
            [
                NamespaceCoverageProtectedTest::class,
                [
                    TEST_FILES_PATH . 'NamespaceCoveredClass.php' => range(37, 41),
                ],
            ],
            [
                NamespaceCoveragePublicTest::class,
                [
                    TEST_FILES_PATH . 'NamespaceCoveredClass.php' => range(31, 35),
                ],
            ],
            [
                NamespaceCoverageCoversClassTest::class,
                [
                    TEST_FILES_PATH . 'NamespaceCoveredClass.php' => array_merge(range(43, 45), range(37, 41), range(31, 35), range(24, 26), range(19, 22), range(14, 17)),
                ],
            ],
            [
                NamespaceCoverageCoversClassPublicTest::class,
                [
                    TEST_FILES_PATH . 'NamespaceCoveredClass.php' => range(31, 35),
                ],
            ],
            [
                CoverageClassNothingTest::class,
                false,
            ],
            [
                CoverageMethodNothingTest::class,
                false,
            ],
            [
                CoverageCoversOverridesCoversNothingTest::class,
                [
                    TEST_FILES_PATH . 'CoveredClass.php' => range(31, 35),
                ],
            ],
            [
                CoverageMethodNothingCoversMethod::class,
                false,
            ],
        ];
    }

    public function testParseTestMethodAnnotationsIncorporatesTraits(): void
    {
        $result = Test::parseTestMethodAnnotations(ParseTestMethodAnnotationsMock::class);

        $this->assertArrayHasKey('class', $result);
        $this->assertArrayHasKey('method', $result);
        $this->assertArrayHasKey('theClassAnnotation', $result['class']);
        $this->assertArrayHasKey('theTraitAnnotation', $result['class']);
    }

    public function testCoversAnnotationIncludesTraitsUsedByClass(): void
    {
        $this->assertSame(
            [
                TEST_FILES_PATH . '3194.php' => array_merge(range(14, 20), range(22, 30)),
            ],
            Test::getLinesToBeCovered(
                Test3194::class,
                'testOne'
            )
        );
    }

    /**
     * @dataProvider canSkipCoverageProvider
     */
    public function testCanSkipCoverage($testCase, $expectedCanSkip): void
    {
        $test             = new $testCase('testSomething');
        $coverageRequired = Test::requiresCodeCoverageDataCollection($test);
        $canSkipCoverage  = !$coverageRequired;

        $this->assertEquals($expectedCanSkip, $canSkipCoverage);
    }

    public function canSkipCoverageProvider(): array
    {
        return [
            [CoverageClassTest::class, false],
            [CoverageClassWithoutAnnotationsTest::class, false],
            [CoverageCoversOverridesCoversNothingTest::class, false],
            // @see https://github.com/sebastianbergmann/phpunit/issues/4947#issuecomment-1084480950
            // [CoverageClassNothingTest::class, true],
            // [CoverageMethodNothingTest::class, true],
        ];
    }

    /**
     * @testdox Parse @author/@ticket for $class::$method
     *
     * @dataProvider getGroupsProvider
     */
    public function testGetGroupsFromAuthorAndTicketAnnotations(string $class, string $method, array $groups): void
    {
        $this->assertSame($groups, Test::getGroups($class, $method));
    }

    public function getGroupsProvider(): array
    {
        return [
            [
                NumericGroupAnnotationTest::class,
                '',
                ['Companion Cube', 't123456'],
            ],
            [
                NumericGroupAnnotationTest::class,
                'testTicketAnnotationSupportsNumericValue',
                ['C. Lippy', 't123456', '3502'],
            ],
            [
                NumericGroupAnnotationTest::class,
                'testGroupAnnotationSupportsNumericValue',
                ['Companion Cube', '3502', 't123456'],
            ],
        ];
    }

    private function getRequirementsTestClassFile(): string
    {
        if (!$this->fileRequirementsTest) {
            $reflector                  = new ReflectionClass(RequirementsTest::class);
            $this->fileRequirementsTest = realpath($reflector->getFileName());
        }

        return $this->fileRequirementsTest;
    }
}<|MERGE_RESOLUTION|>--- conflicted
+++ resolved
@@ -248,17 +248,10 @@
                         'extension_testExtThree'  => 109,
                         '__SETTING_not_a_setting' => 110,
                     ],
-<<<<<<< HEAD
-                    'PHP'       => ['version' => '99-dev', 'operator' => ''],
-                    'PHPUnit'   => ['version' => '99-dev', 'operator' => ''],
-                    'OS'        => 'DOESNOTEXIST',
-                    'functions' => [
-=======
                     'PHP'                => ['version' => '99-dev', 'operator' => ''],
-                    'PHPUnit'            => ['version' => '9-dev', 'operator' => ''],
+                    'PHPUnit'            => ['version' => '99-dev', 'operator' => ''],
                     'OS'                 => 'DOESNOTEXIST',
                     'functions'          => [
->>>>>>> 062018bd
                         'testFuncOne',
                         'testFunc2',
                     ],
