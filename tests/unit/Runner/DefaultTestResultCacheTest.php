<?php declare(strict_types=1);
/*
 * This file is part of PHPUnit.
 *
 * (c) Sebastian Bergmann <sebastian@phpunit.de>
 *
 * For the full copyright and license information, please view the LICENSE
 * file that was distributed with this source code.
 */
namespace PHPUnit\Runner;

use function sys_get_temp_dir;
use function tempnam;
use function uniqid;
use function unlink;
use MultiDependencyTest;
use PHPUnit\Framework\TestCase;
use PHPUnit\Framework\TestStatus\TestStatus;
use ReflectionClass;

/**
 * @covers \PHPUnit\Runner\DefaultTestResultCache
 * @small
 */
final class DefaultTestResultCacheTest extends TestCase
{
<<<<<<< HEAD
    private DefaultTestResultCache $subject;
=======
    public function testGetTimeForNonExistentTestNameReturnsFloatZero(): void
    {
        $this->assertSame(0.0, (new DefaultTestResultCache)->getTime('doesNotExist'));
    }
>>>>>>> 48765ca8

    public function testReadsCacheFromProvidedFilename(): void
    {
<<<<<<< HEAD
        $this->subject = new DefaultTestResultCache;
=======
        $cacheFile = TEST_FILES_PATH . '../end-to-end/execution-order/_files/MultiDependencyTest_result_cache.txt';
        $cache     = new DefaultTestResultCache($cacheFile);
        $cache->load();

        $this->assertSame(BaseTestRunner::STATUS_UNKNOWN, $cache->getState(MultiDependencyTest::class . '::testOne'));
        $this->assertSame(BaseTestRunner::STATUS_SKIPPED, $cache->getState(MultiDependencyTest::class . '::testFive'));
>>>>>>> 48765ca8
    }

    public function testDoesClearCacheBeforeLoad(): void
    {
<<<<<<< HEAD
        $this->assertSame(0.0, $this->subject->time('doesNotExist'));
    }

    public function testOldResultCacheFormatDoesNotTriggerError(): void
    {
        // PHPUnit before version 10 used integer constants instead of TestStatus.
        // Note: this is a quick and cheap test for this uncommon edge case, without having
        // to set up a full end-to-end test with an old cache file
        $cache          = new DefaultTestResultCache;
        $reflectedCache = new ReflectionClass($cache);

        // Set a test status in the old integer and new value-object format
        $defects = $reflectedCache->getProperty('defects');
        $defects->setAccessible(true);
        $defects->setValue($cache, [
            'newStatus'    => TestStatus::skipped(),
            'legacyStatus' => 1,
        ]);

        // Simulate a save-load cycle
        $loadedCache = unserialize(serialize($cache));

        $this->assertTrue($loadedCache instanceof DefaultTestResultCache);
        $this->assertEquals(TestStatus::skipped(), $loadedCache->status('newStatus'));
        $this->assertEquals(TestStatus::unknown(), $loadedCache->status('legacyStatus'));

        // Test the state duplication internals
        $copiedCache = new DefaultTestResultCache;
        /* @var DefaultTestResultCache $loadedCache */
        $cache->copyStateToCache($copiedCache);

        $this->assertEquals(TestStatus::skipped(), $copiedCache->status('newStatus'));
        $this->assertEquals(TestStatus::unknown(), $copiedCache->status('legacyStatus'));
=======
        $cacheFile = TEST_FILES_PATH . '../end-to-end/execution-order/_files/MultiDependencyTest_result_cache.txt';
        $cache     = new DefaultTestResultCache($cacheFile);
        $cache->setState('someTest', BaseTestRunner::STATUS_FAILURE);

        $this->assertSame(BaseTestRunner::STATUS_UNKNOWN, $cache->getState(MultiDependencyTest::class . '::testFive'));

        $cache->load();

        $this->assertSame(BaseTestRunner::STATUS_UNKNOWN, $cache->getState(MultiDependencyTest::class . '::someTest'));
        $this->assertSame(BaseTestRunner::STATUS_SKIPPED, $cache->getState(MultiDependencyTest::class . '::testFive'));
    }

    public function testCanPersistCacheToFile(): void
    {
        $cacheFile = tempnam(sys_get_temp_dir(), 'phpunit_');
        $cache     = new DefaultTestResultCache($cacheFile);
        $testName  = 'test' . uniqid('', true);

        $cache->setState($testName, BaseTestRunner::STATUS_SKIPPED);
        $cache->persist();

        $cache = new DefaultTestResultCache($cacheFile);
        $cache->load();

        $this->assertSame(BaseTestRunner::STATUS_SKIPPED, $cache->getState($testName));

        unlink($cacheFile);
>>>>>>> 48765ca8
    }
}<|MERGE_RESOLUTION|>--- conflicted
+++ resolved
@@ -16,7 +16,6 @@
 use MultiDependencyTest;
 use PHPUnit\Framework\TestCase;
 use PHPUnit\Framework\TestStatus\TestStatus;
-use ReflectionClass;
 
 /**
  * @covers \PHPUnit\Runner\DefaultTestResultCache
@@ -24,76 +23,33 @@
  */
 final class DefaultTestResultCacheTest extends TestCase
 {
-<<<<<<< HEAD
-    private DefaultTestResultCache $subject;
-=======
     public function testGetTimeForNonExistentTestNameReturnsFloatZero(): void
     {
-        $this->assertSame(0.0, (new DefaultTestResultCache)->getTime('doesNotExist'));
+        $this->assertSame(0.0, (new DefaultTestResultCache)->time('doesNotExist'));
     }
->>>>>>> 48765ca8
 
     public function testReadsCacheFromProvidedFilename(): void
     {
-<<<<<<< HEAD
-        $this->subject = new DefaultTestResultCache;
-=======
         $cacheFile = TEST_FILES_PATH . '../end-to-end/execution-order/_files/MultiDependencyTest_result_cache.txt';
         $cache     = new DefaultTestResultCache($cacheFile);
         $cache->load();
 
-        $this->assertSame(BaseTestRunner::STATUS_UNKNOWN, $cache->getState(MultiDependencyTest::class . '::testOne'));
-        $this->assertSame(BaseTestRunner::STATUS_SKIPPED, $cache->getState(MultiDependencyTest::class . '::testFive'));
->>>>>>> 48765ca8
+        $this->assertTrue($cache->status(MultiDependencyTest::class . '::testOne')->isUnknown());
+        $this->assertTrue($cache->status(MultiDependencyTest::class . '::testFive')->isSkipped());
     }
 
     public function testDoesClearCacheBeforeLoad(): void
     {
-<<<<<<< HEAD
-        $this->assertSame(0.0, $this->subject->time('doesNotExist'));
-    }
-
-    public function testOldResultCacheFormatDoesNotTriggerError(): void
-    {
-        // PHPUnit before version 10 used integer constants instead of TestStatus.
-        // Note: this is a quick and cheap test for this uncommon edge case, without having
-        // to set up a full end-to-end test with an old cache file
-        $cache          = new DefaultTestResultCache;
-        $reflectedCache = new ReflectionClass($cache);
-
-        // Set a test status in the old integer and new value-object format
-        $defects = $reflectedCache->getProperty('defects');
-        $defects->setAccessible(true);
-        $defects->setValue($cache, [
-            'newStatus'    => TestStatus::skipped(),
-            'legacyStatus' => 1,
-        ]);
-
-        // Simulate a save-load cycle
-        $loadedCache = unserialize(serialize($cache));
-
-        $this->assertTrue($loadedCache instanceof DefaultTestResultCache);
-        $this->assertEquals(TestStatus::skipped(), $loadedCache->status('newStatus'));
-        $this->assertEquals(TestStatus::unknown(), $loadedCache->status('legacyStatus'));
-
-        // Test the state duplication internals
-        $copiedCache = new DefaultTestResultCache;
-        /* @var DefaultTestResultCache $loadedCache */
-        $cache->copyStateToCache($copiedCache);
-
-        $this->assertEquals(TestStatus::skipped(), $copiedCache->status('newStatus'));
-        $this->assertEquals(TestStatus::unknown(), $copiedCache->status('legacyStatus'));
-=======
         $cacheFile = TEST_FILES_PATH . '../end-to-end/execution-order/_files/MultiDependencyTest_result_cache.txt';
         $cache     = new DefaultTestResultCache($cacheFile);
-        $cache->setState('someTest', BaseTestRunner::STATUS_FAILURE);
+        $cache->setStatus('someTest', TestStatus::failure());
 
-        $this->assertSame(BaseTestRunner::STATUS_UNKNOWN, $cache->getState(MultiDependencyTest::class . '::testFive'));
+        $this->assertTrue($cache->status(MultiDependencyTest::class . '::testFive')->isUnknown());
 
         $cache->load();
 
-        $this->assertSame(BaseTestRunner::STATUS_UNKNOWN, $cache->getState(MultiDependencyTest::class . '::someTest'));
-        $this->assertSame(BaseTestRunner::STATUS_SKIPPED, $cache->getState(MultiDependencyTest::class . '::testFive'));
+        $this->assertTrue($cache->status(MultiDependencyTest::class . '::someTest')->isUnknown());
+        $this->assertTrue($cache->status(MultiDependencyTest::class . '::testFive')->isSkipped());
     }
 
     public function testCanPersistCacheToFile(): void
@@ -102,15 +58,14 @@
         $cache     = new DefaultTestResultCache($cacheFile);
         $testName  = 'test' . uniqid('', true);
 
-        $cache->setState($testName, BaseTestRunner::STATUS_SKIPPED);
+        $cache->setStatus($testName, TestStatus::skipped());
         $cache->persist();
 
         $cache = new DefaultTestResultCache($cacheFile);
         $cache->load();
 
-        $this->assertSame(BaseTestRunner::STATUS_SKIPPED, $cache->getState($testName));
+        $this->assertTrue($cache->status($testName)->isSkipped());
 
         unlink($cacheFile);
->>>>>>> 48765ca8
     }
 }