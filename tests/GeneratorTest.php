<?php
class Framework_MockObject_GeneratorTest extends PHPUnit_Framework_TestCase
{
    /**
     * @var PHPUnit_Framework_MockObject_Generator
     */
    protected $generator;

    protected function setUp()
    {
        $this->generator = new PHPUnit_Framework_MockObject_Generator;
    }

    /**
     * @covers PHPUnit_Framework_MockObject_Generator::getMock
     * @expectedException PHPUnit_Framework_Exception
     */
    public function testGetMockFailsWhenInvalidFunctionNameIsPassedInAsAFunctionToMock()
    {
        $this->generator->getMock('StdClass', array(0));
    }

    /**
     * @covers PHPUnit_Framework_MockObject_Generator::getMock
     */
    public function testGetMockCanCreateNonExistingFunctions()
    {
        $mock = $this->generator->getMock('StdClass', array('testFunction'));
        $this->assertTrue(method_exists($mock, 'testFunction'));
    }

    /**
     * @covers PHPUnit_Framework_MockObject_Generator::getMock
     * @expectedException PHPUnit_Framework_MockObject_RuntimeException
     * @expectedExceptionMessage duplicates: "foo, foo"
     */
    public function testGetMockGeneratorFails()
    {
        $mock = $this->generator->getMock('StdClass', array('foo', 'foo'));
    }

    /**
     * @covers PHPUnit_Framework_MockObject_Generator::getMockForAbstractClass
     */
    public function testGetMockForAbstractClassDoesNotFailWhenFakingInterfaces()
    {
        $mock = $this->generator->getMockForAbstractClass('Countable');
        $this->assertTrue(method_exists($mock, 'count'));
    }

    /**
     * @covers PHPUnit_Framework_MockObject_Generator::getMockForAbstractClass
     */
    public function testGetMockForAbstractClassStubbingAbstractClass()
    {
        $mock = $this->generator->getMockForAbstractClass('AbstractMockTestClass');
        $this->assertTrue(method_exists($mock, 'doSomething'));
    }

    /**
     * @covers PHPUnit_Framework_MockObject_Generator::getMockForAbstractClass
     */
    public function testGetMockForAbstractClassWithNonExistentMethods()
    {
        $mock = $this->generator->getMockForAbstractClass(
            'AbstractMockTestClass', array(), '',  true,
            true, true, array('nonexistentMethod')
        );

        $this->assertTrue(method_exists($mock, 'nonexistentMethod'));
        $this->assertTrue(method_exists($mock, 'doSomething'));
    }

    /**
     * @covers PHPUnit_Framework_MockObject_Generator::getMockForAbstractClass
     */
    public function testGetMockForAbstractClassShouldCreateStubsOnlyForAbstractMethodWhenNoMethodsWereInformed()
    {
        $mock = $this->generator->getMockForAbstractClass('AbstractMockTestClass');

        $mock->expects($this->any())
             ->method('doSomething')
             ->willReturn('testing');

        $this->assertEquals('testing', $mock->doSomething());
        $this->assertEquals(1, $mock->returnAnything());
    }

    /**
     * @dataProvider getMockForAbstractClassExpectsInvalidArgumentExceptionDataprovider
     * @covers PHPUnit_Framework_MockObject_Generator::getMockForAbstractClass
     * @expectedException PHPUnit_Framework_Exception
     */
    public function testGetMockForAbstractClassExpectingInvalidArgumentException($className, $mockClassName)
    {
        $mock = $this->generator->getMockForAbstractClass($className, array(), $mockClassName);
    }

    /**
     * @covers PHPUnit_Framework_MockObject_Generator::getMockForAbstractClass
     * @expectedException PHPUnit_Framework_MockObject_RuntimeException
     */
    public function testGetMockForAbstractClassAnstractClassDoesNotExist()
    {
        $mock = $this->generator->getMockForAbstractClass('Tux');
    }

    /**
     * Dataprovider for test "testGetMockForAbstractClassExpectingInvalidArgumentException"
     */
    public static function getMockForAbstractClassExpectsInvalidArgumentExceptionDataprovider()
    {
        return array(
            'className not a string' => array(array(), ''),
            'mockClassName not a string' => array('Countable', new StdClass),
        );
    }

    /**
     * @covers PHPUnit_Framework_MockObject_Generator::getMockForTrait
     * @requires PHP 5.4.0
     */
    public function testGetMockForTraitWithNonExistentMethodsAndNonAbstractMethods()
    {
        $mock = $this->generator->getMockForTrait(
            'AbstractTrait', array(), '',  true,
            true, true, array('nonexistentMethod')
        );

        $this->assertTrue(method_exists($mock, 'nonexistentMethod'));
        $this->assertTrue(method_exists($mock, 'doSomething'));
        $this->assertTrue($mock->mockableMethod());
        $this->assertTrue($mock->anotherMockableMethod());
    }

    /**
     * @covers   PHPUnit_Framework_MockObject_Generator::getMockForTrait
     * @requires PHP 5.4.0
     */
    public function testGetMockForTraitStubbingAbstractMethod()
    {
        $mock = $this->generator->getMockForTrait('AbstractTrait');
        $this->assertTrue(method_exists($mock, 'doSomething'));
    }
<<<<<<< HEAD

    /**
     * Dataprovider for test "testGetMockForTraitExpectingInvalidArgumentException"
     */
    public static function getMockForTraitExpectsInvalidArgumentExceptionDataprovider()
    {
        return array(
            'traitName not a string' => array(array(), ''),
            'mockClassName not a string' => array('AbstractTrait', new StdClass),
            'trait does not exist' => array('AbstractTraitDoesNotExist', 'TraitTest')
        );
    }

    /**
     * @requires PHP 5.4.0
     */
    public function testGetMockForSingletonWithReflectionSuccess()
    {
        // Probably, this should be moved to tests/autoload.php
        require_once __DIR__ . '/_fixture/SingletonClass.php';

        $mock = $this->generator->getMock('SingletonClass', array('doSomething'), array(), '', false);
        $this->assertInstanceOf('SingletonClass', $mock);
    }

    /**
     * Same as "testGetMockForSingletonWithReflectionSuccess", but we expect
     * warning for PHP < 5.4.0 since PHPUnit will try to execute private __wakeup
     * on unserialize
     */
    public function testGetMockForSingletonWithUnserializeFail()
    {
        if (version_compare(PHP_VERSION, '5.4.0', '>=')) {
            $this->markTestSkipped('Only for PHP < 5.4.0');
        }

        $this->setExpectedException('PHPUnit_Framework_Error_Warning');

        // Probably, this should be moved to tests/autoload.php
        require_once __DIR__ . '/_fixture/SingletonClass.php';

        $mock = $this->generator->getMock('SingletonClass', array('doSomething'), array(), '', false);
    }
}
=======
}
>>>>>>> 0bf8a99c
<|MERGE_RESOLUTION|>--- conflicted
+++ resolved
@@ -142,19 +142,6 @@
         $mock = $this->generator->getMockForTrait('AbstractTrait');
         $this->assertTrue(method_exists($mock, 'doSomething'));
     }
-<<<<<<< HEAD
-
-    /**
-     * Dataprovider for test "testGetMockForTraitExpectingInvalidArgumentException"
-     */
-    public static function getMockForTraitExpectsInvalidArgumentExceptionDataprovider()
-    {
-        return array(
-            'traitName not a string' => array(array(), ''),
-            'mockClassName not a string' => array('AbstractTrait', new StdClass),
-            'trait does not exist' => array('AbstractTraitDoesNotExist', 'TraitTest')
-        );
-    }
 
     /**
      * @requires PHP 5.4.0
@@ -186,7 +173,4 @@
 
         $mock = $this->generator->getMock('SingletonClass', array('doSomething'), array(), '', false);
     }
-}
-=======
-}
->>>>>>> 0bf8a99c
+}