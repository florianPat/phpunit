--- conflicted
+++ resolved
@@ -2,11 +2,7 @@
 Mock static method
 --FILE--
 <?php declare(strict_types=1);
-<<<<<<< HEAD
-define('FOO_CONST', 1);
-=======
 define('GLOBAL_CONSTANT', 1);
->>>>>>> 928b6e54
 
 class Foo
 {
