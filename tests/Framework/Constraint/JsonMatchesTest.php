<?php
/*
 * This file is part of PHPUnit.
 *
 * (c) Sebastian Bergmann <sebastian@phpunit.de>
 *
 * For the full copyright and license information, please view the LICENSE
 * file that was distributed with this source code.
 */

/**
 * @since      File available since Release 3.7.0
 */
class Framework_Constraint_JsonMatchesTest extends PHPUnit_Framework_TestCase
{
    /**
     * @dataProvider evaluateDataprovider
     * @covers PHPUnit_Framework_Constraint_JsonMatches::evaluate
     * @covers PHPUnit_Framework_Constraint_JsonMatches::matches
     * @covers PHPUnit_Framework_Constraint_JsonMatches::__construct
     */
    public function testEvaluate($expected, $jsonOther, $jsonValue)
    {
        $constraint = new PHPUnit_Framework_Constraint_JsonMatches($jsonValue);
        $this->assertEquals($expected, $constraint->evaluate($jsonOther, '', true));
    }

    /**
     * @covers PHPUnit_Framework_Constraint_JsonMatches::toString
     */
    public function testToString()
    {
        $jsonValue  = json_encode(['Mascott' => 'Tux']);
        $constraint = new PHPUnit_Framework_Constraint_JsonMatches($jsonValue);

        $this->assertEquals('matches JSON string "' . $jsonValue . '"', $constraint->toString());
    }

    public static function evaluateDataprovider()
    {
<<<<<<< HEAD
        return [
            'valid JSON'                          => [true, json_encode(['Mascott' => 'Tux']), json_encode(['Mascott' => 'Tux'])],
            'error syntax'                        => [false, '{"Mascott"::}', json_encode(['Mascott' => 'Tux'])],
            'error UTF-8'                         => [false, json_encode('\xB1\x31'), json_encode(['Mascott' => 'Tux'])],
            'invalid JSON in class instantiation' => [false, json_encode(['Mascott' => 'Tux']), '{"Mascott"::}'],
        ];
=======
        return array(
            'valid JSON'                          => array(true, json_encode(array('Mascott'                           => 'Tux')), json_encode(array('Mascott'                           => 'Tux'))),
            'error syntax'                        => array(false, '{"Mascott"::}', json_encode(array('Mascott'         => 'Tux'))),
            'error UTF-8'                         => array(false, json_encode('\xB1\x31'), json_encode(array('Mascott' => 'Tux'))),
            'invalid JSON in class instantiation' => array(false, json_encode(array('Mascott'                          => 'Tux')), '{"Mascott"::}'),
        );
>>>>>>> 1caa3d6f
    }
}<|MERGE_RESOLUTION|>--- conflicted
+++ resolved
@@ -38,20 +38,11 @@
 
     public static function evaluateDataprovider()
     {
-<<<<<<< HEAD
         return [
-            'valid JSON'                          => [true, json_encode(['Mascott' => 'Tux']), json_encode(['Mascott' => 'Tux'])],
-            'error syntax'                        => [false, '{"Mascott"::}', json_encode(['Mascott' => 'Tux'])],
+            'valid JSON'                          => [true, json_encode(['Mascott'                           => 'Tux']), json_encode(['Mascott'                           => 'Tux'])],
+            'error syntax'                        => [false, '{"Mascott"::}', json_encode(['Mascott'         => 'Tux'])],
             'error UTF-8'                         => [false, json_encode('\xB1\x31'), json_encode(['Mascott' => 'Tux'])],
-            'invalid JSON in class instantiation' => [false, json_encode(['Mascott' => 'Tux']), '{"Mascott"::}'],
+            'invalid JSON in class instantiation' => [false, json_encode(['Mascott'                          => 'Tux']), '{"Mascott"::}'],
         ];
-=======
-        return array(
-            'valid JSON'                          => array(true, json_encode(array('Mascott'                           => 'Tux')), json_encode(array('Mascott'                           => 'Tux'))),
-            'error syntax'                        => array(false, '{"Mascott"::}', json_encode(array('Mascott'         => 'Tux'))),
-            'error UTF-8'                         => array(false, json_encode('\xB1\x31'), json_encode(array('Mascott' => 'Tux'))),
-            'invalid JSON in class instantiation' => array(false, json_encode(array('Mascott'                          => 'Tux')), '{"Mascott"::}'),
-        );
->>>>>>> 1caa3d6f
     }
 }