--- conflicted
+++ resolved
@@ -233,27 +233,13 @@
         php-version:
           - "7.4"
           - "8.0"
-<<<<<<< HEAD
+          - "8.1"
+          - "8.2"
 
         coverage:
           - pcov
           - xdebug
 
-        experimental:
-          - false
-
-        include:
-          - php-version: "8.1"
-            experimental: true
-          - php-version: "8.2"
-            experimental: true
-
-    continue-on-error: ${{ matrix.experimental }}
-=======
-          - "8.1"
-          - "8.2"
->>>>>>> 0b7a8029
-
     steps:
       - name: Checkout
         uses: actions/checkout@v2
