# https://help.github.com/en/categories/automating-your-workflow-with-github-actions

on:
  - pull_request
  - push

name: CI

env:
  COMPOSER_ROOT_VERSION: "9.5-dev"

jobs:
  coding-guidelines:
    name: Coding Guidelines

    runs-on: ubuntu-latest

    steps:
      - name: Checkout
        uses: actions/checkout@v3

      - name: Install PHP
        uses: shivammathur/setup-php@v2
        with:
          php-version: 8.1
          extensions: none, iconv, json, phar, tokenizer
          coverage: none
          tools: none

      - name: Run friendsofphp/php-cs-fixer
        run: ./tools/php-cs-fixer fix --dry-run --show-progress=dots --using-cache=no --verbose

  type-checker:
    name: Type Checker

    runs-on: ubuntu-latest

    steps:
      - name: Checkout
        uses: actions/checkout@v3

      - name: Install PHP
        uses: shivammathur/setup-php@v2
        with:
          php-version: 8.1
          extensions: none, ctype, curl, date, dom, json, libxml, mbstring, phar, simplexml, soap, tokenizer, xml, xmlwriter, zlib
          coverage: none
          tools: none

      - name: Update dependencies with composer
        run: ./tools/composer update --no-interaction --no-ansi --no-progress

      - name: Run vimeo/psalm on public API
        run: ./tools/psalm --config=.psalm/static-analysis.xml --no-progress --show-info=false

      - name: Run vimeo/psalm on internal code
        run: ./tools/psalm --config=.psalm/config.xml --no-progress --shepherd --show-info=false --stats

  unit-tests:
    name: Unit Tests

    runs-on: ${{ matrix.os }}

    env:
      PHP_EXTENSIONS: none, curl, dom, json, libxml, mbstring, openssl, phar, soap, tokenizer, xml, xmlwriter
      PHP_INI_VALUES: assert.exception=1, zend.assertions=1, error_reporting=-1, log_errors_max_len=0, display_errors=On

    strategy:
      fail-fast: false
      matrix:
        os:
          - ubuntu-latest
          - windows-latest

        php-version:
          - "7.3"
          - "7.4"
          - "8.0"
          - "8.1"
          - "8.2"

        compiler:
          - default

        dependencies:
          - lowest
          - highest

        include:
          - os: ubuntu-latest
            php-version: "8.0"
            compiler: jit
            dependencies: highest

          - os: ubuntu-latest
            php-version: "8.1"
            compiler: jit
            dependencies: highest

          - os: ubuntu-latest
            php-version: "8.2"
            compiler: jit
            dependencies: highest

    steps:
      - name: Configure git to avoid issues with line endings
        if: matrix.os == 'windows-latest'
        run: git config --global core.autocrlf false

      - name: Checkout
        uses: actions/checkout@v3

      - name: Override PHP ini values for JIT compiler
        if: matrix.compiler == 'jit'
        run: echo "PHP_INI_VALUES::assert.exception=1, zend.assertions=1, opcache.enable=1, opcache.enable_cli=1, opcache.optimization_level=-1, opcache.jit=1255, opcache.jit_buffer_size=32M" >> $GITHUB_ENV

      - name: Install PHP with extensions
        uses: shivammathur/setup-php@v2
        with:
          php-version: ${{ matrix.php-version }}
          extensions: ${{ env.PHP_EXTENSIONS }}
          ini-values: ${{ env.PHP_INI_VALUES }}
          tools: none

      - name: Install lowest dependencies with composer
        if: matrix.dependencies == 'lowest'
        run: ./tools/composer update --no-ansi --no-interaction --no-progress --prefer-lowest

      - name: Install highest dependencies with composer
        if: matrix.dependencies == 'highest'
        run: ./tools/composer update --no-ansi --no-interaction --no-progress

      - name: Run tests with phpunit
        run: ./phpunit --testsuite unit

  end-to-end-tests:
    name: End-to-End Tests

    needs:
      - unit-tests

    runs-on: ${{ matrix.os }}

    env:
      PHP_EXTENSIONS: none, curl, dom, json, libxml, mbstring, openssl, phar, soap, tokenizer, xml, xmlwriter
      PHP_INI_VALUES: assert.exception=1, zend.assertions=1, error_reporting=-1, log_errors_max_len=0, display_errors=On

    strategy:
      fail-fast: false
      matrix:
        os:
          - ubuntu-latest
          - windows-latest

        php-version:
          - "7.3"
          - "7.4"
          - "8.0"
          - "8.1"
          - "8.2"

        compiler:
          - default

        dependencies:
          - lowest
          - highest

        include:
          - os: ubuntu-latest
            php-version: "8.0"
            compiler: jit
            dependencies: highest

          - os: ubuntu-latest
            php-version: "8.1"
            compiler: jit
            dependencies: highest

          - os: ubuntu-latest
            php-version: "8.2"
            compiler: jit
            dependencies: highest

    steps:
      - name: Configure git to avoid issues with line endings
        if: matrix.os == 'windows-latest'
        run: git config --global core.autocrlf false

      - name: Checkout
        uses: actions/checkout@v3

      - name: Override PHP ini values for JIT compiler
        if: matrix.compiler == 'jit'
        run: echo "PHP_INI_VALUES::assert.exception=1, zend.assertions=1, opcache.enable=1, opcache.enable_cli=1, opcache.optimization_level=-1, opcache.jit=1255, opcache.jit_buffer_size=32M" >> $GITHUB_ENV

      - name: Install PHP with extensions
        uses: shivammathur/setup-php@v2
        with:
          php-version: ${{ matrix.php-version }}
          extensions: ${{ env.PHP_EXTENSIONS }}
          ini-values: ${{ env.PHP_INI_VALUES }}
          tools: none

      - name: Install lowest dependencies with composer
        if: matrix.dependencies == 'lowest'
        run: ./tools/composer update --no-ansi --no-interaction --no-progress --prefer-lowest

      - name: Install highest dependencies with composer
        if: matrix.dependencies == 'highest'
        run: ./tools/composer update --no-ansi --no-interaction --no-progress

      - name: Run tests with phpunit
        run: ./phpunit --testsuite end-to-end

  code-coverage:
    name: Code Coverage

    needs:
      - end-to-end-tests

    runs-on: ubuntu-latest

    steps:
      - name: Checkout
        uses: actions/checkout@v3

      - name: Install PHP with extensions
        uses: shivammathur/setup-php@v2
        with:
          php-version: 8.1
          coverage: pcov
          extensions: none, curl, dom, json, libxml, mbstring, phar, soap, tokenizer, xml, xmlwriter
          ini-values: assert.exception=1, zend.assertions=1, error_reporting=-1, log_errors_max_len=0, display_errors=On
          tools: none

      - name: Install dependencies with composer
        run: ./tools/composer update --no-ansi --no-interaction --no-progress

      - name: Collect code coverage with phpunit
        run: ./phpunit --coverage-clover=coverage.xml

      - name: Send code coverage report to Codecov.io
        uses: codecov/codecov-action@v2
        with:
          token: ${{ secrets.CODECOV_TOKEN }}

  build-phar:
    name: Build PHAR

    needs:
      - end-to-end-tests

    runs-on: ubuntu-latest

    env:
      PHP_EXTENSIONS: none, dom, json, fileinfo, iconv, libxml, mbstring, phar, soap, tokenizer, xml, xmlwriter
      PHP_INI_VALUES: assert.exception=1, phar.readonly=0, zend.assertions=1

    steps:
      - name: Checkout
        uses: actions/checkout@v3

      - name: Install PHP with extensions
        uses: shivammathur/setup-php@v2
        with:
          php-version: 8.1
          coverage: none
          extensions: ${{ env.PHP_EXTENSIONS }}
          ini-values: ${{ env.PHP_INI_VALUES }}
          tools: none

      - name: Install java
        uses: actions/setup-java@v3
        with:
          distribution: zulu
          java-version: 11

      - name: Build PHAR
        run: ant phar-snapshot

      - name: Check whether PHAR is scoped
        run: cat build/artifacts/phpunit-snapshot.phar | grep -q PHPUnit\\\\DeepCopy\\\\Exception\\\\CloneException || (echo "phpunit-snapshot.phar is not scoped." && false)

      - name: Upload PHAR
        uses: actions/upload-artifact@v3
        with:
          name: phpunit-snapshot-phar
          path: ./build/artifacts/phpunit-snapshot.phar
          retention-days: 7

  test-phar:
    name: Test PHAR

    needs:
      - build-phar

    runs-on: ubuntu-latest

    env:
      PHP_EXTENSIONS: none, curl, dom, json, fileinfo, iconv, libxml, mbstring, phar, soap, tokenizer, xml, xmlwriter
      PHP_INI_VALUES: assert.exception=1, phar.readonly=0, zend.assertions=1

    strategy:
      fail-fast: false
      matrix:
        php-version:
          - "7.3"
          - "7.4"
          - "8.0"
          - "8.1"
          - "8.2"

        coverage:
          - pcov
          - xdebug

    steps:
      - name: Checkout
        uses: actions/checkout@v3

      - name: Install PHP with extensions
        uses: shivammathur/setup-php@v2
        with:
          php-version: ${{ matrix.php-version }}
          coverage: ${{ matrix.coverage }}
          extensions: ${{ env.PHP_EXTENSIONS }}
          ini-values: ${{ env.PHP_INI_VALUES }}
          tools: none

      - name: Install java
        uses: actions/setup-java@v3
        with:
          distribution: zulu
          java-version: 11

      - name: Download PHAR
        uses: actions/download-artifact@v3
        with:
          name: phpunit-snapshot-phar
          path: ./build/artifacts/

      - name: Make PHAR executable
        run: chmod +x ./build/artifacts/phpunit-snapshot.phar

      - name: Run PHAR-specific tests
<<<<<<< HEAD
        run: ant run-phar-specific-tests
=======
        run: ant run-phar-specific-tests

  test-phar-without-code-coverage:
    name: Test PHAR without code coverage

    needs:
      - build-phar

    runs-on: ubuntu-latest

    env:
      PHP_EXTENSIONS: none, curl, dom, json, fileinfo, iconv, libxml, mbstring, phar, soap, tokenizer, xml, xmlwriter
      PHP_INI_VALUES: assert.exception=1, phar.readonly=0, zend.assertions=1

    strategy:
      fail-fast: false
      matrix:
        php-version:
          - "8.0"
          - "8.1"
          - "8.2"

    steps:
      - name: Checkout
        uses: actions/checkout@v3

      - name: Install PHP with extensions
        uses: shivammathur/setup-php@v2
        with:
          php-version: ${{ matrix.php-version }}
          coverage: ${{ matrix.coverage }}
          extensions: ${{ env.PHP_EXTENSIONS }}
          ini-values: ${{ env.PHP_INI_VALUES }}
          tools: none

      - name: Install java
        uses: actions/setup-java@v3
        with:
          distribution: zulu
          java-version: 11

      - name: Download PHAR
        uses: actions/download-artifact@v3
        with:
          name: phpunit-snapshot-phar
          path: ./build/artifacts/

      - name: Make PHAR executable
        run: chmod +x ./build/artifacts/phpunit-snapshot.phar

      - name: Run PHAR-specific tests
        run: ant run-phar-specific-tests-without-code-coverage
>>>>>>> 0616d983
<|MERGE_RESOLUTION|>--- conflicted
+++ resolved
@@ -344,59 +344,4 @@
         run: chmod +x ./build/artifacts/phpunit-snapshot.phar
 
       - name: Run PHAR-specific tests
-<<<<<<< HEAD
-        run: ant run-phar-specific-tests
-=======
-        run: ant run-phar-specific-tests
-
-  test-phar-without-code-coverage:
-    name: Test PHAR without code coverage
-
-    needs:
-      - build-phar
-
-    runs-on: ubuntu-latest
-
-    env:
-      PHP_EXTENSIONS: none, curl, dom, json, fileinfo, iconv, libxml, mbstring, phar, soap, tokenizer, xml, xmlwriter
-      PHP_INI_VALUES: assert.exception=1, phar.readonly=0, zend.assertions=1
-
-    strategy:
-      fail-fast: false
-      matrix:
-        php-version:
-          - "8.0"
-          - "8.1"
-          - "8.2"
-
-    steps:
-      - name: Checkout
-        uses: actions/checkout@v3
-
-      - name: Install PHP with extensions
-        uses: shivammathur/setup-php@v2
-        with:
-          php-version: ${{ matrix.php-version }}
-          coverage: ${{ matrix.coverage }}
-          extensions: ${{ env.PHP_EXTENSIONS }}
-          ini-values: ${{ env.PHP_INI_VALUES }}
-          tools: none
-
-      - name: Install java
-        uses: actions/setup-java@v3
-        with:
-          distribution: zulu
-          java-version: 11
-
-      - name: Download PHAR
-        uses: actions/download-artifact@v3
-        with:
-          name: phpunit-snapshot-phar
-          path: ./build/artifacts/
-
-      - name: Make PHAR executable
-        run: chmod +x ./build/artifacts/phpunit-snapshot.phar
-
-      - name: Run PHAR-specific tests
-        run: ant run-phar-specific-tests-without-code-coverage
->>>>>>> 0616d983
+        run: ant run-phar-specific-tests