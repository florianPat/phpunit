# https://help.github.com/en/categories/automating-your-workflow-with-github-actions

on:
  - pull_request
  - push

name: CI

env:
  COMPOSER_ROOT_VERSION: "10.0-dev"

jobs:
  coding-guidelines:
    name: Coding Guidelines

    runs-on: ubuntu-latest

    steps:
      - name: Checkout
        uses: actions/checkout@v2

      - name: Install PHP
        uses: shivammathur/setup-php@v2
        with:
          php-version: 8.0
          coverage: none

      - name: Run friendsofphp/php-cs-fixer
        run: ./tools/php-cs-fixer fix --dry-run --show-progress=dots --using-cache=no --verbose

  type-checker:
    name: Type Checker

    runs-on: ubuntu-latest

    steps:
      - name: Checkout
        uses: actions/checkout@v2

      - name: Install PHP
        uses: shivammathur/setup-php@v2
        with:
          php-version: 8.0
          coverage: none

      - name: Update dependencies with composer
        run: ./tools/composer update --no-interaction --no-ansi --no-progress

      - name: Run vimeo/psalm on public API
        run: ./tools/psalm --config=.psalm/static-analysis.xml --no-progress --show-info=false

      - name: Run vimeo/psalm on internal code
        run: ./tools/psalm --config=.psalm/config.xml --no-progress --shepherd --show-info=false --stats

  tests:
    name: Tests

    runs-on: ${{ matrix.os }}

    env:
      PHP_EXTENSIONS: dom, json, libxml, mbstring, pdo_sqlite, soap, xml, xmlwriter
<<<<<<< HEAD
      PHP_INI_VALUES: assert.exception=1, memory_limit=-1, zend.assertions=1
=======
      PHP_INI_VALUES: assert.exception=1, zend.assertions=1, error_reporting=-1, log_errors_max_len=0, display_errors=On
>>>>>>> c5c8aa21

    strategy:
      fail-fast: false
      matrix:
        os:
          - ubuntu-latest
          - windows-latest

        php-version:
          - "8.0"
          - "8.1"

        compiler:
          - default

        dependencies:
          - lowest
          - highest

        include:
          - os: ubuntu-latest
            php-version: "8.0"
            compiler: jit
            dependencies: highest

          - os: ubuntu-latest
            php-version: "8.1"
            compiler: jit
            dependencies: highest

    steps:
      - name: Configure git to avoid issues with line endings
        if: matrix.os == 'windows-latest'
        run: git config --global core.autocrlf false

      - name: Checkout
        uses: actions/checkout@v2

      - name: Override PHP ini values for JIT compiler
        if: matrix.compiler == 'jit'
        run: echo "PHP_INI_VALUES::assert.exception=1, memory_limit=-1, zend.assertions=1, opcache.enable=1, opcache.enable_cli=1, opcache.optimization_level=-1, opcache.jit=1255, opcache.jit_buffer_size=32M" >> $GITHUB_ENV

      - name: Install PHP with extensions
        uses: shivammathur/setup-php@v2
        with:
          php-version: ${{ matrix.php-version }}
          extensions: ${{ env.PHP_EXTENSIONS }}
          ini-values: ${{ env.PHP_INI_VALUES }}

      - name: Determine composer cache directory on Linux
        if: matrix.os == 'ubuntu-latest'
        run: echo "COMPOSER_CACHE_DIR=$(./tools/composer config cache-dir)" >> $GITHUB_ENV

      - name: Determine composer cache directory on Windows
        if: matrix.os == 'windows-latest'
        run: ECHO "COMPOSER_CACHE_DIR=~\AppData\Local\Composer" | Out-File -FilePath $env:GITHUB_ENV -Encoding utf8 -Append

      - name: Cache dependencies installed with composer
        uses: actions/cache@v2
        with:
          path: ${{ env.COMPOSER_CACHE_DIR }}
          key: php${{ matrix.php-version }}-composer-${{ matrix.dependencies }}-${{ hashFiles('**/composer.json') }}
          restore-keys: |
            php${{ matrix.php-version }}-composer-${{ matrix.dependencies }}-

      - name: Install lowest dependencies with composer
        if: matrix.dependencies == 'lowest'
        run: php ./tools/composer update --no-ansi --no-interaction --no-progress --prefer-lowest

      - name: Install highest dependencies with composer
        if: matrix.dependencies == 'highest'
        run: php ./tools/composer update --no-ansi --no-interaction --no-progress

      - name: Run sanity check
        run: bash ./build/scripts/sanity-check

      - name: Run tests with phpunit
        run: php ./phpunit

  code-coverage:
    name: Code Coverage

    runs-on: ubuntu-latest

    strategy:
      fail-fast: false
      matrix:
        php-version:
          - 8.0

        dependencies:
          - highest

    steps:
      - name: Checkout
        uses: actions/checkout@v2

      - name: Install PHP with extensions
        uses: shivammathur/setup-php@v2
        with:
          php-version: ${{ matrix.php-version }}
          coverage: pcov
          extensions: dom, json, libxml, mbstring, pdo_sqlite, soap, xml, xmlwriter
          ini-values: assert.exception=1, zend.assertions=1, error_reporting=-1, log_errors_max_len=0, display_errors=On

      - name: Determine composer cache directory
        run: echo "COMPOSER_CACHE_DIR=$(./tools/composer config cache-dir)" >> $GITHUB_ENV

      - name: Cache dependencies installed with composer
        uses: actions/cache@v2
        with:
          path: ${{ env.COMPOSER_CACHE_DIR }}
          key: php${{ matrix.php-version }}-composer-${{ matrix.dependencies }}-${{ hashFiles('**/composer.json') }}
          restore-keys: |
            php${{ matrix.php-version }}-composer-${{ matrix.dependencies }}-

      - name: Install lowest dependencies with composer
        if: matrix.dependencies == 'lowest'
        run: php ./tools/composer update --no-ansi --no-interaction --no-progress --prefer-lowest

      - name: Install highest dependencies with composer
        if: matrix.dependencies == 'highest'
        run: php ./tools/composer update --no-ansi --no-interaction --no-progress

      - name: Collect code coverage with phpunit
        run: php ./phpunit --coverage-clover=coverage.xml

      - name: Send code coverage report to Codecov.io
        uses: codecov/codecov-action@v1
        with:
          token: ${{ secrets.CODECOV_TOKEN }}

  test-generated-code:
    name: Test generated code

    runs-on: ubuntu-latest

    strategy:
      matrix:
        php-version:
          - 8.0

        dependencies:
          - highest

    steps:
      - name: Checkout
        uses: actions/checkout@v2

      - name: Install PHP with extensions
        uses: shivammathur/setup-php@v2
        with:
          php-version: ${{ matrix.php-version }}
          coverage: pcov
          extensions: dom, json, libxml, mbstring, pdo_sqlite, soap, xml, xmlwriter
          ini-values: assert.exception=1, zend.assertions=1, error_reporting=-1, log_errors_max_len=0, display_errors=On

      - name: Determine composer cache directory
        run: echo "COMPOSER_CACHE_DIR=$(tools/composer config cache-dir)" >> $GITHUB_ENV

      - name: Cache dependencies installed with composer
        uses: actions/cache@v2
        with:
          path: ${{ env.COMPOSER_CACHE_DIR }}
          key: php${{ matrix.php-version }}-composer-${{ matrix.dependencies }}-${{ hashFiles('**/composer.json') }}
          restore-keys: |
            php${{ matrix.php-version }}-composer-${{ matrix.dependencies }}-

      - name: Install lowest dependencies with composer
        if: matrix.dependencies == 'lowest'
        run: php ./tools/composer update --no-ansi --no-interaction --no-progress --prefer-lowest

      - name: Install highest dependencies with composer
        run: php ./tools/composer update --no-ansi --no-interaction --no-progress

      - name: Generate global assert wrappers
        run: php build/scripts/generate-global-assert-wrappers.php

      - name: Assert that git tree is clean
        run: git diff || echo "Run 'php build/scripts/generate-global-assert-wrappers.php' to regenerate global assert wrappers!"

  build-and-test-phar:
    name: Build and test PHAR

    runs-on: ubuntu-latest

    env:
      PHP_EXTENSIONS: dom, json, libxml, mbstring, pdo_sqlite, soap, xml, xmlwriter
      PHP_INI_VALUES: assert.exception=1, phar.readonly=0, zend.assertions=1

    strategy:
      fail-fast: false
      matrix:
        php-version:
          - "8.0"

        coverage:
          - pcov
          - xdebug

    steps:
      - name: Checkout
        uses: actions/checkout@v2

      - name: Install PHP with extensions
        uses: shivammathur/setup-php@v2
        with:
          php-version: ${{ matrix.php-version }}
          coverage: ${{ matrix.coverage }}
          extensions: ${{ env.PHP_EXTENSIONS }}
          ini-values: ${{ env.PHP_INI_VALUES }}

      - name: Install java
        uses: actions/setup-java@v1
        with:
          java-version: 1.8

      - name: Build unscoped PHAR for testing
        run: ant unscoped-phar-nightly

      - name: Run regular tests with unscoped PHAR
        run: ./build/artifacts/phpunit-nightly.phar

      - name: Build scoped PHAR for testing
        run: ant phar-nightly

      - name: Run PHAR-specific tests with scoped PHAR
        run: ./build/artifacts/phpunit-nightly.phar --configuration tests/phar/phpunit.xml --coverage-text<|MERGE_RESOLUTION|>--- conflicted
+++ resolved
@@ -59,11 +59,7 @@
 
     env:
       PHP_EXTENSIONS: dom, json, libxml, mbstring, pdo_sqlite, soap, xml, xmlwriter
-<<<<<<< HEAD
-      PHP_INI_VALUES: assert.exception=1, memory_limit=-1, zend.assertions=1
-=======
-      PHP_INI_VALUES: assert.exception=1, zend.assertions=1, error_reporting=-1, log_errors_max_len=0, display_errors=On
->>>>>>> c5c8aa21
+      PHP_INI_VALUES: memory_limit=-1, assert.exception=1, zend.assertions=1, error_reporting=-1, log_errors_max_len=0, display_errors=On
 
     strategy:
       fail-fast: false
