--- conflicted
+++ resolved
@@ -255,19 +255,8 @@
       - name: Run regular unit tests with unscoped PHAR
         run: ant run-regular-tests-with-unscoped-phar
 
-<<<<<<< HEAD
-      - name: Run regular tests with unscoped PHAR
-        run: ./build/artifacts/phpunit-snapshot.phar
-
-      - name: Build scoped PHAR for testing
-        run: ant phar-snapshot
-
-      - name: Run PHAR-specific tests with scoped PHAR
-        run: ./build/artifacts/phpunit-snapshot.phar --configuration tests/phar/phpunit.xml --coverage-text
-=======
       - name: Run PHAR-specific end-to-end tests with scoped PHAR
         run: ant run-phar-specific-tests-with-scoped-phar
->>>>>>> f544273f
 
       - uses: actions/upload-artifact@v2
         if: ${{ matrix.php-version == 8.0 }}
