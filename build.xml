--- conflicted
+++ resolved
@@ -378,9 +378,13 @@
             <arg path="${basedir}/build/tmp/phar" />
         </exec>
 
-        <replace file="${basedir}/build/tmp/phar-scoped/phpunit/Util/PHP/Template/PhptTestCase.tpl" token="SebastianBergmann\CodeCoverage\CodeCoverage" value="PHPUnit\SebastianBergmann\CodeCoverage\CodeCoverage"/>
-        <replace file="${basedir}/build/tmp/phar-scoped/phpunit/Util/PHP/Template/TestCaseClass.tpl" token="SebastianBergmann\CodeCoverage\CodeCoverage" value="PHPUnit\SebastianBergmann\CodeCoverage\CodeCoverage"/>
+        <replace file="${basedir}/build/tmp/phar-scoped/phpunit/Util/PHP/Template/PhptTestCase.tpl"   token="SebastianBergmann\CodeCoverage\CodeCoverage" value="PHPUnit\SebastianBergmann\CodeCoverage\CodeCoverage"/>
+        <replace file="${basedir}/build/tmp/phar-scoped/phpunit/Util/PHP/Template/PhptTestCase.tpl"   token="SebastianBergmann\CodeCoverage\Driver\Selector" value="PHPUnit\SebastianBergmann\CodeCoverage\Driver\Selector"/>
+        <replace file="${basedir}/build/tmp/phar-scoped/phpunit/Util/PHP/Template/PhptTestCase.tpl"   token="SebastianBergmann\CodeCoverage\Filter" value="PHPUnit\SebastianBergmann\CodeCoverage\Filter"/>
+        <replace file="${basedir}/build/tmp/phar-scoped/phpunit/Util/PHP/Template/TestCaseClass.tpl"  token="SebastianBergmann\CodeCoverage\CodeCoverage" value="PHPUnit\SebastianBergmann\CodeCoverage\CodeCoverage"/>
+        <replace file="${basedir}/build/tmp/phar-scoped/phpunit/Util/PHP/Template/TestCaseClass.tpl"  token="SebastianBergmann\CodeCoverage\Driver\Selector" value="PHPUnit\SebastianBergmann\CodeCoverage\Driver\Selector"/>
         <replace file="${basedir}/build/tmp/phar-scoped/phpunit/Util/PHP/Template/TestCaseMethod.tpl" token="SebastianBergmann\CodeCoverage\CodeCoverage" value="PHPUnit\SebastianBergmann\CodeCoverage\CodeCoverage"/>
+        <replace file="${basedir}/build/tmp/phar-scoped/phpunit/Util/PHP/Template/TestCaseMethod.tpl" token="SebastianBergmann\CodeCoverage\Driver\Selector" value="PHPUnit\SebastianBergmann\CodeCoverage\Driver\Selector"/>
 
         <copy file="${basedir}/.phpstorm.meta.php" tofile="${basedir}/build/tmp/phar-scoped/.phpstorm.meta.php"/>
 
@@ -417,34 +421,6 @@
         <delete dir="${basedir}/build/tmp"/>
     </target>
 
-<<<<<<< HEAD
-    <target name="-phar-scope">
-        <exec executable="${basedir}/tools/php-scoper" taskname="php-scoper">
-            <arg value="add-prefix" />
-            <arg value="--no-ansi" />
-            <arg value="--force" />
-            <arg value="--config" />
-            <arg path="${basedir}/build/config/php-scoper.php" />
-            <arg value="--no-interaction" />
-            <arg value="--stop-on-failure" />
-            <arg value="--output-dir" />
-            <arg path="${basedir}/build/tmp/phar-scoped" />
-            <arg value="--prefix" />
-            <arg value="PHPUnit" />
-            <arg path="${basedir}/build/tmp/phar" />
-        </exec>
-
-        <replace file="${basedir}/build/tmp/phar-scoped/phpunit/Util/PHP/Template/PhptTestCase.tpl"   token="SebastianBergmann\CodeCoverage\CodeCoverage" value="PHPUnit\SebastianBergmann\CodeCoverage\CodeCoverage"/>
-        <replace file="${basedir}/build/tmp/phar-scoped/phpunit/Util/PHP/Template/PhptTestCase.tpl"   token="SebastianBergmann\CodeCoverage\Driver\Selector" value="PHPUnit\SebastianBergmann\CodeCoverage\Driver\Selector"/>
-        <replace file="${basedir}/build/tmp/phar-scoped/phpunit/Util/PHP/Template/PhptTestCase.tpl"   token="SebastianBergmann\CodeCoverage\Filter" value="PHPUnit\SebastianBergmann\CodeCoverage\Filter"/>
-        <replace file="${basedir}/build/tmp/phar-scoped/phpunit/Util/PHP/Template/TestCaseClass.tpl"  token="SebastianBergmann\CodeCoverage\CodeCoverage" value="PHPUnit\SebastianBergmann\CodeCoverage\CodeCoverage"/>
-        <replace file="${basedir}/build/tmp/phar-scoped/phpunit/Util/PHP/Template/TestCaseClass.tpl"  token="SebastianBergmann\CodeCoverage\Driver\Selector" value="PHPUnit\SebastianBergmann\CodeCoverage\Driver\Selector"/>
-        <replace file="${basedir}/build/tmp/phar-scoped/phpunit/Util/PHP/Template/TestCaseMethod.tpl" token="SebastianBergmann\CodeCoverage\CodeCoverage" value="PHPUnit\SebastianBergmann\CodeCoverage\CodeCoverage"/>
-        <replace file="${basedir}/build/tmp/phar-scoped/phpunit/Util/PHP/Template/TestCaseMethod.tpl" token="SebastianBergmann\CodeCoverage\Driver\Selector" value="PHPUnit\SebastianBergmann\CodeCoverage\Driver\Selector"/>
-    </target>
-
-=======
->>>>>>> 2f9ab382
     <target name="-phar-determine-version">
         <exec executable="${basedir}/build/scripts/version.php" outputproperty="version" failonerror="true" />
     </target>
