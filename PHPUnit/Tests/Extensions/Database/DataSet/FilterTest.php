<?php
/**
 * PHPUnit
 *
 * Copyright (c) 2002-2008, Sebastian Bergmann <sb@sebastian-bergmann.de>.
 * All rights reserved.
 *
 * Redistribution and use in source and binary forms, with or without
 * modification, are permitted provided that the following conditions
 * are met:
 *
 *   * Redistributions of source code must retain the above copyright
 *     notice, this list of conditions and the following disclaimer.
 *
 *   * Redistributions in binary form must reproduce the above copyright
 *     notice, this list of conditions and the following disclaimer in
 *     the documentation and/or other materials provided with the
 *     distribution.
 *
 *   * Neither the name of Sebastian Bergmann nor the names of his
 *     contributors may be used to endorse or promote products derived
 *     from this software without specific prior written permission.
 *
 * THIS SOFTWARE IS PROVIDED BY THE COPYRIGHT HOLDERS AND CONTRIBUTORS
 * "AS IS" AND ANY EXPRESS OR IMPLIED WARRANTIES, INCLUDING, BUT NOT
 * LIMITED TO, THE IMPLIED WARRANTIES OF MERCHANTABILITY AND FITNESS
 * FOR A PARTICULAR PURPOSE ARE DISCLAIMED. IN NO EVENT SHALL THE
 * COPYRIGHT OWNER OR CONTRIBUTORS BE LIABLE FOR ANY DIRECT, INDIRECT,
 * INCIDENTAL, SPECIAL, EXEMPLARY, OR CONSEQUENTIAL DAMAGES (INCLUDING,
 * BUT NOT LIMITED TO, PROCUREMENT OF SUBSTITUTE GOODS OR SERVICES;
 * LOSS OF USE, DATA, OR PROFITS; OR BUSINESS INTERRUPTION) HOWEVER
 * CAUSED AND ON ANY THEORY OF LIABILITY, WHETHER IN CONTRACT, STRICT
 * LIABILITY, OR TORT (INCLUDING NEGLIGENCE OR OTHERWISE) ARISING IN
 * ANY WAY OUT OF THE USE OF THIS SOFTWARE, EVEN IF ADVISED OF THE
 * POSSIBILITY OF SUCH DAMAGE.
 *
 * @category   Testing
 * @package    PHPUnit
 * @author     Mike Lively <m@digitalsandwich.com>
 * @copyright  2002-2008 Sebastian Bergmann <sb@sebastian-bergmann.de>
 * @license    http://www.opensource.org/licenses/bsd-license.php  BSD License
 * @version    SVN: $Id$
 * @link       http://www.phpunit.de/
 * @since      File available since Release 3.2.0
 */

require_once 'PHPUnit/Framework/TestCase.php';
require_once 'PHPUnit/Extensions/Database/DataSet/FlatXmlDataSet.php';
require_once 'PHPUnit/Extensions/Database/DataSet/DataSetFilter.php';
require_once 'PHPUnit/Extensions/Database/Constraint/DataSetIsEqual.php';

/**
 * @category   Testing
 * @package    PHPUnit
 * @author     Mike Lively <m@digitalsandwich.com>
 * @copyright  2002-2008 Sebastian Bergmann <sb@sebastian-bergmann.de>
 * @license    http://www.opensource.org/licenses/bsd-license.php  BSD License
 * @version    SVN: $Id$
 * @link       http://www.phpunit.de/
 * @since      File available since Release 3.2.0
 */
class Extensions_Database_DataSet_FilterTest extends PHPUnit_Framework_TestCase
{
    protected $expectedDataSet;

    public function setUp()
    {
        $this->expectedDataSet = new PHPUnit_Extensions_Database_DataSet_FlatXmlDataSet(
<<<<<<< HEAD
            __DIR__.'/../_files/XmlDataSets/FilteredTestFixture.xml'
=======
            dirname(__FILE__).'/../_files/XmlDataSets/FilteredTestFixture.xml'
>>>>>>> 3b3c14ea
        );
    }

    public function testFilteredDataSet()
    {
        $constraint = new PHPUnit_Extensions_Database_Constraint_DataSetIsEqual($this->expectedDataSet);
        $dataSet = new PHPUnit_Extensions_Database_DataSet_FlatXmlDataSet(
<<<<<<< HEAD
            __DIR__.'/../_files/XmlDataSets/FilteredTestComparison.xml'
=======
            dirname(__FILE__).'/../_files/XmlDataSets/FilteredTestComparison.xml'
>>>>>>> 3b3c14ea
        );

        $filteredDataSet = new PHPUnit_Extensions_Database_DataSet_DataSetFilter($dataSet, array(
            'table1' => array('table1_id'),
            'table2' => '*',
            'table3' => array('table3_id')
        ));

        self::assertThat($filteredDataSet, $constraint);
    }
}
?><|MERGE_RESOLUTION|>--- conflicted
+++ resolved
@@ -66,11 +66,7 @@
     public function setUp()
     {
         $this->expectedDataSet = new PHPUnit_Extensions_Database_DataSet_FlatXmlDataSet(
-<<<<<<< HEAD
-            __DIR__.'/../_files/XmlDataSets/FilteredTestFixture.xml'
-=======
             dirname(__FILE__).'/../_files/XmlDataSets/FilteredTestFixture.xml'
->>>>>>> 3b3c14ea
         );
     }
 
@@ -78,11 +74,7 @@
     {
         $constraint = new PHPUnit_Extensions_Database_Constraint_DataSetIsEqual($this->expectedDataSet);
         $dataSet = new PHPUnit_Extensions_Database_DataSet_FlatXmlDataSet(
-<<<<<<< HEAD
-            __DIR__.'/../_files/XmlDataSets/FilteredTestComparison.xml'
-=======
             dirname(__FILE__).'/../_files/XmlDataSets/FilteredTestComparison.xml'
->>>>>>> 3b3c14ea
         );
 
         $filteredDataSet = new PHPUnit_Extensions_Database_DataSet_DataSetFilter($dataSet, array(
