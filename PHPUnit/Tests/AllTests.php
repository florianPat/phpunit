--- conflicted
+++ resolved
@@ -48,15 +48,6 @@
 
 require_once 'PHPUnit/Util/Filter.php';
 
-<<<<<<< HEAD
-require_once 'PHPUnit/Framework/TestSuite.php';
-require_once 'PHPUnit/Extensions/PhptTestSuite.php';
-
-require_once __DIR__ . DIRECTORY_SEPARATOR . 'Framework' . DIRECTORY_SEPARATOR . 'AllTests.php';
-require_once __DIR__ . DIRECTORY_SEPARATOR . 'Extensions' . DIRECTORY_SEPARATOR . 'AllTests.php';
-require_once __DIR__ . DIRECTORY_SEPARATOR . 'Runner' . DIRECTORY_SEPARATOR . 'AllTests.php';
-require_once __DIR__ . DIRECTORY_SEPARATOR . 'Util' . DIRECTORY_SEPARATOR . 'AllTests.php';
-=======
 PHPUnit_Util_Filter::addFileToFilter(__FILE__);
 
 require_once 'PHPUnit/Framework/TestSuite.php';
@@ -66,7 +57,6 @@
 require_once dirname(__FILE__) . DIRECTORY_SEPARATOR . 'Extensions' . DIRECTORY_SEPARATOR . 'AllTests.php';
 require_once dirname(__FILE__) . DIRECTORY_SEPARATOR . 'Runner' . DIRECTORY_SEPARATOR . 'AllTests.php';
 require_once dirname(__FILE__) . DIRECTORY_SEPARATOR . 'Util' . DIRECTORY_SEPARATOR . 'AllTests.php';
->>>>>>> 187a89ae
 
 /**
  *
@@ -84,35 +74,13 @@
 {
     public static function suite()
     {
-        if (!defined('PHPUNIT_TESTSUITE_WHITELIST_PREPARED')) {
-            PHPUnit_Util_Filter::addDirectoryToWhitelist(
-              dirname(__DIR__)
-            );
-
-            PHPUnit_Util_Filter::removeDirectoryFromWhitelist(
-              dirname(__DIR__) . DIRECTORY_SEPARATOR . 'Samples'
-            );
-
-            PHPUnit_Util_Filter::removeDirectoryFromWhitelist(
-              dirname(__DIR__) . DIRECTORY_SEPARATOR . 'Tests'
-            );
-
-            PHPUnit_Util_Filter::$filterPHPUnit = FALSE;
-
-            define('PHPUNIT_TESTSUITE_WHITELIST_PREPARED', TRUE);
-        }
-
         $suite = new PHPUnit_Framework_TestSuite('PHPUnit');
 
         $suite->addTest(Framework_AllTests::suite());
         $suite->addTest(Extensions_AllTests::suite());
         $suite->addTest(Runner_AllTests::suite());
         $suite->addTest(Util_AllTests::suite());
-<<<<<<< HEAD
-        $suite->addTest(new PHPUnit_Extensions_PhptTestSuite(__DIR__ . DIRECTORY_SEPARATOR . 'TextUI'));
-=======
         $suite->addTest(new PHPUnit_Extensions_PhptTestSuite(dirname(__FILE__) . DIRECTORY_SEPARATOR . 'TextUI'));
->>>>>>> 187a89ae
 
         return $suite;
     }
