--- conflicted
+++ resolved
@@ -642,14 +642,10 @@
         clearstatcache();
 
         try {
-<<<<<<< HEAD
-=======
-            // Set up the fixture.
             if ($this->inIsolation) {
                 $this->setUpBeforeClass();
             }
 
->>>>>>> a45c6679
             $this->setUp();
             $this->assertPreConditions();
             $this->testResult = $this->runTest();
