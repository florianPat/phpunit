--- conflicted
+++ resolved
@@ -64,16 +64,38 @@
  */
 class PHPUnit_Util_Metrics_Class extends PHPUnit_Util_Metrics
 {
+    protected $aif           = 0;
+    protected $ahf           = 0;
+    protected $ca            = 0;
+    protected $ce            = 0;
     protected $coverage      = 0;
+    protected $dit           = 0;
+    protected $i             = 0;
+    protected $impl          = 0;
     protected $loc           = 0;
     protected $locExecutable = 0;
     protected $locExecuted   = 0;
-
+    protected $mif           = 0;
+    protected $mhf           = 0;
+    protected $noc           = 0;
+    protected $pf            = 0;
+    protected $vars          = 0;
+    protected $varsNp        = 0;
+    protected $varsI         = 0;
+    protected $wmc           = 0;
+    protected $wmcNp         = 0;
+    protected $wmcI          = 0;
+
+    protected $project;
+    protected $package = '';
     protected $class;
     protected $methods = array();
     protected $inheritedMethods = array();
+    protected $dependencies = array();
+    protected $publicMethods = 0;
 
     protected static $cache = array();
+    protected static $nocCache = array();
 
     /**
      * Constructor.
@@ -87,15 +109,12 @@
 
         $className = $class->getName();
 
-<<<<<<< HEAD
-=======
         $packageInformation = PHPUnit_Util_Class::getPackageInformation($className);
 
         if (!empty($packageInformation['fullPackage'])) {
             $this->package = $packageInformation['fullPackage'];
         }
 
->>>>>>> 3b3c14ea
         $this->setCoverage($codeCoverage);
 
         $this->dit  = count(PHPUnit_Util_Class::getHierarchy($class->getName())) - 1;
@@ -108,15 +127,12 @@
                 $this->inheritedMethods[$method->getName()] = PHPUnit_Util_Metrics_Function::factory($method, $codeCoverage);
             }
         }
-<<<<<<< HEAD
-=======
 
         $this->calculateAttributeMetrics();
         $this->calculateMethodMetrics();
         $this->calculateNumberOfChildren();
         $this->calculatePolymorphismFactor();
         $this->calculateDependencies();
->>>>>>> 3b3c14ea
     }
 
     /**
@@ -156,8 +172,6 @@
     }
 
     /**
-<<<<<<< HEAD
-=======
      * @param  PHPUnit_Util_Metrics_Project $project
      */
     public function setProject(PHPUnit_Util_Metrics_Project $project)
@@ -170,7 +184,6 @@
     }
 
     /**
->>>>>>> 3b3c14ea
      * Returns the class.
      *
      * @return ReflectionClass
@@ -181,8 +194,6 @@
     }
 
     /**
-<<<<<<< HEAD
-=======
      * Returns the package of this class.
      *
      * @return string
@@ -193,7 +204,6 @@
     }
 
     /**
->>>>>>> 3b3c14ea
      * Returns the methods of this class.
      *
      * @return array
@@ -204,8 +214,6 @@
     }
 
     /**
-<<<<<<< HEAD
-=======
      * Returns the names of the classes this class depends on.
      *
      * @return array
@@ -216,7 +224,6 @@
     }
 
     /**
->>>>>>> 3b3c14ea
      * Lines of Code (LOC).
      *
      * @return int
@@ -247,8 +254,6 @@
     }
 
     /**
-<<<<<<< HEAD
-=======
      * Returns the Number of Public Methods of the class.
      *
      * @return integer
@@ -333,7 +338,6 @@
     }
 
     /**
->>>>>>> 3b3c14ea
      * Returns the Code Coverage for the class.
      *
      * @return float
@@ -344,8 +348,6 @@
     }
 
     /**
-<<<<<<< HEAD
-=======
      * Returns the Depth of Inheritance Tree (DIT) for the class.
      *
      * @return integer
@@ -644,7 +646,6 @@
     }
 
     /**
->>>>>>> 3b3c14ea
      * Calculates the Code Coverage for the class.
      *
      * @param  array $codeCoverage
@@ -663,8 +664,6 @@
         $this->locExecutable = $statistics['locExecutable'];
         $this->locExecuted   = $statistics['locExecuted'];
     }
-<<<<<<< HEAD
-=======
 
     /**
      * Calculates the dependencies for this class.
@@ -728,6 +727,5 @@
             }
         }
     }
->>>>>>> 3b3c14ea
 }
 ?>