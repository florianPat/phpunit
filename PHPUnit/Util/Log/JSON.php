<?php
/**
 * PHPUnit
 *
 * Copyright (c) 2002-2008, Sebastian Bergmann <sb@sebastian-bergmann.de>.
 * All rights reserved.
 *
 * Redistribution and use in source and binary forms, with or without
 * modification, are permitted provided that the following conditions
 * are met:
 *
 *   * Redistributions of source code must retain the above copyright
 *     notice, this list of conditions and the following disclaimer.
 *
 *   * Redistributions in binary form must reproduce the above copyright
 *     notice, this list of conditions and the following disclaimer in
 *     the documentation and/or other materials provided with the
 *     distribution.
 *
 *   * Neither the name of Sebastian Bergmann nor the names of his
 *     contributors may be used to endorse or promote products derived
 *     from this software without specific prior written permission.
 *
 * THIS SOFTWARE IS PROVIDED BY THE COPYRIGHT HOLDERS AND CONTRIBUTORS
 * "AS IS" AND ANY EXPRESS OR IMPLIED WARRANTIES, INCLUDING, BUT NOT
 * LIMITED TO, THE IMPLIED WARRANTIES OF MERCHANTABILITY AND FITNESS
 * FOR A PARTICULAR PURPOSE ARE DISCLAIMED. IN NO EVENT SHALL THE
 * COPYRIGHT OWNER OR CONTRIBUTORS BE LIABLE FOR ANY DIRECT, INDIRECT,
 * INCIDENTAL, SPECIAL, EXEMPLARY, OR CONSEQUENTIAL DAMAGES (INCLUDING,
 * BUT NOT LIMITED TO, PROCUREMENT OF SUBSTITUTE GOODS OR SERVICES;
 * LOSS OF USE, DATA, OR PROFITS; OR BUSINESS INTERRUPTION) HOWEVER
 * CAUSED AND ON ANY THEORY OF LIABILITY, WHETHER IN CONTRACT, STRICT
 * LIABILITY, OR TORT (INCLUDING NEGLIGENCE OR OTHERWISE) ARISING IN
 * ANY WAY OUT OF THE USE OF THIS SOFTWARE, EVEN IF ADVISED OF THE
 * POSSIBILITY OF SUCH DAMAGE.
 *
 * @category   Testing
 * @package    PHPUnit
 * @author     Sebastian Bergmann <sb@sebastian-bergmann.de>
 * @copyright  2002-2008 Sebastian Bergmann <sb@sebastian-bergmann.de>
 * @license    http://www.opensource.org/licenses/bsd-license.php  BSD License
 * @version    SVN: $Id$
 * @link       http://www.phpunit.de/
 * @since      File available since Release 3.0.0
 */

require_once 'PHPUnit/Framework.php';
require_once 'PHPUnit/Util/Filter.php';
require_once 'PHPUnit/Util/Printer.php';
require_once 'PHPUnit/Util/Test.php';

PHPUnit_Util_Filter::addFileToFilter(__FILE__, 'PHPUNIT');

/**
 * A TestListener that generates JSON messages.
 *
 * @category   Testing
 * @package    PHPUnit
 * @author     Sebastian Bergmann <sb@sebastian-bergmann.de>
 * @copyright  2002-2008 Sebastian Bergmann <sb@sebastian-bergmann.de>
 * @license    http://www.opensource.org/licenses/bsd-license.php  BSD License
 * @version    Release: @package_version@
 * @link       http://www.phpunit.de/
 * @since      Class available since Release 3.0.0
 */
class PHPUnit_Util_Log_JSON extends PHPUnit_Util_Printer implements PHPUnit_Framework_TestListener
{
    /**
     * @var    string
     */
    protected $currentTestSuiteName = '';

    /**
     * @var    string
     */
    protected $currentTestName = '';

    /**
     * @var     boolean
     * @access  private
     */
    protected $currentTestPass = TRUE;

    /**
     * An error occurred.
     *
     * @param  PHPUnit_Framework_Test $test
     * @param  Exception              $e
     * @param  float                  $time
     */
    public function addError(PHPUnit_Framework_Test $test, Exception $e, $time)
    {
        $this->writeCase(
          'error',
          $time,
          PHPUnit_Util_Filter::getFilteredStacktrace(
            $e,
            TRUE,
            FALSE
          ),
          $e->getMessage()
        );

        $this->currentTestPass = FALSE;
    }

    /**
     * A failure occurred.
     *
     * @param  PHPUnit_Framework_Test                 $test
     * @param  PHPUnit_Framework_AssertionFailedError $e
     * @param  float                                  $time
     */
    public function addFailure(PHPUnit_Framework_Test $test, PHPUnit_Framework_AssertionFailedError $e, $time)
    {
        $this->writeCase(
          'fail',
          $time,
          PHPUnit_Util_Filter::getFilteredStacktrace(
            $e,
            TRUE,
            FALSE
          ),
          $e->getMessage()
        );

        $this->currentTestPass = FALSE;
    }

    /**
     * Incomplete test.
     *
     * @param  PHPUnit_Framework_Test $test
     * @param  Exception              $e
     * @param  float                  $time
     */
    public function addIncompleteTest(PHPUnit_Framework_Test $test, Exception $e, $time)
    {
        $this->writeCase('error', $time, array(), 'Incomplete Test');

        $this->currentTestPass = FALSE;
    }

    /**
     * Skipped test.
     *
     * @param  PHPUnit_Framework_Test $test
     * @param  Exception              $e
     * @param  float                  $time
     */
    public function addSkippedTest(PHPUnit_Framework_Test $test, Exception $e, $time)
    {
        $this->writeCase('error', $time, array(), 'Skipped Test');

        $this->currentTestPass = FALSE;
    }

    /**
     * A testsuite started.
     *
     * @param  PHPUnit_Framework_TestSuite $suite
     */
    public function startTestSuite(PHPUnit_Framework_TestSuite $suite)
    {
        $this->currentTestSuiteName = $suite->getName();
        $this->currentTestName      = '';

        $message = array(
          'event' => 'suiteStart',
          'suite' => $this->currentTestSuiteName,
          'tests' => count($suite)
        );

        $this->write(json_encode($message));
    }

    /**
     * A testsuite ended.
     *
     * @param  PHPUnit_Framework_TestSuite $suite
     */
    public function endTestSuite(PHPUnit_Framework_TestSuite $suite)
    {
        $this->currentTestSuiteName = '';
        $this->currentTestName      = '';
    }

    /**
     * A test started.
     *
     * @param  PHPUnit_Framework_Test $test
     */
    public function startTest(PHPUnit_Framework_Test $test)
    {
        $this->currentTestName = PHPUnit_Util_Test::describe($test);
        $this->currentTestPass = TRUE;
    }

    /**
     * A test ended.
     *
     * @param  PHPUnit_Framework_Test $test
     * @param  float                  $time
     */
    public function endTest(PHPUnit_Framework_Test $test, $time)
    {
        if ($this->currentTestPass) {
            $this->writeCase('pass', $time);
        }
    }

    /**
     * @param string $status
     * @param float  $time
     * @param array  $trace
     * @param string $message
     */
    protected function writeCase($status, $time, array $trace = array(), $message = '')
    {
        $message = array(
          'event'   => 'test',
          'suite'   => $this->currentTestSuiteName,
          'test'    => $this->currentTestName,
          'status'  => $status,
          'time'    => $time,
          'trace'   => $trace,
          'message' => $message
        );

<<<<<<< HEAD
        $this->write(json_encode($message));
=======
        $this->write($this->encode($message));
    }

    /**
     * @param  array $message
     * @return string
     */
    protected function encode($message)
    {
        if (function_exists('json_encode')) {
            return json_encode($message);
        }

        $first  = TRUE;
        $result = '';

        if (is_scalar($message)) {
            $message = array ($message);
        }

        foreach ($message as $key => $value) {
            if (!$first) {
                $result .= ',';
            } else {
                $first = FALSE;
            }

            $result .= sprintf('"%s":', $this->escape($key));

            if (is_array($value) || is_object($value)) {
                $result .= sprintf('%s', $this->encode($value));
            } else {
                $result .= sprintf('"%s"', $this->escape($value));
            }
        }

        return '{' . $result . '}';
    }

    /**
     * @param  string $value
     * @return string
     */
    protected function escape($value)
    {
        return str_replace(
          array("\\",   "\"", "/",  "\b", "\f", "\n", "\r", "\t"),
          array('\\\\', '\"', '\/', '\b', '\f', '\n', '\r', '\t'),
          $value
        );
>>>>>>> 3b3c14ea
    }
}
?><|MERGE_RESOLUTION|>--- conflicted
+++ resolved
@@ -171,7 +171,7 @@
           'tests' => count($suite)
         );
 
-        $this->write(json_encode($message));
+        $this->write($this->encode($message));
     }
 
     /**
@@ -227,9 +227,6 @@
           'message' => $message
         );
 
-<<<<<<< HEAD
-        $this->write(json_encode($message));
-=======
         $this->write($this->encode($message));
     }
 
@@ -280,7 +277,6 @@
           array('\\\\', '\"', '\/', '\b', '\f', '\n', '\r', '\t'),
           $value
         );
->>>>>>> 3b3c14ea
     }
 }
 ?>