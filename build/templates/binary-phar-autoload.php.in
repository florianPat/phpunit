#!/usr/bin/env php
<?php
<<<<<<< HEAD
if (version_compare('7.3.0', PHP_VERSION, '>')) {
=======
if (substr(PHP_VERSION, 0 - strlen('-(to be removed in future macOS)')) === '-(to be removed in future macOS)') {
    fwrite(
        STDERR,
        sprintf(
            '%s declares an invalid value for PHP_VERSION.' . PHP_EOL .
            'This breaks fundamental functionality such as version_compare().' . PHP_EOL .
            'Please use a different PHP interpreter.' . PHP_EOL,

            PHP_BINARY
        )
    );

    die(1);
}

if (version_compare('7.2.0', PHP_VERSION, '>')) {
>>>>>>> 2b0a4bb6
    fwrite(
        STDERR,
        sprintf(
            'PHPUnit X.Y.Z by Sebastian Bergmann and contributors.' . PHP_EOL . PHP_EOL .
            'This version of PHPUnit requires PHP >= 7.3.' . PHP_EOL .
            'You are using PHP %s (%s).' . PHP_EOL,
            PHP_VERSION,
            PHP_BINARY
        )
    );

    die(1);
}

if (__FILE__ === realpath($_SERVER['SCRIPT_NAME'])) {
    $execute = true;
} else {
    $execute = false;
}

$options = getopt('', array('prepend:', 'manifest'));

if (isset($options['prepend'])) {
    require $options['prepend'];
}

if (isset($options['manifest'])) {
    $printManifest = true;
}

unset($options);

define('__PHPUNIT_PHAR__', str_replace(DIRECTORY_SEPARATOR, '/', __FILE__));
define('__PHPUNIT_PHAR_ROOT__', 'phar://___PHAR___');

Phar::mapPhar('___PHAR___');

___FILELIST___
require __PHPUNIT_PHAR_ROOT__ . '/phpunit/Framework/Assert/Functions.php';

if ($execute) {
    if (isset($printManifest)) {
        print file_get_contents(__PHPUNIT_PHAR_ROOT__ . '/manifest.txt');

        exit;
    }

    unset($execute);

    PHPUnit\TextUI\Command::main();
}

__HALT_COMPILER();<|MERGE_RESOLUTION|>--- conflicted
+++ resolved
@@ -1,8 +1,5 @@
 #!/usr/bin/env php
 <?php
-<<<<<<< HEAD
-if (version_compare('7.3.0', PHP_VERSION, '>')) {
-=======
 if (substr(PHP_VERSION, 0 - strlen('-(to be removed in future macOS)')) === '-(to be removed in future macOS)') {
     fwrite(
         STDERR,
@@ -18,8 +15,7 @@
     die(1);
 }
 
-if (version_compare('7.2.0', PHP_VERSION, '>')) {
->>>>>>> 2b0a4bb6
+if (version_compare('7.3.0', PHP_VERSION, '>')) {
     fwrite(
         STDERR,
         sprintf(
