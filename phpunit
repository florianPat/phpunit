--- conflicted
+++ resolved
@@ -9,11 +9,7 @@
  * file that was distributed with this source code.
  */
 
-<<<<<<< HEAD
-if (version_compare('5.6.0', PHP_VERSION, '>')) {
-=======
-if (version_compare('5.3.3', PHP_VERSION, '>') && $argv[1] !== '--version') {
->>>>>>> d548f90a
+if (version_compare('5.6.0', PHP_VERSION, '>') && $argv[1] !== '--version') {
     fwrite(
         STDERR,
         sprintf(
